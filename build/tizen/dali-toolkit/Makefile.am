--- conflicted
+++ resolved
@@ -115,11 +115,7 @@
 develapisuperblurview_HEADERS =     $(devel_api_super_blur_view_header_files)
 develapitoolbar_HEADERS =           $(devel_api_tool_bar_header_files)
 develapitransitioneffects_HEADERS = $(devel_api_transition_effects_header_files)
-<<<<<<< HEAD
-develapitextselectionpopup_HEADERS = $(devel_api_text_selection_popup_header_files)
-=======
 develapitextselectionpopup_HEADERS = $(devel_api_text_controls_header_files)
->>>>>>> a275bbe1
 
 # public api source
 publicapidir =                    $(topleveldir)/public-api
