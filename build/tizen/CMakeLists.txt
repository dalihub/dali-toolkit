CMAKE_MINIMUM_REQUIRED(VERSION 2.6)
CMAKE_POLICY(SET CMP0012 NEW) # Prevent dereferencing of OFF/ON as variables

SET(name "dali2-toolkit")

PROJECT(${name})
SET(PKG_NAME ${name})

SET(GCC_COMPILER_VERSION_REQUIRED "6")
if(CMAKE_CXX_COMPILER_ID STREQUAL "GNU")
  if(CMAKE_CXX_COMPILER_VERSION VERSION_LESS GCC_COMPILER_VERSION_REQUIRED)
    message(FATAL_ERROR "The GCC required compiler version is " ${GCC_COMPILER_VERSION_REQUIRED})
  endif()
endif()

# API VERSION (Not DALi release version)
SET(${name}_VERSION_MAJOR 2)
SET(${name}_VERSION_MINOR 0)
SET(${name}_VERSION_PATCH 0)
SET(${name}_VERSION ${${name}_VERSION_MAJOR}.${${name}_VERSION_MINOR}.${${name}_VERSION_PATCH} )

SET(DALI_TOOLKIT_VERSION ${${name}_VERSION} )

# Define options to CMake
OPTION(ENABLE_EXPORTALL          "Enable Export all symbols" OFF)
OPTION(ENABLE_DEBUG              "Enable Debug" OFF)
OPTION(ENABLE_TRACE              "Enable Trace" OFF)
OPTION(ENABLE_I18N               "Turns on internationalisation" OFF)
OPTION(ENABLE_COVERAGE           "Coverage" OFF)
OPTION(ENABLE_PKG_CONFIGURE      "Use pkgconfig" ON)
OPTION(ENABLE_LINK_TEST          "Enable the link test" ON)
OPTION(INSTALL_DOXYGEN_DOC       "Install doxygen doc" ON)
OPTION(CONFIGURE_AUTOMATED_TESTS "Configure automated tests" ON)
OPTION(USE_DEFAULT_RESOURCE_DIR  "Whether to use the default resource folders. Otherwise set environment variables for DALI_IMAGE_DIR, DALI_SOUND_DIR, DALI_STYLE_DIR, DALI_STYLE_IMAGE_DIR and DALI_DATA_READ_ONLY_DIR" ON)

IF( ENABLE_PKG_CONFIGURE )
  FIND_PACKAGE( PkgConfig REQUIRED )

  PKG_CHECK_MODULES(DALICORE REQUIRED dali2-core)
  PKG_CHECK_MODULES(DALIADAPTOR REQUIRED dali2-adaptor)
ENDIF()

IF( INSTALL_DOXYGEN_DOC )
  FIND_PACKAGE( Doxygen QUIET )
ENDIF()

IF( WIN32 ) # WIN32 includes x64 as well according to the cmake doc.
  FIND_PACKAGE( dali-windows-dependencies REQUIRED)
<<<<<<< HEAD
  FIND_PACKAGE( dali-core REQUIRED)
  FIND_PACKAGE( dali-adaptor REQUIRED)
=======
  FIND_PACKAGE( dali2-core REQUIRED)
  FIND_PACKAGE( dali2-adaptor REQUIRED)
>>>>>>> f38b85e4
ENDIF()

SET( VCPKG_INCLUDE_DIR "${_VCPKG_INSTALLED_DIR}/${VCPKG_TARGET_TRIPLET}/include")

# Define non-boolean options to CMake
SET(WITH_STYLE               "480x800" CACHE STRING "Select the style folder to use")

# from root/build/tizen, get back to root
SET(ROOT_SRC_DIR ${CMAKE_CURRENT_SOURCE_DIR}/../../)

# Deployment folder should come from spec file or command line:
SET( PREFIX ${CMAKE_INSTALL_PREFIX})
SET( EXEC_PREFIX ${CMAKE_INSTALL_PREFIX})

# Make sure the path is absolute
GET_FILENAME_COMPONENT(ROOT_SRC_DIR ${ROOT_SRC_DIR} ABSOLUTE)

# Set DALi style
SET( dali_style ${WITH_STYLE} )

# Style folder
SET( STYLE_BASE_DIR ${ROOT_SRC_DIR}/dali-toolkit/styles )
SET( STYLE_DIR ${STYLE_BASE_DIR}/${dali_style} )

SET( toolkit_styles_base_dir ${STYLE_BASE_DIR} )
SET( toolkit_styles_dir ${STYLE_DIR} )
SET( toolkit_style_images_dir ${STYLE_DIR}/images )

IF( DEFINED ENV{DALI_DATA_RW_DIR} )
  SET( dataReadWriteDir $ENV{DALI_DATA_RW_DIR} )
ELSE()
  SET( dataReadWriteDir ${CMAKE_INSTALL_PREFIX}/share/dali/ )
ENDIF()

IF( DEFINED ENV{DALI_DATA_RO_DIR} )
  SET( dataReadOnlyDir $ENV{DALI_DATA_RO_DIR} )
ELSE()
  SET( dataReadOnlyDir ${CMAKE_INSTALL_PREFIX}/share/dali/ )
ENDIF()

# Set up compiler definitions

IF(CMAKE_BUILD_TYPE MATCHES Debug)
  SET( ENABLE_DEBUG ON )
ENDIF()

IF( ENABLE_DEBUG )
  MESSAGE( STATUS "CMAKE_BUILD_TYPE: " Debug )
  ADD_DEFINITIONS( "-DDEBUG_ENABLED" )
  SET( ENABLE_EXPORTALL ON )
ELSE()
  MESSAGE( STATUS "CMAKE_BUILD_TYPE: " Release )
ENDIF()

IF( ENABLE_I18N )
  ADD_DEFINITIONS( "-DDGETTEXT_ENABLED" )
ENDIF( ENABLE_I18N )

IF( WIN32 )
  ADD_DEFINITIONS( "-DBUILDING_DALI_TOOLKIT" )

  IF( USE_DEFAULT_RESOURCE_DIR )
    SET( INSTALL_SHARE_DIR "${PREFIX}/share" )
    IF( VCPKG_TOOLKIT_BUILD )
      SET( INSTALL_SHARE_DIR "${_VCPKG_INSTALLED_DIR}/${VCPKG_TARGET_TRIPLET}/share" )
    ENDIF()

    ADD_DEFINITIONS( -DDALI_IMAGE_DIR=\"${INSTALL_SHARE_DIR}/dali/toolkit/images/\"
                     -DDALI_SOUND_DIR=\"${INSTALL_SHARE_DIR}/dali/toolkit/sounds/\"
                     -DDALI_STYLE_DIR=\"${INSTALL_SHARE_DIR}/dali/toolkit/styles/\"
                     -DDALI_STYLE_IMAGE_DIR=\"${INSTALL_SHARE_DIR}/dali/toolkit/styles/images/\"
                     -DDALI_DATA_READ_ONLY_DIR=\"${INSTALL_SHARE_DIR}/\" )
  ENDIF()
ELSEIF( UNIX )
  ADD_DEFINITIONS(-DPIC -DSTDC_HEADERS)
  IF( USE_DEFAULT_RESOURCE_DIR )
    ADD_DEFINITIONS( -DDALI_IMAGE_DIR=\"${dataReadOnlyDir}/toolkit/images/\"
                     -DDALI_SOUND_DIR=\"${dataReadOnlyDir}/toolkit/sounds/\"
                     -DDALI_STYLE_DIR=\"${dataReadOnlyDir}/toolkit/styles/\"
                     -DDALI_STYLE_IMAGE_DIR=\"${dataReadOnlyDir}/toolkit/styles/images/\"
                     -DDALI_DATA_READ_ONLY_DIR=\"${dataReadOnlyDir}\" )
  ENDIF()

  IF("${ARCH}" STREQUAL "arm")
    ADD_DEFINITIONS("-DTARGET")
  ENDIF("${ARCH}" STREQUAL "arm")

  IF( NOT ${ENABLE_EXPORTALL} )
    ADD_DEFINITIONS( "-DHIDE_DALI_INTERNALS" )
  ENDIF( NOT ${ENABLE_EXPORTALL} )
ENDIF()

IF( NOT USE_DEFAULT_RESOURCE_DIR )
  ADD_DEFINITIONS( -DDALI_IMAGE_DIR=0
                   -DDALI_SOUND_DIR=0
                   -DDALI_STYLE_DIR=0
                   -DDALI_STYLE_IMAGE_DIR=0
                   -DDALI_DATA_READ_ONLY_DIR=0 )
ENDIF()

IF( ENABLE_TRACE )
  ADD_DEFINITIONS("-DTRACE_ENABLED")
ENDIF()

# Platforms with highp shader support can use vector based text
IF( "${PROFILE}" STREQUAL "UBUNTU" )
  SET( ENABLE_VECTOR_BASED_TEXT_RENDERING 1 )
ENDIF()

# Set paths
SET( toolkit_images_dir  ${ROOT_SRC_DIR}/dali-toolkit/styles/images-common )
SET( toolkit_sounds_dir  ${ROOT_SRC_DIR}/dali-toolkit/sounds )
SET( toolkit_src_dir     ${ROOT_SRC_DIR}/dali-toolkit/internal )
SET( public_api_src_dir  ${ROOT_SRC_DIR}/dali-toolkit/public-api )
SET( devel_api_src_dir   ${ROOT_SRC_DIR}/dali-toolkit/devel-api )
SET( third_party_src_dir ${ROOT_SRC_DIR}/dali-toolkit/third-party )
SET( package_doxy_dir    ${ROOT_SRC_DIR}/doc )

# Set up the include dir
SET( INCLUDE_DIR $ENV{includedir} )
IF( NOT INCLUDE_DIR )
  SET( INCLUDE_DIR ${CMAKE_INSTALL_INCLUDEDIR} )
ENDIF()
IF( NOT INCLUDE_DIR )
  SET( INCLUDE_DIR ${PREFIX}/include )
ENDIF()

# Set up the lib dir
SET( LIB_DIR $ENV{libdir} )
IF( NOT LIB_DIR )
  SET( LIB_DIR ${CMAKE_INSTALL_LIBDIR} )
ENDIF()
IF( NOT LIB_DIR )
  SET( LIB_DIR ${PREFIX}/lib )
ENDIF()

# Set up the bin dir
SET( BIN_DIR $ENV{bindir} )
IF( NOT BIN_DIR )
  SET( BIN_DIR ${CMAKE_INSTALL_BINDIR} )
ENDIF()
IF( NOT BIN_DIR )
  SET( BIN_DIR ${PREFIX}/bin )
ENDIF()

IF( ENABLE_PKG_CONFIGURE )
  # Configure the pkg-config file
  # Requires the following variables to be setup:
  # @PREFIX@ @EXEC_PREFIX@ @DALI_VERSION@ @LIB_DIR@ @DEV_INCLUDE_PATH@
  SET( DEV_INCLUDE_PATH ${INCLUDE_DIR} )
  SET( CORE_PKG_CFG_FILE dali2-toolkit.pc )
  CONFIGURE_FILE( ${CORE_PKG_CFG_FILE}.in ${CORE_PKG_CFG_FILE} @ONLY )
ENDIF()

IF( WIN32 )
  ADD_COMPILE_OPTIONS( /FIdali-windows-dependencies.h ) # Adds missing definitions.
  ADD_COMPILE_OPTIONS( /vmg )                           # Avoids a 'reinterpret_cast' compile error while compiling signals and callbacks.
  ADD_COMPILE_OPTIONS( /wd4251 )                        # Ignores warning C4251: "'identifier' : class 'type' needs to have dll-interface to be used by clients of class 'type2'"
ELSE()
  # Set up compiler flags and warnings
  ADD_COMPILE_OPTIONS( -std=c++11 )
  ADD_COMPILE_OPTIONS( -Wno-ignored-qualifiers )

  # TODO: Clang is a lot more strict with warnings, we should address
  # those issues at some point.
  IF( NOT "${CMAKE_CXX_COMPILER_ID}" STREQUAL "Clang" )
    ADD_COMPILE_OPTIONS( -Werror )
  ENDIF()

  ADD_COMPILE_OPTIONS( -Wall -Wno-unused-parameter -Wno-float-equal -Wno-class-memaccess )

  IF( ENABLE_COVERAGE OR "$ENV{CXXFLAGS}" MATCHES --coverage )
    ADD_COMPILE_OPTIONS( --coverage )
    SET(ENABLE_COVERAGE ON)
    SET(COVERAGE --coverage)
  ENDIF()

  IF( NOT ${ENABLE_EXPORTALL} )
    ADD_COMPILE_OPTIONS( "-fvisibility=hidden" )
  ENDIF( NOT ${ENABLE_EXPORTALL} )
ENDIF()


INCLUDE_DIRECTORIES(
  ${ROOT_SRC_DIR}
  ${DALICORE_INCLUDE_DIRS}
  ${DALIADAPTOR_INCLUDE_DIRS}
  ${VCPKG_INCLUDE_DIR}
  ${INCLUDE_DIR}
)

SET(SOURCE_DIR "${ROOT_SRC_DIR}/dali")
SET(PACKAGE_DOXY_SRC_DIR "${ROOT_SRC_DIR}/doc")

SET(SOURCES "")

# could use INCLUDE to get the source lists a different way;
# would then need to specify a build folder somehow...
INCLUDE( ${ROOT_SRC_DIR}/dali-toolkit/sounds/file.list )
INCLUDE( ${ROOT_SRC_DIR}/dali-toolkit/styles/file.list )
INCLUDE( ${ROOT_SRC_DIR}/dali-toolkit/styles/images-common/file.list )
INCLUDE( ${ROOT_SRC_DIR}/dali-toolkit/internal/file.list )
INCLUDE( ${ROOT_SRC_DIR}/dali-toolkit/public-api/file.list )
INCLUDE( ${ROOT_SRC_DIR}/dali-toolkit/devel-api/file.list )
INCLUDE( ${ROOT_SRC_DIR}/dali-toolkit/third-party/file.list )
INCLUDE( ${ROOT_SRC_DIR}/doc/file.list )

SET(LIBTYPE SHARED)
IF(DEFINED STATIC)
  SET(LIBTYPE STATIC)
ENDIF()

IF( WIN32 )
  SET( DALICORE_LDFLAGS
        "${DALICORE_LDFLAGS}"
        dali2-core::dali2-core )

  FIND_PACKAGE( pthreads REQUIRED )
  FIND_PACKAGE( curl REQUIRED )
  FIND_LIBRARY( GETOPT_LIBRARY NAMES getopt )
  FIND_LIBRARY( EXIF_LIBRARY NAMES libexif )

  FIND_PACKAGE( png REQUIRED )
  FIND_PACKAGE( gif REQUIRED )
  FIND_PACKAGE( jpeg REQUIRED )
  FIND_LIBRARY( TURBO_JPEG_LIBRARY NAMES turbojpeg )

  FIND_PACKAGE( unofficial-fontconfig REQUIRED )
  FIND_PACKAGE( freetype REQUIRED )
  FIND_PACKAGE( harfbuzz REQUIRED )
  FIND_LIBRARY( FRIBIDI_LIBRARY NAMES fribidi )

  FIND_PACKAGE( unofficial-angle REQUIRED )
  FIND_PACKAGE( unofficial-cairo REQUIRED )

  SET( DALIADAPTOR_LDFLAGS
       "${DALIADAPTOR_LDFLAGS}"
       dali2-adaptor::dali2-adaptor )
ENDIF()


ADD_LIBRARY( ${name} ${LIBTYPE} ${SOURCES} )
TARGET_LINK_LIBRARIES( ${name}
  ${DALICORE_LDFLAGS}
  ${DALIADAPTOR_LDFLAGS}
  ${COVERAGE}
)

IF( ANDROID )
  TARGET_LINK_LIBRARIES( ${name} log )
ENDIF()

SET_TARGET_PROPERTIES( ${name}
  PROPERTIES
  VERSION ${DALI_TOOLKIT_VERSION}
  SOVERSION ${${name}_VERSION_MAJOR}
  CLEAN_DIRECT_OUPUT 1
)

IF( INSTALL_CMAKE_MODULES )
  IF( ENABLE_DEBUG )
    SET( BIN_DIR "${BIN_DIR}/debug" )
    SET( LIB_DIR "${LIB_DIR}/debug" )
  ENDIF()

  # Install the library files.
  INSTALL( TARGETS ${name}
    EXPORT ${name}-targets
    LIBRARY DESTINATION ${LIB_DIR}
    ARCHIVE DESTINATION ${LIB_DIR}
    RUNTIME DESTINATION ${BIN_DIR}
  )

  # Install the cmake modules.
  INSTALL(
    EXPORT ${name}-targets
    NAMESPACE ${name}::
    FILE ${name}-targets.cmake
    DESTINATION share/${name}
  )

  FILE(WRITE ${CMAKE_CURRENT_BINARY_DIR}/${name}-config.cmake "
    include(CMakeFindDependencyMacro)
    include(\${CMAKE_CURRENT_LIST_DIR}/${name}-targets.cmake)
  ")
  install(FILES ${CMAKE_CURRENT_BINARY_DIR}/${name}-config.cmake DESTINATION share/${name})

  # Install the pdb file.
  IF( ENABLE_DEBUG )
    install( FILES ${CMAKE_CURRENT_BINARY_DIR}/${name}.pdb DESTINATION ${BIN_DIR} )
  ENDIF()
ELSE()
  # Install the library so file and symlinks
  INSTALL( TARGETS ${name} DESTINATION ${LIB_DIR} )
ENDIF()

# Install the pkg-config file
IF( ENABLE_PKG_CONFIGURE )
  INSTALL( FILES ${CMAKE_CURRENT_BINARY_DIR}/${CORE_PKG_CFG_FILE} DESTINATION ${LIB_DIR}/pkgconfig )
ENDIF()

# Glob for resources
MACRO( COPY_RESOURCES FILE_LIST SRC_RELATIVE_DIRECTORY DESTINATION EXPLICIT_DESTINATION )
  FOREACH( PATTERN ${FILE_LIST} )
    FILE(GLOB FILES ${PATTERN} )
    FOREACH( FILE ${FILES} )
      STRING(REPLACE ${SRC_RELATIVE_DIRECTORY} ${DESTINATION} NEWFILE ${FILE} )
      GET_FILENAME_COMPONENT(NEWDIR ${NEWFILE} DIRECTORY)
      IF( "${EXPLICIT_DESTINATION}" STREQUAL "" )
        STRING( REPLACE "dali-toolkit" "toolkit" NEWDIR2 ${NEWDIR} )
        INSTALL( FILES ${FILE} DESTINATION ${NEWDIR2} )
      ELSE()
        INSTALL( FILES ${FILE} DESTINATION ${DESTINATION}/${EXPLICIT_DESTINATION} )
      ENDIF()
    ENDFOREACH()
  ENDFOREACH()
ENDMACRO()

# macro for installing headers by replacing prefix. (TODO, investigate
# if there is a CMAKE way of doing this automatically)
MACRO(INSTALL_HEADERS_WITH_DIRECTORY HEADER_LIST STRIP_PREFIX REPLACE_PREFIX)
  GET_FILENAME_COMPONENT( SPREFIX ${STRIP_PREFIX} ABSOLUTE )
  FOREACH(HEADER ${${HEADER_LIST}})
    STRING(REGEX MATCH "(.*)[/]" DIR ${HEADER})
    STRING(REPLACE ${SPREFIX} ${REPLACE_PREFIX} NEWDIR ${DIR})
    INSTALL(FILES ${HEADER} DESTINATION ${INCLUDE_DIR}/${NEWDIR})
  ENDFOREACH(HEADER)
ENDMACRO(INSTALL_HEADERS_WITH_DIRECTORY)

# Install headers using lists defined by ADD_SUBDIRECTORY
INSTALL_HEADERS_WITH_DIRECTORY(PUBLIC_API_HEADERS ${ROOT_SRC_DIR}/dali-toolkit "dali-toolkit")
INSTALL_HEADERS_WITH_DIRECTORY(DEVEL_API_HEADERS ${ROOT_SRC_DIR}/dali-toolkit "dali-toolkit")
INSTALL_HEADERS_WITH_DIRECTORY(INTEGRATION_API_HEADERS ${ROOT_SRC_DIR}/dali-toolkit "dali-toolkit")
INSTALL_HEADERS_WITH_DIRECTORY(PACKAGE_DOXY_HEADERS ${PACKAGE_DOXY_SRC_DIR} "dali-toolkit/doc" )

# Install dali-toolkit.h
INSTALL( FILES ${ROOT_SRC_DIR}/dali-toolkit/dali-toolkit.h DESTINATION ${INCLUDE_DIR}/dali-toolkit )

# package doxygen file (contains doxygen grouping information)
INSTALL( FILES ${package_doxy_files} DESTINATION ${DEV_INCLUDE_PATH}/dali-toolkit/doc )

# On some platforms we want to install the data files to different location compare to
# the data location used runtime. For example, on Android we want the toolkit library to load
# the files from /data/data/com.sec.dali_demo/files but to install the files into ${PREFIX}/files
# for SDK to pick them up for the archive.
IF( DEFINED ENV{DALI_DATA_RW_INSTALL_DIR} )
  SET( dataReadWriteInstallDir $ENV{DALI_DATA_RW_INSTALL_DIR} )
ELSE()
  SET( dataReadWriteInstallDir ${dataReadWriteDir} )
ENDIF()

IF( DEFINED ENV{DALI_DATA_RO_INSTALL_DIR} )
  SET( dataReadOnlyInstallDir $ENV{DALI_DATA_RO_INSTALL_DIR} )
ELSE()
  SET( dataReadOnlyInstallDir ${dataReadOnlyDir} )
ENDIF()

COPY_RESOURCES( "${dali_toolkit_style_files}" "${ROOT_SRC_DIR}" "${dataReadOnlyInstallDir}" "./toolkit/styles" )
COPY_RESOURCES( "${dali_toolkit_image_files}" "${ROOT_SRC_DIR}" "${dataReadOnlyInstallDir}" "./toolkit/images" )
COPY_RESOURCES( "${dali_toolkit_sound_files}" "${ROOT_SRC_DIR}" "${dataReadOnlyInstallDir}" "./toolkit/sounds" )
COPY_RESOURCES( "${dali_toolkit_style_images}" "${ROOT_SRC_DIR}" "${dataReadOnlyInstallDir}" "./toolkit/styles/images" )

# The DALI_TOOLKIT_PREFIX must be set if this CMakeLists.txt is executed
# from the top-level CMake script using ADD_SUBDIRECTORY() to avoid
# target names duplication with other DALi modules.
IF( ENABLE_COVERAGE )
  FIND_PROGRAM( LCOV_BIN "lcov" )
  IF( LCOV_BIN )

    # Define custom rules for coverage
    SET(COVERAGE_DIR .cov)
    SET(COVERAGE_OUTPUT_DIR doc/coverage)

    # lcov prior to 1.10 doesn't have -rc option; this and subsequent version don't output
    # branch coverage. Determine the lcov version, and enable branch coverage accordingly.
    EXECUTE_PROCESS( COMMAND bash -c "${LCOV_BIN} --version | cut -d' ' -f4" OUTPUT_VARIABLE LCOV_VERSION )
    STRING( REPLACE "." ";" LCOV_VLIST ${LCOV_VERSION})
    IF( NOT $<VERSION_LESS:${LCOV_VERSION},"1.10"> )
      SET(LCOV_OPTS --rc lcov_branch_coverage=1)
    ENDIF()

    ADD_CUSTOM_TARGET( ${DALI_TOOLKIT_PREFIX}rename_cov_data ./rename-cov-data )

    ADD_CUSTOM_TARGET( ${DALI_TOOLKIT_PREFIX}cov_data ${LCOV_BIN} ${LCOV_OPTS} --base-directory . --directory . -c -o dali.info
      COMMAND ${LCOV_BIN} ${LCOV_OPTS} --remove dali.info \"*/dali-env/*\" \"/usr/include/*\" "*/dali-env/*" "*solid-color-actor*" "*/dali-toolkit/third-party/*" -o dali.info )

    ADD_CUSTOM_TARGET( ${DALI_TOOLKIT_PREFIX}coverage genhtml ${LCOV_OPTS} -o ${COVERAGE_OUTPUT_DIR} dali.info
      DEPENDS cov_data )

    ADD_CUSTOM_TARGET( ${DALI_TOOLKIT_PREFIX}reset_coverage @${LCOV_BIN} -z --directory `pwd` )

    # Define custom rule for distclean
    ADD_CUSTOM_TARGET( ${DALI_TOOLKIT_PREFIX}distclean @echo cleaning for source distribution )
    ADD_CUSTOM_COMMAND(
          DEPENDS ${DALI_TOOLKIT_PREFIX}clean
          COMMENT "distribution clean"
          COMMAND find
          ARGS    .
          -not -name config.cmake -and \(
          -name tester.c -or
          -name Testing -or
          -name CMakeFiles -or
          -name doc -or
          -name cmake.depends -or
          -name cmake.check_depends -or
          -name CMakeCache.txt -or
          -name cmake.check_cache -or
          -name *.cmake -or
          -name Makefile -or
          -name core -or
          -name core.* -or
          -name gmon.out -or
          -name install_manifest.txt -or
          -name *.pc -or
          -name *.gcov -or
          -name *.gcno -or
          -name *.gcda -or
          -name *~ -or
          -name libdali*.so* \)
          | grep -v TC | xargs rm -rf
          TARGET  ${DALI_TOOLKIT_PREFIX}distclean
          VERBATIM
          )

  ENDIF( LCOV_BIN )
ENDIF()

# Build documentation if doxygen tool is available
SET( doxygenEnabled OFF )
IF( DOXYGEN_FOUND )
  SET( doxygenEnabled ON )
  # 'prefix' is used by doxygen in-files.
  SET( prefix ${PREFIX} )
  SET( DOXYGEN_DOCS_DIR ${ROOT_SRC_DIR}/docs )
  SET( DOXYGEN_ROOT_DIR ${ROOT_SRC_DIR} )
  SET( DOXYGEN_SRC_DIR ${CMAKE_CURRENT_SOURCE_DIR}/docs )
  SET( DOXYGEN_INTERNAL_SRC_DIR ${CMAKE_CURRENT_SOURCE_DIR}/docs-internal )
  CONFIGURE_FILE( ${DOXYGEN_SRC_DIR}/dali.doxy.in ${DOXYGEN_SRC_DIR}/dali.doxy @ONLY )
  CONFIGURE_FILE( ${DOXYGEN_INTERNAL_SRC_DIR}/dali-internal.doxy.in ${DOXYGEN_INTERNAL_SRC_DIR}/dali-internal.doxy @ONLY )
  ADD_CUSTOM_TARGET( doc_doxygen ALL
                     DEPENDS ${name}
                     COMMAND ${DOXYGEN_EXECUTABLE} -u ${DOXYGEN_SRC_DIR}/dali.doxy
                     COMMAND ${DOXYGEN_EXECUTABLE} ${DOXYGEN_SRC_DIR}/dali.doxy
                     COMMAND ${CMAKE_COMMAND} -P ${DOXYGEN_SRC_DIR}/check_for_errors.cmake
                     COMMENT "Generating API documentation with Doxygen"
                     WORKING_DIRECTORY ${DOXYGEN_SRC_DIR}
                     VERBATIM )
  ADD_CUSTOM_TARGET( doc_doxygen_internal
                     COMMAND ${DOXYGEN_EXECUTABLE} -u ${DOXYGEN_INTERNAL_SRC_DIR}/dali-internal.doxy
                     COMMAND ${DOXYGEN_EXECUTABLE} ${DOXYGEN_INTERNAL_SRC_DIR}/dali-internal.doxy
                     COMMENT "Generating Internal API documentation with Doxygen"
                     VERBATIM )

ENDIF()

IF( CONFIGURE_AUTOMATED_TESTS )
  # Configure automated tests
  CONFIGURE_FILE( ${ROOT_SRC_DIR}/automated-tests/CMakeLists.txt.in
                  ${ROOT_SRC_DIR}/automated-tests/CMakeLists.txt @ONLY )
ENDIF()

# Configuration Messages
MESSAGE( STATUS "Configuration:\n" )
MESSAGE( STATUS "Prefix:                        " ${PREFIX} )
MESSAGE( STATUS "Lib Dir:                       " ${LIB_DIR} )
MESSAGE( STATUS "Include Dir:                   " ${INCLUDE_DIR} )
MESSAGE( STATUS "Debug build:                   " ${ENABLE_DEBUG} )
MESSAGE( STATUS "Export all symbols:            " ${ENABLE_EXPORTALL} )
MESSAGE( STATUS "Coverage:                      " ${ENABLE_COVERAGE} )
MESSAGE( STATUS "Trace:                         " ${ENABLE_TRACE} )
MESSAGE( STATUS "Doxygen:                       " ${doxygenEnabled} )
MESSAGE( STATUS "Data Dir (Read/Write):         " ${dataReadWriteDir} )
MESSAGE( STATUS "Data Dir (Read Only):          " ${dataReadOnlyDir} )
MESSAGE( STATUS "Data Install Dir (Read/Write): " ${dataReadWriteInstallDir} )
MESSAGE( STATUS "Data Install Dir (Read Only):  " ${dataReadOnlyInstallDir} )
MESSAGE( STATUS "Style Dir:                     " ${STYLE_DIR} )
MESSAGE( STATUS "Style:                         " ${dali_style} )
MESSAGE( STATUS "i18n:                          " ${ENABLE_I18N} )
MESSAGE( STATUS "Use pkg configure:             " ${ENABLE_PKG_CONFIGURE} )
MESSAGE( STATUS "Enable link test:              " ${ENABLE_LINK_TEST} )
MESSAGE( STATUS "Configure automated tests:     " ${CONFIGURE_AUTOMATED_TESTS} )
MESSAGE( STATUS "CXXFLAGS:                      " ${CMAKE_CXX_FLAGS} )
MESSAGE( STATUS "LDFLAGS:                       " ${CMAKE_SHARED_LINKER_FLAGS_INIT}${CMAKE_SHARED_LINKER_FLAGS} )

MESSAGE( " Folder       INSTALL_SHARE_DIR : [" ${INSTALL_SHARE_DIR} "]" )
MESSAGE( " Folder          DALI_IMAGE_DIR : [" ${DALI_IMAGE_DIR} "]" )
MESSAGE( " Folder          DALI_STYLE_DIR : [" ${DALI_STYLE_DIR} "]" )
MESSAGE( " Folder    DALI_STYLE_IMAGE_DIR : [" ${DALI_STYLE_IMAGE_DIR} "]" )
MESSAGE( " Folder          DALI_SOUND_DIR : [" ${DALI_SOUND_DIR} "]" )
MESSAGE( " Folder DALI_DATA_READ_ONLY_DIR : [" ${DALI_DATA_READ_ONLY_DIR} "]" )<|MERGE_RESOLUTION|>--- conflicted
+++ resolved
@@ -46,13 +46,8 @@
 
 IF( WIN32 ) # WIN32 includes x64 as well according to the cmake doc.
   FIND_PACKAGE( dali-windows-dependencies REQUIRED)
-<<<<<<< HEAD
-  FIND_PACKAGE( dali-core REQUIRED)
-  FIND_PACKAGE( dali-adaptor REQUIRED)
-=======
   FIND_PACKAGE( dali2-core REQUIRED)
   FIND_PACKAGE( dali2-adaptor REQUIRED)
->>>>>>> f38b85e4
 ENDIF()
 
 SET( VCPKG_INCLUDE_DIR "${_VCPKG_INSTALLED_DIR}/${VCPKG_TARGET_TRIPLET}/include")
