--- conflicted
+++ resolved
@@ -89,11 +89,10 @@
   dataReadOnlyDir=${prefix}/share/dali/
 fi
 
-<<<<<<< HEAD
 DALI_TOOLKIT_CFLAGS="$DALI_TOOLKIT_CFLAGS -DDALI_PROFILE_${enable_profile}"
 AM_CONDITIONAL([COMMON_PROFILE], [test x$enable_profile = xCOMMON])
 AM_CONDITIONAL([MOBILE_PROFILE], [test x$enable_profile = xMOBILE])
-=======
+
 # v8 version 4+ requires c++11
 PKG_CHECK_MODULES(V8, v8 = 3.32.7, [ pkg_check_v8=yes ],  [ pkg_check_v8=no  ] )
 
@@ -120,7 +119,6 @@
 
 #set a variable for the makefile to force compile the JAvaSplugin
 AM_CONDITIONAL([ENABLE_JAVASCRIPT_PLUGIN], [test x$build_javascript_plugin = xyes])
->>>>>>> 070dc082
 
 AC_SUBST(dataReadWriteDir)
 AC_SUBST(dataReadOnlyDir)
