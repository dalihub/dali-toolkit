/*
 * Copyright (c) 2015 Samsung Electronics Co., Ltd.
 *
 * Licensed under the Apache License, Version 2.0 (the "License");
 * you may not use this file except in compliance with the License.
 * You may obtain a copy of the License at
 *
 * http://www.apache.org/licenses/LICENSE-2.0
 *
 * Unless required by applicable law or agreed to in writing, software
 * distributed under the License is distributed on an "AS IS" BASIS,
 * WITHOUT WARRANTIES OR CONDITIONS OF ANY KIND, either express or implied.
 * See the License for the specific language governing permissions and
 * limitations under the License.
 *
 */

// CLASS HEADER
#include "dali-test-suite-utils.h"

// EXTERNAL INCLUDES
#include <ostream>

// INTERNAL INCLUDES
#include <dali/public-api/dali-core.h>

using namespace Dali;

int test_return_value = TET_UNDEF;

void tet_result(int value)
{
  // First TET_PASS should set to zero
  // first TET_FAIL should prevent any further TET_PASS from setting back to zero
  // Any TET_FAIL should set to fail or leave as fail
  if( test_return_value != 1 )
    test_return_value = value;
}

#define END_TEST \
  return ((test_return_value>0)?1:0)


void tet_infoline(const char* str)
{
  fprintf(stderr, "%s\n", str);
}

void tet_printf(const char *format, ...)
{
  va_list arg;
  va_start(arg, format);
  vfprintf(stderr, format, arg);
  va_end(arg);
}

bool operator==(TimePeriod a, TimePeriod b)
{
  return Equals(a.durationSeconds, b.durationSeconds) && Equals(a.delaySeconds, b.delaySeconds) ;
}

std::ostream& operator<<( std::ostream& ostream, TimePeriod value )
{
  return ostream << "( Duration:" << value.durationSeconds << " Delay:" << value.delaySeconds << ")";
}

std::ostream& operator<<( std::ostream& ostream, Radian angle )
{
  ostream << angle.radian;
  return ostream;
}

std::ostream& operator<<( std::ostream& ostream, Degree angle )
{
  ostream << angle.degree;
  return ostream;
}

void DALI_TEST_EQUALS( const Matrix3& matrix1, const Matrix3& matrix2, const char* location)
{
  const float* m1 = matrix1.AsFloat();
  const float* m2 = matrix2.AsFloat();
  bool equivalent = true;

  for (int i=0;i<9;++i)
  {
<<<<<<< HEAD
    equivalent &= (fabsf(m1[i] - m2[i])< GetRangedEpsilon(m1[i], m2[i]));
=======
    if( ! (fabsf(m1[i] - m2[i])< GetRangedEpsilon(m1[i], m2[i])) )
    {
      equivalent = false;
    }
>>>>>>> 06276017
  }

  if( !equivalent )
  {
    fprintf(stderr, "%s, checking\n"
               "(%f, %f, %f)    (%f, %f, %f)\n"
               "(%f, %f, %f) == (%f, %f, %f)\n"
               "(%f, %f, %f)    (%f, %f, %f)\n",
               location,
               m1[0],  m1[1], m1[2],   m2[0],  m2[1], m2[2],
               m1[3],  m1[4], m1[5],   m2[3],  m2[4], m2[5],
               m1[6],  m1[7], m1[8],   m2[6],  m2[7], m2[8]);

    tet_result(TET_FAIL);
  }
  else
  {
    tet_result(TET_PASS);
  }
}

void DALI_TEST_EQUALS( const Matrix3& matrix1, const Matrix3& matrix2, float epsilon, const char* location)
{
  const float* m1 = matrix1.AsFloat();
  const float* m2 = matrix2.AsFloat();
  bool equivalent = true;

  for (int i=0;i<9;++i)
  {
    equivalent &= (fabsf(m1[i] - m2[i])<epsilon);
  }

  if (!equivalent)
  {
    fprintf(stderr, "%s, checking\n"
               "(%f, %f, %f)    (%f, %f, %f)\n"
               "(%f, %f, %f) == (%f, %f, %f)\n"
               "(%f, %f, %f)    (%f, %f, %f)\n",
               location,
               m1[0],  m1[1], m1[2],   m2[0],  m2[1], m2[2],
               m1[3],  m1[4], m1[5],   m2[3],  m2[4], m2[5],
               m1[6],  m1[7], m1[8],   m2[6],  m2[7], m2[8]);

    tet_result(TET_FAIL);
  }
  else
  {
    tet_result(TET_PASS);
  }
}

void DALI_TEST_EQUALS( const Matrix& matrix1, const Matrix& matrix2, const char* location)
{
  const float* m1 = matrix1.AsFloat();
  const float* m2 = matrix2.AsFloat();
  bool identical = true;

  int i;
  for (i=0;i<16;++i)
  {
    if(m1[i] != m2[i])
    {
      identical = false;
      break;
    }
  }

  if (!identical)
  {
    fprintf(stderr, "%s, checking\n"
               "(%f, %f, %f, %f)    (%f, %f, %f, %f)\n"
               "(%f, %f, %f, %f) == (%f, %f, %f, %f)\n"
               "(%f, %f, %f, %f)    (%f, %f, %f, %f)\n"
               "(%f, %f, %f, %f)    (%f, %f, %f, %f)\n", location,
               m1[0],  m1[1],  m1[2],  m1[3],   m2[0],  m2[1],  m2[2],  m2[3],
               m1[4],  m1[5],  m1[6],  m1[7],   m2[4],  m2[5],  m2[6],  m2[7],
               m1[8],  m1[9], m1[10], m1[11],   m2[8],  m2[9], m2[10], m2[11],
              m1[12], m1[13], m1[14], m1[15],  m2[12], m2[13], m2[14], m2[15]);

    tet_result(TET_FAIL);
  }
  else
  {
    tet_result(TET_PASS);
  }
}

void DALI_TEST_EQUALS( const Matrix& matrix1, const Matrix& matrix2, float epsilon, const char* location)
{
  const float* m1 = matrix1.AsFloat();
  const float* m2 = matrix2.AsFloat();
  bool equivalent = true;

  for (int i=0;i<16;++i)
  {
    equivalent &= (fabsf(m1[i] - m2[i])<epsilon);
  }

  if (!equivalent)
  {
    fprintf(stderr, "%s, checking\n"
               "(%f, %f, %f, %f)    (%f, %f, %f, %f)\n"
               "(%f, %f, %f, %f) == (%f, %f, %f, %f)\n"
               "(%f, %f, %f, %f)    (%f, %f, %f, %f)\n"
               "(%f, %f, %f, %f)    (%f, %f, %f, %f)\n", location,
               m1[0],  m1[1],  m1[2],  m1[3],   m2[0],  m2[1],  m2[2],  m2[3],
               m1[4],  m1[5],  m1[6],  m1[7],   m2[4],  m2[5],  m2[6],  m2[7],
               m1[8],  m1[9], m1[10], m1[11],   m2[8],  m2[9], m2[10], m2[11],
              m1[12], m1[13], m1[14], m1[15],  m2[12], m2[13], m2[14], m2[15]);

    tet_result(TET_FAIL);
  }
  else
  {
    tet_result(TET_PASS);
  }
}


/**
 * Test whether two strings are equal.
 * @param[in] str1 The first string
 * @param[in] str2 The second string
 * @param[in] location The TEST_LOCATION macro should be used here
 */
void DALI_TEST_EQUALS( const std::string &str1, const char* str2, const char* location)
{
  DALI_TEST_EQUALS(str1.c_str(), str2, location);
}

/**
 * Test whether two strings are equal.
 * @param[in] str1 The first string
 * @param[in] str2 The second string
 * @param[in] location The TEST_LOCATION macro should be used here
 */
void DALI_TEST_EQUALS( const char* str1, const std::string &str2, const char* location)
{
  DALI_TEST_EQUALS(str1, str2.c_str(), location);
}

void DALI_TEST_ASSERT( DaliException& e, std::string conditionSubString, const char* location )
{
  if( NULL == strstr( e.condition, conditionSubString.c_str() ) )
  {
    fprintf(stderr, "Expected substring '%s' : actual exception string '%s' : location %s\n", conditionSubString.c_str(), e.condition, location );
    tet_result(TET_FAIL);
  }
  else
  {
    tet_result(TET_PASS);
  }
}

// Functor to test whether an Applied signal is emitted
ConstraintAppliedCheck::ConstraintAppliedCheck( bool& signalReceived )
: mSignalReceived( signalReceived )
{
}

void ConstraintAppliedCheck::operator()( Constraint& constraint )
{
  mSignalReceived = true;
}

void ConstraintAppliedCheck::Reset()
{
  mSignalReceived = false;
}

void ConstraintAppliedCheck::CheckSignalReceived()
{
  if ( !mSignalReceived )
  {
    fprintf(stderr,  "Expected Applied signal was not received\n" );
    tet_result( TET_FAIL );
  }
  else
  {
    tet_result( TET_PASS );
  }
}

void ConstraintAppliedCheck::CheckSignalNotReceived()
{
  if ( mSignalReceived )
  {
    fprintf(stderr,  "Unexpected Applied signal was received\n" );
    tet_result( TET_FAIL );
  }
  else
  {
    tet_result( TET_PASS );
  }
}

BufferImage CreateBufferImage()
{
  BufferImage image = BufferImage::New(4,4,Pixel::RGBA8888);

  PixelBuffer* pixbuf = image.GetBuffer();

  // Using a 4x4 image gives a better blend with the GL implementation
  // than a 3x3 image
  for(size_t i=0; i<16; i++)
  {
    pixbuf[i*4+0] = 0xFF;
    pixbuf[i*4+1] = 0xFF;
    pixbuf[i*4+2] = 0xFF;
    pixbuf[i*4+3] = 0xFF;
  }

  return image;
}<|MERGE_RESOLUTION|>--- conflicted
+++ resolved
@@ -84,14 +84,10 @@
 
   for (int i=0;i<9;++i)
   {
-<<<<<<< HEAD
-    equivalent &= (fabsf(m1[i] - m2[i])< GetRangedEpsilon(m1[i], m2[i]));
-=======
     if( ! (fabsf(m1[i] - m2[i])< GetRangedEpsilon(m1[i], m2[i])) )
     {
       equivalent = false;
     }
->>>>>>> 06276017
   }
 
   if( !equivalent )
