#ifndef __DALI_TEST_PLATFORM_ABSTRACTION_H__
#define __DALI_TEST_PLATFORM_ABSTRACTION_H__

/*
 * Copyright (c) 2014 Samsung Electronics Co., Ltd.
 *
 * Licensed under the Apache License, Version 2.0 (the "License");
 * you may not use this file except in compliance with the License.
 * You may obtain a copy of the License at
 *
 * http://www.apache.org/licenses/LICENSE-2.0
 *
 * Unless required by applicable law or agreed to in writing, software
 * distributed under the License is distributed on an "AS IS" BASIS,
 * WITHOUT WARRANTIES OR CONDITIONS OF ANY KIND, either express or implied.
 * See the License for the specific language governing permissions and
 * limitations under the License.
 *
 */

// EXTERNAL INCLUDES
#include <stdint.h>
#include <cstring>

// INTERNAL INCLUDES
#include <dali/public-api/common/set-wrapper.h>
#include <dali/integration-api/platform-abstraction.h>

#include "test-trace-call-stack.h"
#include "test-dynamics.h"

namespace Dali
{

/**
 * Concrete implementation of the platform abstraction class.
 */
class DALI_IMPORT_API TestPlatformAbstraction : public Dali::Integration::PlatformAbstraction
{

public:

  struct Resources
  {
    bool                         loaded;
    Integration::ResourceId      loadedId;
    Integration::ResourceTypeId  loadedType;
    Integration::ResourcePointer loadedResource;

    bool                         loadFailed;
    Integration::ResourceId      loadFailedId;
    Integration::ResourceFailure loadFailure;

    bool                         saved;
    Integration::ResourceId      savedId;
    Integration::ResourceTypeId  savedType;

    bool                         saveFailed;
    Integration::ResourceId      saveFailedId;
    Integration::ResourceFailure saveFailure;
  };

  struct LoadFileResult
  {
    inline LoadFileResult()
    : loadResult(false)
    {

    }

    bool loadResult;
    std::vector< unsigned char> buffer;
  };

  /**
   * Constructor
   */
  TestPlatformAbstraction();

  /**
   * Destructor
   */
  virtual ~TestPlatformAbstraction();

  /**
   * @copydoc PlatformAbstraction::GetTimeMicroseconds()
   */
  virtual void GetTimeMicroseconds(unsigned int &seconds, unsigned int &microSeconds);

  /**
   * @copydoc PlatformAbstraction::Suspend()
   */
  virtual void Suspend();

  /**
   * @copydoc PlatformAbstraction::Resume()
   */
  virtual void Resume();

  virtual void GetClosestImageSize( const std::string& filename,
                                    const ImageAttributes& attributes,
                                    Vector2& closestSize);

  virtual void GetClosestImageSize( Integration::ResourcePointer resourceBuffer,
                                    const ImageAttributes& attributes,
                                    Vector2& closestSize);

  /**
   * @copydoc PlatformAbstraction::LoadResource()
   */
  virtual void LoadResource(const Integration::ResourceRequest& request);

  virtual Integration::ResourcePointer LoadResourceSynchronously( const Integration::ResourceType& resourceType, const std::string& resourcePath );

  /**
   * @copydoc PlatformAbstraction::SaveResource()
   */
  virtual void SaveResource(const Integration::ResourceRequest& request);

  /**
   * @copydoc PlatformAbstraction::CancelLoad()
   */
  virtual void CancelLoad(Integration::ResourceId id, Integration::ResourceTypeId typeId);

  /**
   * @copydoc PlatformAbstraction::GetResources()
   */
  virtual void GetResources(Integration::ResourceCache& cache);

  /**
   * @copydoc PlatformAbstraction::IsLoading()
   */
  virtual bool IsLoading();

  /**
<<<<<<< HEAD
=======
   * @copydoc PlatformAbstraction::GetDefaultFontFamily()
   */
  virtual const std::string& GetDefaultFontFamily() const;

  /**
   * @copydoc PlatformAbstraction::GetDefaultFontSize()
   */
  virtual float GetDefaultFontSize() const;

  /**
   * @copydoc PlatformAbstraction::GetFontLineHeightFromCapsHeight()
   */
  virtual PixelSize GetFontLineHeightFromCapsHeight(const std::string& fontFamily, const std::string& fontStyle, CapsHeight capsHeight) const;

  /**
   * @copydoc PlatformAbstraction::GetGlyphData()
   */
  virtual Integration::GlyphSet* GetGlyphData ( const Integration::TextResourceType& textRequest,
                                                const std::string& fontFamily,
                                                bool getBitmap) const;

  /**
   * @copydoc PlatformAbstraction::GetCachedGlyphData()
   */
  virtual Integration::GlyphSet* GetCachedGlyphData( const Integration::TextResourceType& textRequest,
                                                     const std::string& fontFamily ) const;


  /**
   * @copydoc PlatformAbstraction::GetGlobalMetrics()
   */
  virtual void GetGlobalMetrics( const std::string& fontFamily,
                                 const std::string& fontStyle,
                                 Integration::GlobalMetrics& globalMetrics ) const;

  /**
   * @copydoc PlatformAbstraction::GetFontPath()
   */
  virtual std::string GetFontPath(const std::string& family, bool bold, bool italic) const;

  /**
>>>>>>> 6d74e659
   * @copydoc PlatformAbstraction::SetDpi()
   */
  virtual void SetDpi (unsigned int dpiHorizontal, unsigned int dpiVertical);

  /**
   * @copydoc PlatformAbstraction::LoadFile()
   */
  virtual bool LoadFile( const std::string& filename, std::vector< unsigned char >& buffer ) const;

  /**
   * @copydoc PlatformAbstraction::SaveFile()
   */
  virtual bool SaveFile(const std::string& filename, std::vector< unsigned char >& buffer) const;

  virtual void JoinLoaderThreads();

  virtual Integration::DynamicsFactory* GetDynamicsFactory();

<<<<<<< HEAD
=======
  virtual bool ReadGlobalMetricsFromCache( const std::string& fontFamily,
                                           const std::string& fontStyle,
                                           Integration::GlobalMetrics& globalMetrics );

  virtual void WriteGlobalMetricsToCache( const std::string& fontFamily,
                                          const std::string& fontStyle,
                                          const Integration::GlobalMetrics& globalMetrics );

  virtual bool ReadMetricsFromCache( const std::string& fontFamily,
                                     const std::string& fontStyle,
                                     std::vector<Integration::GlyphMetrics>& glyphMetricsContainer );
  virtual void WriteMetricsToCache( const std::string& fontFamily,
                                    const std::string& fontStyle,
                                    const Integration::GlyphSet& glyphSet );

  virtual void GetFileNamesFromDirectory( const std::string& directoryName,
                                          std::vector<std::string>& fileNames );

  virtual Integration::BitmapPtr GetGlyphImage( const std::string& fontFamily, const std::string& fontStyle, float fontSize, uint32_t character ) const;

>>>>>>> 6d74e659
public: // TEST FUNCTIONS

  // Enumeration of Platform Abstraction methods
  typedef enum
  {
    GetTimeMicrosecondsFunc,
    SuspendFunc,
    ResumeFunc,
    LoadResourceFunc,
    SaveResourceFunc,
    SaveFileFunc,
    LoadFileFunc,
    CancelLoadFunc,
    GetResourcesFunc,
    IsLoadingFunc,
    SetDpiFunc,
    JoinLoaderThreadsFunc,
    GetDynamicsFactoryFunc,
  } TestFuncEnum;

  /** Call this every test */
  void Initialize();

  inline void EnableTrace(bool enable) { mTrace.Enable(enable); }
  inline void ResetTrace() { mTrace.Reset(); }
  inline TraceCallStack& GetTrace() { return mTrace; }

  bool WasCalled(TestFuncEnum func);

  void SetGetTimeMicrosecondsResult(size_t sec, size_t usec);

  void IncrementGetTimeResult(size_t milliseconds);

  void SetIsLoadingResult(bool result);

  void ClearReadyResources();

  void SetResourceLoaded(Integration::ResourceId  loadedId,
                         Integration::ResourceTypeId  loadedType,
                         Integration::ResourcePointer loadedResource);

  void SetResourceLoadFailed(Integration::ResourceId  id,
                             Integration::ResourceFailure failure);

  void SetResourceSaved(Integration::ResourceId      savedId,
                        Integration::ResourceTypeId  savedType);

  void SetResourceSaveFailed(Integration::ResourceId  id,
                             Integration::ResourceFailure failure);

  Integration::ResourceRequest* GetRequest();

  void DiscardRequest();

  void SetClosestImageSize(const Vector2& size);

  void SetLoadFileResult( bool result, std::vector< unsigned char >& buffer );

  void SetSaveFileResult( bool result );

<<<<<<< HEAD
=======
  PlatformAbstraction::FontListMode GetLastFontListMode( );

  void SetReadGlobalMetricsResult( bool success, Integration::GlobalMetrics& globalMetrics );

  void SetReadMetricsResult( bool success, std::vector<Integration::GlyphMetrics>& glyphMetricsContainer );

>>>>>>> 6d74e659
private:
  mutable TraceCallStack        mTrace;
  size_t                        mSeconds;
  size_t                        mMicroSeconds;
  bool                          mIsLoadingResult;
  Resources                     mResources;
  Integration::ResourceRequest* mRequest;
  Vector2                       mSize;
  Vector2                       mClosestSize;

  LoadFileResult                mLoadFileResult;
  bool                          mSaveFileResult;
<<<<<<< HEAD
=======
  mutable FontListMode          mFontListMode;
  TestDynamicsFactory*          mDynamicsFactory;
>>>>>>> 6d74e659
};

} // Dali

#endif /* __DALI_TET_PLATFORM_ABSTRACTION_H__ */<|MERGE_RESOLUTION|>--- conflicted
+++ resolved
@@ -133,50 +133,6 @@
   virtual bool IsLoading();
 
   /**
-<<<<<<< HEAD
-=======
-   * @copydoc PlatformAbstraction::GetDefaultFontFamily()
-   */
-  virtual const std::string& GetDefaultFontFamily() const;
-
-  /**
-   * @copydoc PlatformAbstraction::GetDefaultFontSize()
-   */
-  virtual float GetDefaultFontSize() const;
-
-  /**
-   * @copydoc PlatformAbstraction::GetFontLineHeightFromCapsHeight()
-   */
-  virtual PixelSize GetFontLineHeightFromCapsHeight(const std::string& fontFamily, const std::string& fontStyle, CapsHeight capsHeight) const;
-
-  /**
-   * @copydoc PlatformAbstraction::GetGlyphData()
-   */
-  virtual Integration::GlyphSet* GetGlyphData ( const Integration::TextResourceType& textRequest,
-                                                const std::string& fontFamily,
-                                                bool getBitmap) const;
-
-  /**
-   * @copydoc PlatformAbstraction::GetCachedGlyphData()
-   */
-  virtual Integration::GlyphSet* GetCachedGlyphData( const Integration::TextResourceType& textRequest,
-                                                     const std::string& fontFamily ) const;
-
-
-  /**
-   * @copydoc PlatformAbstraction::GetGlobalMetrics()
-   */
-  virtual void GetGlobalMetrics( const std::string& fontFamily,
-                                 const std::string& fontStyle,
-                                 Integration::GlobalMetrics& globalMetrics ) const;
-
-  /**
-   * @copydoc PlatformAbstraction::GetFontPath()
-   */
-  virtual std::string GetFontPath(const std::string& family, bool bold, bool italic) const;
-
-  /**
->>>>>>> 6d74e659
    * @copydoc PlatformAbstraction::SetDpi()
    */
   virtual void SetDpi (unsigned int dpiHorizontal, unsigned int dpiVertical);
@@ -195,29 +151,6 @@
 
   virtual Integration::DynamicsFactory* GetDynamicsFactory();
 
-<<<<<<< HEAD
-=======
-  virtual bool ReadGlobalMetricsFromCache( const std::string& fontFamily,
-                                           const std::string& fontStyle,
-                                           Integration::GlobalMetrics& globalMetrics );
-
-  virtual void WriteGlobalMetricsToCache( const std::string& fontFamily,
-                                          const std::string& fontStyle,
-                                          const Integration::GlobalMetrics& globalMetrics );
-
-  virtual bool ReadMetricsFromCache( const std::string& fontFamily,
-                                     const std::string& fontStyle,
-                                     std::vector<Integration::GlyphMetrics>& glyphMetricsContainer );
-  virtual void WriteMetricsToCache( const std::string& fontFamily,
-                                    const std::string& fontStyle,
-                                    const Integration::GlyphSet& glyphSet );
-
-  virtual void GetFileNamesFromDirectory( const std::string& directoryName,
-                                          std::vector<std::string>& fileNames );
-
-  virtual Integration::BitmapPtr GetGlyphImage( const std::string& fontFamily, const std::string& fontStyle, float fontSize, uint32_t character ) const;
-
->>>>>>> 6d74e659
 public: // TEST FUNCTIONS
 
   // Enumeration of Platform Abstraction methods
@@ -278,15 +211,6 @@
 
   void SetSaveFileResult( bool result );
 
-<<<<<<< HEAD
-=======
-  PlatformAbstraction::FontListMode GetLastFontListMode( );
-
-  void SetReadGlobalMetricsResult( bool success, Integration::GlobalMetrics& globalMetrics );
-
-  void SetReadMetricsResult( bool success, std::vector<Integration::GlyphMetrics>& glyphMetricsContainer );
-
->>>>>>> 6d74e659
 private:
   mutable TraceCallStack        mTrace;
   size_t                        mSeconds;
@@ -299,11 +223,7 @@
 
   LoadFileResult                mLoadFileResult;
   bool                          mSaveFileResult;
-<<<<<<< HEAD
-=======
-  mutable FontListMode          mFontListMode;
   TestDynamicsFactory*          mDynamicsFactory;
->>>>>>> 6d74e659
 };
 
 } // Dali
