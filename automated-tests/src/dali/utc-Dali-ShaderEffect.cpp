/*
 * Copyright (c) 2014 Samsung Electronics Co., Ltd.
 *
 * Licensed under the Apache License, Version 2.0 (the "License");
 * you may not use this file except in compliance with the License.
 * You may obtain a copy of the License at
 *
 * http://www.apache.org/licenses/LICENSE-2.0
 *
 * Unless required by applicable law or agreed to in writing, software
 * distributed under the License is distributed on an "AS IS" BASIS,
 * WITHOUT WARRANTIES OR CONDITIONS OF ANY KIND, either express or implied.
 * See the License for the specific language governing permissions and
 * limitations under the License.
 *
 */

#include <iostream>

#include <stdlib.h>
#include <dali/public-api/dali-core.h>
#include <dali-test-suite-utils.h>

using namespace Dali;

void utc_dali_shader_effect_startup(void)
{
  test_return_value = TET_UNDEF;
}

void utc_dali_shader_effect_cleanup(void)
{
  test_return_value = TET_PASS;
}

namespace
{

static const char* VertexSource =
"This is a custom vertex shader\n"
"made on purpose to look nothing like a normal vertex shader inside dali\n";

static const char* FragmentSource =
"This is a custom fragment shader\n"
"made on purpose to look nothing like a normal fragment shader inside dali\n";

const int GETSOURCE_BUFFER_SIZE = 0x10000;


struct TestConstraintToVector3
{
  TestConstraintToVector3(Vector3 target)
  : mTarget(target)
  {
  }

  void operator()( Vector3& current, const PropertyInputContainer& /* inputs */ )
  {
    current = mTarget;
  }

  Vector3 mTarget;
};

struct TestConstraintFromPositionToVector3
{
  TestConstraintFromPositionToVector3()
  {
  }

  void operator()( Vector3& current, const PropertyInputContainer& inputs )
  {
    current = inputs[0]->GetVector3();
  }
};

struct TestConstraintToVector3Double
{
  TestConstraintToVector3Double(Vector3 target)
  : mTarget(target)
  {
  }

  void operator()( Vector3& current, const PropertyInputContainer& /* inputs */ )
  {
    current = mTarget * 2.0f;
  }

  Vector3 mTarget;
};

static const char* TestImageFilename = "icon_wrt.png";

Integration::Bitmap* CreateBitmap( unsigned int imageHeight, unsigned int imageWidth, unsigned int initialColor )
{
  Integration::Bitmap* bitmap = Integration::Bitmap::New( Integration::Bitmap::BITMAP_2D_PACKED_PIXELS, ResourcePolicy::RETAIN );
  Integration::PixelBuffer* pixbuffer = bitmap->GetPackedPixelsProfile()->ReserveBuffer( Pixel::RGBA8888,  imageWidth,imageHeight,imageWidth,imageHeight );
  unsigned int bytesPerPixel = GetBytesPerPixel(  Pixel::RGBA8888 );

  memset( pixbuffer,  initialColor , imageHeight*imageWidth*bytesPerPixel);

  return bitmap;
}

} // anon namespace


int UtcDaliShaderEffectMethodNew01(void)
{
  TestApplication application;

  ShaderEffect effect = ShaderEffect::New( VertexSource, FragmentSource );
  DALI_TEST_CHECK(effect);
  END_TEST;
}

int UtcDaliShaderEffectMethodNew02(void)
{
  TestApplication application;

  ShaderEffect effect;

  try
  {
    // New must be called to create a ShaderEffect or it wont be valid.
    effect.SetUniform( "uUniform", 0 );
    DALI_TEST_CHECK( false );
  }
  catch (Dali::DaliException& e)
  {
    // Tests that a negative test of an assertion succeeds
    DALI_TEST_PRINT_ASSERT( e );
    DALI_TEST_CHECK( !effect );
  }
  END_TEST;
}

int UtcDaliShaderEffectMethodNew05(void)
{
  TestApplication application;

  // heap constructor / destructor
  DefaultFunctionCoverage<ShaderEffect> shaderEffect;

  END_TEST;
}

int UtcDaliShaderEffectMethodDownCast(void)
{
  TestApplication application;
  tet_infoline("Testing Dali::ShaderEffect::DownCast()");

  ShaderEffect effect = ShaderEffect::New( VertexSource, FragmentSource );

  BaseHandle object(effect);

  ShaderEffect effect2 = ShaderEffect::DownCast(object);
  DALI_TEST_CHECK(effect2);

  ShaderEffect effect3 = DownCast< ShaderEffect >(object);
  DALI_TEST_CHECK(effect3);

  BaseHandle unInitializedObject;
  ShaderEffect effect4 = ShaderEffect::DownCast(unInitializedObject);
  DALI_TEST_CHECK(!effect4);

  ShaderEffect effect5 = DownCast< ShaderEffect >(unInitializedObject);
  DALI_TEST_CHECK(!effect5);
  END_TEST;
}

int UtcDaliShaderEffectMethodDelete01(void)
{
   TestApplication application;

   // get the default shaders built, this is not required but makes it
   // easier to debug the TET case and isolate the custom shader compilation.
   application.SendNotification();
   application.Render();

   GLuint beforeShaderCompiled = application.GetGlAbstraction().GetLastShaderCompiled();

   // create a new shader effect
   // the vertex and fragment shader will be cached in the ShaderFactory
   ShaderEffect effect = ShaderEffect::New( VertexSource, FragmentSource );

   // destroy the shader effect
   effect.Reset();

   // Create the same shader effect again, this should now use the cached version
   // held in the shader factory
   effect= ShaderEffect::New( VertexSource, FragmentSource );

   // Compile the shader effect
   application.SendNotification();
   application.Render();

   GLuint lastShaderCompiled = application.GetGlAbstraction().GetLastShaderCompiled();
   // no shaders were compiled as they are now compiled on demand and this shader was not used
   DALI_TEST_EQUALS( beforeShaderCompiled, lastShaderCompiled, TEST_LOCATION );

   END_TEST;
}

int UtcDaliShaderEffectMethodSetUniformFloat(void)
{
  TestApplication application;

  ShaderEffect effect = ShaderEffect::New( VertexSource, FragmentSource );
  DALI_TEST_CHECK( effect );

  BufferImage image = CreateBufferImage();

  effect.SetUniform( "uFloat", 1.0f );

  ImageActor actor = ImageActor::New( image );
  actor.SetSize( 100.0f, 100.0f );
  actor.SetName("TestImageFilenameActor");
  actor.SetShaderEffect(effect);
  Stage::GetCurrent().Add(actor);

  application.SendNotification();
  application.Render();

  DALI_TEST_CHECK(
      application.GetGlAbstraction().CheckUniformValue(
          "uFloat", 1.0f ) );
  END_TEST;
}

int UtcDaliShaderEffectMethodSetUniformVector2(void)
{
  TestApplication application;

  ShaderEffect effect = ShaderEffect::New( VertexSource, FragmentSource );
  DALI_TEST_CHECK( effect );

  BufferImage image = CreateBufferImage();

  effect.SetUniform( "uVec2", Vector2( 2.0f, 3.0f ) );

  ImageActor actor = ImageActor::New( image );
  actor.SetSize( 100.0f, 100.0f );
  actor.SetName("TestImageFilenameActor");
  actor.SetShaderEffect(effect);
  Stage::GetCurrent().Add(actor);

  application.SendNotification();
  application.Render();

  DALI_TEST_CHECK(
      application.GetGlAbstraction().CheckUniformValue(
          "uVec2", Vector2( 2.0f, 3.0f ) ) );
  END_TEST;
}

int UtcDaliShaderEffectMethodSetUniformVector3(void)
{
  TestApplication application;

  ShaderEffect effect = ShaderEffect::New( VertexSource, FragmentSource );
  DALI_TEST_CHECK( effect );

  BufferImage image = CreateBufferImage();

  effect.SetUniform( "uVec3", Vector3( 4.0f, 5.0f, 6.0f ) );

  ImageActor actor = ImageActor::New( image );
  actor.SetSize( 100.0f, 100.0f );
  actor.SetName("TestImageFilenameActor");
  actor.SetShaderEffect(effect);
  Stage::GetCurrent().Add(actor);

  application.SendNotification();
  application.Render();

  DALI_TEST_CHECK(
      application.GetGlAbstraction().CheckUniformValue(
          "uVec3", Vector3( 4.0f, 5.0f, 6.0f ) ) );
  END_TEST;
}

int UtcDaliShaderEffectMethodSetUniformVector4(void)
{
  TestApplication application;

  ShaderEffect effect = ShaderEffect::New( VertexSource, FragmentSource );
  DALI_TEST_CHECK( effect );

  BufferImage image = CreateBufferImage();

  effect.SetUniform( "uVec4", Vector4( 7.0f, 8.0f, 9.0f, 10.0f ) );

  ImageActor actor = ImageActor::New( image );
  actor.SetSize( 100.0f, 100.0f );
  actor.SetName("TestImageFilenameActor");
  actor.SetShaderEffect(effect);
  Stage::GetCurrent().Add(actor);

  application.SendNotification();
  application.Render();

  DALI_TEST_CHECK(
      application.GetGlAbstraction().CheckUniformValue(
          "uVec4", Vector4( 7.0f, 8.0f, 9.0f, 10.0f ) ) );
  END_TEST;
}

int UtcDaliShaderEffectMethodSetUniformMatrix(void)
{
  TestApplication application;

  ShaderEffect effect = ShaderEffect::New( VertexSource, FragmentSource );
  DALI_TEST_CHECK( effect );

  BufferImage image = CreateBufferImage();

  effect.SetUniform( "uModelView", Matrix::IDENTITY );

  ImageActor actor = ImageActor::New( image );
  actor.SetSize( 100.0f, 100.0f );
  actor.SetName("TestImageFilenameActor");
  actor.SetShaderEffect(effect);
  Stage::GetCurrent().Add(actor);

  application.SendNotification();
  application.Render();

  DALI_TEST_CHECK(
      application.GetGlAbstraction().CheckUniformValue(
          "uModelView", Matrix::IDENTITY ) );
  END_TEST;
}

int UtcDaliShaderEffectMethodSetUniformMatrix3(void)
{
  TestApplication application;

  ShaderEffect effect = ShaderEffect::New( VertexSource, FragmentSource );
  DALI_TEST_CHECK( effect );

  BufferImage image = CreateBufferImage();

  Matrix3 matIdentity(1.0f, 0.0f, 0.0f, 0.0f, 1.0f, 0.0f, 0.0f, 0.0f, 1.0f);
  effect.SetUniform( "uMatrix3", matIdentity );

  ImageActor actor = ImageActor::New( image );
  actor.SetSize( 100.0f, 100.0f );
  actor.SetName("TestImageFilenameActor");
  actor.SetShaderEffect(effect);
  Stage::GetCurrent().Add(actor);

  application.SendNotification();
  application.Render();

  DALI_TEST_CHECK( application.GetGlAbstraction().CheckUniformValue("uMatrix3", matIdentity) );
  END_TEST;
}

int UtcDaliShaderEffectMethodSetUniformViewport(void)
{
  TestApplication application;

  ShaderEffect effect = ShaderEffect::New( VertexSource, FragmentSource );
  DALI_TEST_CHECK( effect );

  BufferImage image = CreateBufferImage();

  ImageActor actor = ImageActor::New( image );
  actor.SetSize( 100.0f, 100.0f );
  actor.SetName("TestImageFilenameActor");
  actor.SetShaderEffect(effect);
  Stage::GetCurrent().Add(actor);

  effect.SetUniform( "uVec2", Vector2( 0.0f, 0.0f ), ShaderEffect::COORDINATE_TYPE_VIEWPORT_POSITION );
  effect.SetUniform( "uVec2Dir", Vector2( 1.0f, 2.0f ), ShaderEffect::COORDINATE_TYPE_VIEWPORT_DIRECTION );

  application.SendNotification();
  application.Render();

  const Vector2& stageSize(Stage::GetCurrent().GetSize());

  DALI_TEST_CHECK( application.GetGlAbstraction().CheckUniformValue( "uVec2", Vector2( stageSize.x/2, -stageSize.y/2 ) ) );

  DALI_TEST_CHECK( application.GetGlAbstraction().CheckUniformValue( "uVec2Dir", Vector2( -1.0f, 2.0f ) ) );

  // change coordinate types
  effect.SetUniform( "uVec2", Vector2( 0.1f, 0.2f ), ShaderEffect::COORDINATE_TYPE_DEFAULT );
  effect.SetUniform( "uVec2Dir", Vector2( 1.0f, 2.0f ), ShaderEffect::COORDINATE_TYPE_VIEWPORT_POSITION );
  actor.SetPixelArea( ImageActor::PixelArea( 0, 0, 10, 10 ) );

  application.SendNotification();
  application.Render();

  Vector2 outValue;
  application.GetGlAbstraction().GetUniformValue( "uVec2", outValue );
  DALI_TEST_EQUALS( outValue, Vector2( 0.1f, 0.2f ), TEST_LOCATION );

  application.GetGlAbstraction().GetUniformValue( "uVec2Dir", outValue );
  DALI_TEST_EQUALS( outValue, Vector2( stageSize.x *.5f - 1.f, -stageSize.y * .5f + 2.f), TEST_LOCATION );

  END_TEST;
}

int UtcDaliShaderEffectMethodSetEffectImage(void)
{
  TestApplication application;

  ShaderEffect effect = ShaderEffect::New( VertexSource, FragmentSource );
  DALI_TEST_CHECK( effect );

  BufferImage image = CreateBufferImage();

  effect.SetEffectImage(image);

  ImageActor actor = ImageActor::New( image );
  actor.SetSize( 100.0f, 100.0f );
  actor.SetName("TestImageFilenameActor");
  actor.SetShaderEffect(effect);
  Stage::GetCurrent().Add(actor);

  application.SendNotification();
  application.Render(16);
  application.SendNotification();
  application.Render(16);
  application.SendNotification();

  GLuint programId, uniformId;
  bool uniformWasSet = application.GetGlAbstraction().GetUniformIds( "sEffect", programId, uniformId );
  // we dont care about the value of the sampler uniform as thats internal to DALi core and subject to change
  DALI_TEST_CHECK( uniformWasSet );
  END_TEST;
}

int UtcDaliShaderEffectMethodSetEffectImageAndDelete(void)
{
  TestApplication application;

  ShaderEffect effect = ShaderEffect::New( VertexSource, FragmentSource );

  BufferImage effectImage = CreateBufferImage();
  effect.SetEffectImage(effectImage);

  ImageActor actor = ImageActor::New();

  actor.SetShaderEffect(effect);
  effect.Reset();

  Stage::GetCurrent().Add(actor);

  // do an update / render cycle
  application.SendNotification();
  application.Render(16);
  application.SendNotification();
  application.Render(16);
  application.SendNotification();
  application.Render(16);

  printf("removing image actor from stage and Reseting handle\n");
  Stage::GetCurrent().Remove(actor);
  actor.Reset();

  tet_printf("### Update & Render  \n");

  application.SendNotification();
  application.Render(16);

  tet_printf("#### Update Only  \n");

  tet_printf("effectImage.Reset \n");

  // this releases the effect texture resource,
  // Update will send a DispatchDiscardTexture message to render
  effectImage.Reset();
  application.SendNotification();
  application.UpdateOnly(16);

  tet_printf("#### Update Only \n");

  // at this point shader is deleted, during clear discard queue
  // and it sends a Shader:: DispatchRemoveObserver message to render thread
  application.UpdateOnly(16);

  tet_printf("#### Render Only  \n");
  // This is where it used to crash, there is a message in the queue to perform DispatchDiscardTexture
  // which tries to call observer->TextureDiscarded, where observer == shader that was deleted
  // in previous update.
  application.RenderOnly();


  // process the discard texture message
  application.RenderOnly();
  application.SendNotification();
  application.Render(16);

  tet_result(TET_PASS);

  END_TEST;
}

int UtcDaliShaderEffectMethodApplyConstraint(void)
{
  // Test whether Shader's uniform can be constrained to a stationary constraint.
  TestApplication application;

  ShaderEffect effect = ShaderEffect::New( VertexSource, FragmentSource );
  DALI_TEST_CHECK( effect );

  BufferImage image = CreateBufferImage();

  effect.SetUniform( "uVec3", Vector3( 1.0f, 2.0f, 3.0f ) );

  ImageActor actor = ImageActor::New( image );
  actor.SetSize( 100.0f, 100.0f );
  actor.SetName("TestImageFilenameActor");
  actor.SetShaderEffect(effect);
  Stage::GetCurrent().Add(actor);

  Property::Index uVecProperty = effect.GetPropertyIndex("uVec3");

  application.SendNotification();
  application.Render();

  // Test effects of SetUniform...
  DALI_TEST_CHECK(
      application.GetGlAbstraction().CheckUniformValue(
          "uVec3", Vector3( 1.0f, 2.0f, 3.0f ) ) );

  Constraint constraint = Constraint::New<Vector3>( effect, uVecProperty, TestConstraintToVector3(Vector3(4.0f, 9.0f, 16.0f)) );
  constraint.Apply();

  application.SendNotification();
  application.Render();

  // Test effects of Constraint.
  DALI_TEST_CHECK(
      application.GetGlAbstraction().CheckUniformValue(
          "uVec3", Vector3( 4.0f, 9.0f, 16.0f ) ) );
  END_TEST;
}


int UtcDaliShaderEffectMethodApplyConstraintFromActor(void)
{
  // Test whether Shader's uniform can be constrained to Actor's position.
  TestApplication application;

  const Vector3 targetPosition = Vector3( 100.0f, 70.0f, 20.0f);

  ShaderEffect effect = ShaderEffect::New( VertexSource, FragmentSource );
  DALI_TEST_CHECK( effect );

  BufferImage image = CreateBufferImage();

  effect.SetUniform( "uVec3", Vector3( 50.0f, 25.0f, 0.0f ) );

  ImageActor actor = ImageActor::New( image );
  actor.SetPosition(targetPosition);
  actor.SetSize( 100.0f, 100.0f );
  actor.SetName("TestImageFilenameActor");
  actor.SetShaderEffect(effect);
  Stage::GetCurrent().Add(actor);

  Property::Index uVecProperty = effect.GetPropertyIndex("uVec3");

  Constraint constraint = Constraint::New<Vector3>( effect, uVecProperty, TestConstraintFromPositionToVector3() );
  constraint.AddSource( Source( actor, Actor::Property::POSITION ) );
  constraint.Apply();

  application.SendNotification();
  application.Render();

  // Test effects of Constraint.
  DALI_TEST_CHECK(
      application.GetGlAbstraction().CheckUniformValue(
          "uVec3", targetPosition ) );
  END_TEST;
}

int UtcDaliShaderEffectMethodApplyConstraintFromActor2(void)
{
  // Test whether Shader's uniform can be constrained to Actor's position.
  // While Actor's position is constrained to another point * 2.0f
  TestApplication application;

  const Vector3 targetPosition = Vector3( 25.0f, 36.0f, 49.0f );

  ShaderEffect effect = ShaderEffect::New( VertexSource, FragmentSource );
  DALI_TEST_CHECK( effect );

  BufferImage image = CreateBufferImage();

  effect.SetUniform( "uVec3", Vector3( 50.0f, 25.0f, 0.0f ) );

  ImageActor actor = ImageActor::New( image );
  actor.SetPosition(Vector3( 100.0f, 70.0f, 20.0f));
  actor.SetSize( 100.0f, 100.0f );
  actor.SetName("TestImageFilenameActor");
  actor.SetShaderEffect(effect);
  Stage::GetCurrent().Add(actor);

  Property::Index uVecProperty = effect.GetPropertyIndex("uVec3");

  Constraint shaderConstraint = Constraint::New<Vector3>( effect, uVecProperty, TestConstraintFromPositionToVector3() );
  shaderConstraint.AddSource( Source(actor, Actor::Property::POSITION) );
  shaderConstraint.Apply();

  Constraint actorConstraint = Constraint::New<Vector3>( actor, Actor::Property::POSITION, TestConstraintToVector3Double(targetPosition) );
  actorConstraint.Apply();

  application.SendNotification();
  application.Render();

  // Test effects of Constraint.
  DALI_TEST_CHECK(
      application.GetGlAbstraction().CheckUniformValue(
          "uVec3", targetPosition * 2.0f ) );
  END_TEST;
}

int UtcDaliShaderEffectMethodRemoveConstraints(void)
{
  // Test if constrains can be removed before they are ever applyed.
  TestApplication application;

  ShaderEffect effect = ShaderEffect::New( VertexSource, FragmentSource );
  DALI_TEST_CHECK( effect );

  BufferImage image = CreateBufferImage();

  effect.SetUniform( "uVec3", Vector3( 1.0f, 2.0f, 3.0f ) );

  ImageActor actor = ImageActor::New( image );
  actor.SetSize( 100.0f, 100.0f );
  actor.SetName("TestImageFilenameActor");
  actor.SetShaderEffect(effect);
  Stage::GetCurrent().Add(actor);

  Property::Index uVecProperty = effect.GetPropertyIndex("uVec3");

  application.SendNotification();
  application.Render();

  // Test effects of SetUniform...
  DALI_TEST_CHECK(
      application.GetGlAbstraction().CheckUniformValue(
          "uVec3", Vector3( 1.0f, 2.0f, 3.0f ) ) );

  Constraint constraint = Constraint::New<Vector3>( effect, uVecProperty, TestConstraintToVector3(Vector3(4.0f, 9.0f, 16.0f)) );
  constraint.Apply();

  // Remove the constraints
  effect.RemoveConstraints();

  application.SendNotification();
  application.Render();

  // Test effects of Constraint.
  DALI_TEST_CHECK(
      application.GetGlAbstraction().CheckUniformValue(
          "uVec3", Vector3( 1.0f, 2.0f, 3.0f ) ) );
  END_TEST;
}

int UtcDaliShaderEffectMethodRemoveConstraints2(void)
{
  // Test whether Shader's uniform constrains can be removed after they are applyed.
  TestApplication application;

  ShaderEffect effect = ShaderEffect::New( VertexSource, FragmentSource );
  DALI_TEST_CHECK( effect );

  BufferImage image = CreateBufferImage();

  effect.SetUniform( "uVec3", Vector3( 1.0f, 2.0f, 3.0f ) );

  ImageActor actor = ImageActor::New( image );
  actor.SetSize( 100.0f, 100.0f );
  actor.SetName("TestImageFilenameActor");
  actor.SetShaderEffect(effect);
  Stage::GetCurrent().Add(actor);

  Property::Index uVecProperty = effect.GetPropertyIndex("uVec3");

  application.SendNotification();
  application.Render();

  // Test effects of SetUniform...
  DALI_TEST_CHECK(
      application.GetGlAbstraction().CheckUniformValue(
          "uVec3", Vector3( 1.0f, 2.0f, 3.0f ) ) );

  Constraint constraint = Constraint::New<Vector3>( effect, uVecProperty, TestConstraintToVector3(Vector3(4.0f, 9.0f, 16.0f)) );
  constraint.Apply();

  application.SendNotification();
  application.Render();

  // Reset the value and remove the constraints
  effect.SetUniform( "uVec3", Vector3( 1.0f, 2.0f, 3.0f ) );
  effect.RemoveConstraints();

  application.SendNotification();
  application.Render();

  // Test effects of Constraint.
  DALI_TEST_CHECK(
      application.GetGlAbstraction().CheckUniformValue(
          "uVec3", Vector3( 1.0f, 2.0f, 3.0f ) ) );
  END_TEST;
}

int UtcDaliShaderEffectPropertyIndices(void)
{
  TestApplication application;
  ShaderEffect effect = ShaderEffect::New( VertexSource, FragmentSource );

  Property::IndexContainer indices;
  effect.GetPropertyIndices( indices );
  DALI_TEST_CHECK( indices.Size() );
  DALI_TEST_EQUALS( indices.Size(), effect.GetPropertyCount(), TEST_LOCATION );
  END_TEST;
}

int UtcDaliShaderBinaries(void)
{
  TestApplication application;
  // these will not affect the "first round" of dali render as core is already initialized and it has queried the defaults
  application.GetGlAbstraction().SetBinaryFormats( 1 );
  application.GetGlAbstraction().SetNumBinaryFormats( 1 );
  application.GetGlAbstraction().SetProgramBinaryLength( 1 );

  GLuint lastShaderCompiledBefore = application.GetGlAbstraction().GetLastShaderCompiled();

  ShaderEffect effect = ShaderEffect::New( VertexSource, FragmentSource );
  DALI_TEST_CHECK( effect );

  BufferImage image = CreateBufferImage();
  ImageActor actor = ImageActor::New( image );
  actor.SetSize( 100.0f, 100.0f );
  actor.SetName("TestImageFilenameActor");
  actor.SetShaderEffect(effect);
  Stage::GetCurrent().Add(actor);

  application.SendNotification();
  application.Render(16);
  // binary was not requested by DALi
  DALI_TEST_CHECK( !(application.GetGlAbstraction().GetProgramBinaryCalled()) );

  GLuint lastShaderCompiledAfter = application.GetGlAbstraction().GetLastShaderCompiled();

  // check that the shader was compiled
  DALI_TEST_EQUALS( lastShaderCompiledAfter, lastShaderCompiledBefore + 2, TEST_LOCATION );

  // simulate context loss to get core to re-initialize its GL
  application.GetCore().ContextDestroyed();
  application.GetCore().ContextCreated();

  application.SendNotification();
  application.Render(16);

  // shader is recompiled
  GLuint finalShaderCompiled = application.GetGlAbstraction().GetLastShaderCompiled();
  // check that the shader was compiled
  DALI_TEST_EQUALS( lastShaderCompiledAfter + 2, finalShaderCompiled, TEST_LOCATION );

  // binary was requested by DALi
  DALI_TEST_CHECK( application.GetGlAbstraction().GetProgramBinaryCalled() );

  END_TEST;
}

int UtcDaliShaderEffectFromPropertiesP(void)
{
  TestApplication application;
  tet_infoline("UtcDaliShaderEffectFromProperties01()");

  std::string fragmentShaderPrefix = "#define TEST_FS 1\n#extension GL_OES_standard_derivatives : enable";
  std::string vertexShaderPrefix = "#define TEST_VS 1";
  std::string vertexShader(VertexSource);
  std::string fragmentShader(FragmentSource);

  // Call render to compile default shaders.
  application.SendNotification();
  application.Render();

  GLuint lastShaderCompiledBefore = application.GetGlAbstraction().GetLastShaderCompiled();

  // create from type registry

  TypeInfo typeInfo = TypeRegistry::Get().GetTypeInfo( "ShaderEffect" );
  DALI_TEST_CHECK( typeInfo );
  ShaderEffect effect = ShaderEffect::DownCast( typeInfo.CreateInstance() );
  DALI_TEST_CHECK( effect );

  Property::Value programValue = Property::Value(Property::MAP);
  Property::Map* programMap = programValue.GetMap();
  DALI_TEST_CHECK( programMap );

  programMap->Insert("vertex", vertexShader);
  programMap->Insert("fragment", fragmentShader);

  programMap->Insert("vertex-prefix", vertexShaderPrefix);
  programMap->Insert("fragment-prefix", fragmentShaderPrefix);

<<<<<<< HEAD
  effect.SetProperty(effect.GetPropertyIndex("program"), programMap);
=======
  programMap->Insert("geometry-type", "GEOMETRY_TYPE_IMAGE");

  effect.SetProperty(effect.GetPropertyIndex("program"), programValue);
>>>>>>> 8fe9a060

  Property::Value imageValue = Property::Value(Property::MAP);
  Property::Map* imageMap = imageValue.GetMap();
  DALI_TEST_CHECK( imageMap );
  imageMap->Insert("filename", Property::Value(TestImageFilename));
  effect.SetProperty(effect.GetPropertyIndex("image"), imageValue);

  // do a update & render to get the image request
  application.SendNotification();
  application.Render();

  Integration::ResourceRequest* request = application.GetPlatform().GetRequest();
  // create the image
  Integration::Bitmap* bitmap = CreateBitmap( 10, 10, 0xFF );
  Integration::ResourcePointer resourcePtr(bitmap);
  TestPlatformAbstraction& platform = application.GetPlatform();
  platform.SetResourceLoaded(request->GetId(), request->GetType()->id, resourcePtr);

  BufferImage image(CreateBufferImage());
  ImageActor actor = ImageActor::New( image );
  actor.SetSize( 100.0f, 100.0f );
  actor.SetName("TestImageFilenameActor");
  actor.SetShaderEffect(effect);
  Stage::GetCurrent().Add(actor);

  application.SendNotification();
  application.Render();
  GLuint lastShaderCompiledAfter = application.GetGlAbstraction().GetLastShaderCompiled();

  // we should have compiled 2 shaders.
  DALI_TEST_EQUALS(lastShaderCompiledAfter, lastShaderCompiledBefore + 2, TEST_LOCATION );

  std::string actualVertexShader = application.GetGlAbstraction().GetShaderSource( lastShaderCompiledBefore + 1 );
  DALI_TEST_EQUALS( vertexShaderPrefix, actualVertexShader.substr( 0, vertexShaderPrefix.length() ), TEST_LOCATION );
  DALI_TEST_EQUALS( vertexShader, actualVertexShader.substr( actualVertexShader.length() - vertexShader.length() ), TEST_LOCATION );

  std::string actualFragmentShader = application.GetGlAbstraction().GetShaderSource( lastShaderCompiledBefore + 2 );
  DALI_TEST_EQUALS( fragmentShaderPrefix, actualFragmentShader.substr( 0, fragmentShaderPrefix.length() ), TEST_LOCATION );
  DALI_TEST_EQUALS( fragmentShader, actualFragmentShader.substr( actualFragmentShader.length() - fragmentShader.length() ), TEST_LOCATION );

  END_TEST;
}

int UtcDaliShaderEffectFromPropertiesN(void)
{
  TestApplication application;
  tet_infoline("UtcDaliShaderEffectFromProperties02()");

    // Call render to compile default shaders.
    application.SendNotification();
    application.Render();

    // create from type registry (currently only way to get ShaderEffect with no shader setup in constructor
    TypeInfo typeInfo = TypeRegistry::Get().GetTypeInfo( "ShaderEffect" );
    DALI_TEST_CHECK( typeInfo );
    ShaderEffect effect = ShaderEffect::DownCast( typeInfo.CreateInstance() );
    DALI_TEST_CHECK( effect );

    Property::Value programValue = Property::Value(Property::MAP);
    Property::Map* programMap = programValue.GetMap();
    DALI_TEST_CHECK( programMap );

<<<<<<< HEAD
  effect.SetProperty(effect.GetPropertyIndex("program"), programMap);
=======
    programMap->Insert("vertex",   std::string(VertexSource));
    programMap->Insert("fragment", std::string(FragmentSource));

    // use wrong index on purpose
    effect.SetProperty(effect.GetPropertyIndex("program") + 1, programValue );
>>>>>>> 8fe9a060

  END_TEST;
}

int UtcDaliShaderEffectFromProperties2N(void)
{
  try
  {
    TestApplication application;
    tet_infoline("UtcDaliShaderEffectFromProperties03()");

    // Call render to compile default shaders.
    application.SendNotification();
    application.Render();

    // create from type registry (currently only way to get ShaderEffect with no shader setup in constructor
    TypeInfo typeInfo = TypeRegistry::Get().GetTypeInfo( "ShaderEffect" );
    DALI_TEST_CHECK( typeInfo );
    ShaderEffect effect = ShaderEffect::DownCast( typeInfo.CreateInstance() );
    DALI_TEST_CHECK( effect );

    // dont set unknown
    effect.SetProperty( effect.GetPropertyIndex("geometry-hints"), "HINT_2" );

    tet_result( TET_FAIL );
  }
  catch(Dali::DaliException& e)
  {
    DALI_TEST_PRINT_ASSERT( e );
  }
  END_TEST;
}<|MERGE_RESOLUTION|>--- conflicted
+++ resolved
@@ -803,13 +803,7 @@
   programMap->Insert("vertex-prefix", vertexShaderPrefix);
   programMap->Insert("fragment-prefix", fragmentShaderPrefix);
 
-<<<<<<< HEAD
-  effect.SetProperty(effect.GetPropertyIndex("program"), programMap);
-=======
-  programMap->Insert("geometry-type", "GEOMETRY_TYPE_IMAGE");
-
   effect.SetProperty(effect.GetPropertyIndex("program"), programValue);
->>>>>>> 8fe9a060
 
   Property::Value imageValue = Property::Value(Property::MAP);
   Property::Map* imageMap = imageValue.GetMap();
@@ -855,8 +849,10 @@
 
 int UtcDaliShaderEffectFromPropertiesN(void)
 {
-  TestApplication application;
-  tet_infoline("UtcDaliShaderEffectFromProperties02()");
+  try
+  {
+    TestApplication application;
+    tet_infoline("UtcDaliShaderEffectFromProperties02()");
 
     // Call render to compile default shaders.
     application.SendNotification();
@@ -872,16 +868,18 @@
     Property::Map* programMap = programValue.GetMap();
     DALI_TEST_CHECK( programMap );
 
-<<<<<<< HEAD
-  effect.SetProperty(effect.GetPropertyIndex("program"), programMap);
-=======
     programMap->Insert("vertex",   std::string(VertexSource));
     programMap->Insert("fragment", std::string(FragmentSource));
 
     // use wrong index on purpose
     effect.SetProperty(effect.GetPropertyIndex("program") + 1, programValue );
->>>>>>> 8fe9a060
-
+
+    tet_result( TET_FAIL );
+  }
+  catch(Dali::DaliException& e)
+  {
+    DALI_TEST_PRINT_ASSERT( e );
+  }
   END_TEST;
 }
 
