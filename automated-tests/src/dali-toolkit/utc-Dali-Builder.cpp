--- conflicted
+++ resolved
@@ -115,13 +115,10 @@
   // JSON with a quit event when the actor is touched
   std::string json(
         "{"
-<<<<<<< HEAD
-=======
         "   \"constants\":"
         "   {"
         "     \"ALPHA_FUNCTION\":\"EASE_IN_OUT\""
         "   },"
->>>>>>> a275bbe1
         "   \"paths\":"
         "   {"
         "     \"path0\":"
@@ -140,11 +137,7 @@
         "        \"actor\": \"greeting\","
         "        \"property\": \"position\","
         "        \"value\": [300, 300, -1000],"
-<<<<<<< HEAD
-        "        \"alpha-function\": \"EASE_IN_OUT\","
-=======
         "        \"alpha-function\": \"{ALPHA_FUNCTION}\","
->>>>>>> a275bbe1
         "        \"relative\": true,"
         "        \"time-period\": {"
         "          \"delay\": 0,"
@@ -259,15 +252,12 @@
 
   DALI_TEST_CHECK( anim );
 
-<<<<<<< HEAD
-=======
   Property::Map map;
   map["ALPHA_FUNCTION"] = "EASE_IN_SQUARE";
   anim = builder.CreateAnimation("animate", map);
 
   DALI_TEST_CHECK( anim );
 
->>>>>>> a275bbe1
   anim = builder.CreateAnimation("path-animation");
 
   DALI_TEST_CHECK( anim );
@@ -293,14 +283,11 @@
   // JSON with a quit event when the actor is touched
   std::string json(
         "{"
-<<<<<<< HEAD
-=======
         "   \"constants\":"
         "   {"
         "     \"TEXT\": \"Touch Me\","
         "     \"NAME\": \"greeting\" "
         "   },"
->>>>>>> a275bbe1
         "   \"paths\":"
         "   {"
         "     \"path0\":"
@@ -316,11 +303,7 @@
         "      \"disconnect-action\": \"BAKE\","
         "      \"properties\":"
         "      [{"
-<<<<<<< HEAD
-        "        \"actor\": \"greeting\","
-=======
         "        \"actor\": \"{NAME}\","
->>>>>>> a275bbe1
         "        \"property\": \"positioninvalid\","
         "        \"value\": [300, 300, -1000],"
         "        \"alpha-function\": \"EASE_IN_OUT\","
@@ -338,11 +321,7 @@
         "      \"disconnect-action\": \"BAKE\","
         "      \"properties\":"
         "      [{"
-<<<<<<< HEAD
-        "        \"actor\": \"greeting\","
-=======
         "        \"actor\": \"{NAME}\","
->>>>>>> a275bbe1
         "        \"property\": \"positioninvalid\","
         "        \"value\": [300, 300, -1000],"
         "        \"alpha-function\": \"EGGS_OVER_EASY\","
@@ -383,14 +362,11 @@
         "      \"action\": \"play\","
         "      \"animation\": \"animate\""
         "    }]"
-<<<<<<< HEAD
-=======
         "  },"
         "  {"
         "    \"name\": \"greeting2\","
         "    \"type\": \"TextLabel\","
         "    \"text\": \"Touch me\""
->>>>>>> a275bbe1
         "  }]"
         "}");
 
@@ -403,14 +379,6 @@
 
   // log warning line coverage
   anim = builder.CreateAnimation("path-animation");
-<<<<<<< HEAD
-
-  anim = builder.CreateAnimation("animate");
-
-  anim = builder.CreateAnimation("animate2");
-
-  DALI_TEST_CHECK(true);
-=======
   DALI_TEST_CHECK(anim);
 
   anim = builder.CreateAnimation("animate");
@@ -433,7 +401,6 @@
   anim = builder.CreateAnimation("animate2", map, Dali::Stage::GetCurrent().GetRootLayer());
   DALI_TEST_CHECK(anim);
 
->>>>>>> a275bbe1
 
   END_TEST;
 
@@ -456,10 +423,7 @@
       "\"stage\":"
       "[{"
       "  \"type\": \"ImageActor\","
-<<<<<<< HEAD
-=======
       "  \"name\": \"{NAME}\","
->>>>>>> a275bbe1
       "  \"size\": [100,100,1],"
       "  \"parent-origin\": \"TOP_LEFT\","
       "  \"anchor-point\": \"{ANCHOR}\","
@@ -476,35 +440,29 @@
 
   Builder builder = Builder::New();
   builder.LoadFromString( json );
-<<<<<<< HEAD
+
+  builder.AddConstant( "NAME", "image" );
+
+  Property::Map map = builder.GetConstants();
+
+  Dali::Property::Value* pValue = map.Find( "NAME" );
+
+  DALI_TEST_CHECK( pValue );
+
+  pValue = map.Find( "IMAGE_PATH" );
+
+  DALI_TEST_CHECK( pValue );
+
+  Dali::Property::Value value = builder.GetConstant( "WIDTH" );
+
+  DALI_TEST_CHECK( value.GetType() != Property::NONE );
+
   builder.AddActors ( Stage::GetCurrent().GetRootLayer() );
   DALI_TEST_CHECK( builder );
 
-=======
-
-  builder.AddConstant( "NAME", "image" );
-
-  Property::Map map = builder.GetConstants();
-
-  Dali::Property::Value* pValue = map.Find( "NAME" );
-
-  DALI_TEST_CHECK( pValue );
-
-  pValue = map.Find( "IMAGE_PATH" );
-
-  DALI_TEST_CHECK( pValue );
-
-  Dali::Property::Value value = builder.GetConstant( "WIDTH" );
-
-  DALI_TEST_CHECK( value.GetType() != Property::NONE );
-
-  builder.AddActors ( Stage::GetCurrent().GetRootLayer() );
-  DALI_TEST_CHECK( builder );
-
   Actor actor = Stage::GetCurrent().GetRootLayer().FindChildByName("image");
   DALI_TEST_CHECK( actor );
 
->>>>>>> a275bbe1
   END_TEST;
 }
 
@@ -515,13 +473,10 @@
   // JSON with a quit event when the actor is touched
   std::string json(
       "{\n"
-<<<<<<< HEAD
-=======
       "\"constants\":"
       "{"
       "  \"SIZE\": [10,20,30]"
       "},"
->>>>>>> a275bbe1
       "\"styles\":\n"
       "{\n"
       "  \"image-style\": \n"
@@ -540,11 +495,7 @@
       "    \"type\": \"ImageActor\",\n"
       "    \"styles\": [\"image-style\"],\n"
       "    \"name\": \"image\",\n"
-<<<<<<< HEAD
-      "    \"size\": [100,100,1],\n"
-=======
       "    \"size\": \"{SIZE}\",\n"
->>>>>>> a275bbe1
       "    \"signals\": [{\n"
       "      \"name\": \"touched\",\n"
       "      \"action\": \"quit\"\n"
@@ -556,12 +507,6 @@
       "      }\n"
       "    ]\n"
       "  }\n"
-<<<<<<< HEAD
-      "}\n"
-      "}\n"
-  );
-
-=======
       "},\n"
       "\"stage\":"
       "[{"
@@ -601,18 +546,12 @@
     "}\n"
     );
 
->>>>>>> a275bbe1
   Builder builder = Builder::New();
   builder.LoadFromString( json );
 
   ImageActor actor = ImageActor::DownCast( builder.Create( "image-tree" ) );
   DALI_TEST_CHECK( actor );
 
-<<<<<<< HEAD
-  // NB: already applied in create
-  DALI_TEST_CHECK( builder.ApplyStyle( "image-style", actor ) );
-
-=======
   Dali::Property::Map map;
   map["SIZE"] = Vector3(100,100,1);
   actor = ImageActor::DownCast( builder.Create( "image-tree", map ) );
@@ -629,7 +568,6 @@
   // apply from json snippet
   DALI_TEST_CHECK( builder.ApplyFromJson( actor, stylejson ) );
 
->>>>>>> a275bbe1
   END_TEST;
 }
 
@@ -902,8 +840,6 @@
   DALI_TEST_CHECK( actor.IsVisible() );
 
   END_TEST;
-<<<<<<< HEAD
-=======
 }
 
 int UtcDaliBuilderCustomPropertyP(void)
@@ -1518,5 +1454,4 @@
   DALI_TEST_CHECK( constrainer1 == constrainer1_2 );
 
   END_TEST;
->>>>>>> a275bbe1
 }