/*
 * Copyright (c) 2014 Samsung Electronics Co., Ltd.
 *
 * Licensed under the Apache License, Version 2.0 (the "License");
 * you may not use this file except in compliance with the License.
 * You may obtain a copy of the License at
 *
 * http://www.apache.org/licenses/LICENSE-2.0
 *
 * Unless required by applicable law or agreed to in writing, software
 * distributed under the License is distributed on an "AS IS" BASIS,
 * WITHOUT WARRANTIES OR CONDITIONS OF ANY KIND, either express or implied.
 * See the License for the specific language governing permissions and
 * limitations under the License.
 *
 */

#include <iostream>
#include <stdlib.h>

// Need to override adaptor classes for toolkit test harness, so include
// test harness headers before dali headers.
#include <dali-toolkit-test-suite-utils.h>

#include <dali.h>
#include <dali/integration-api/events/touch-event-integ.h>
#include <dali-toolkit/dali-toolkit.h>

using namespace Dali;
using namespace Toolkit;

void utc_dali_toolkit_pushbutton_startup(void)
{
  test_return_value = TET_UNDEF;
}

void utc_dali_toolkit_pushbutton_cleanup(void)
{
  test_return_value = TET_PASS;
}

namespace
{

static bool gPushButtonSelectedState = false;
bool PushButtonSelected( Button button )
{
  gPushButtonSelectedState = button.IsSelected();
  return true;
}

static bool gPushButtonPressed = false;

static bool PushButtonPressed( Button button )
{
  gPushButtonPressed = true;
  return true;
}

static bool gPushButtonReleased = false;

static bool PushButtonReleased( Button button )
{
  gPushButtonReleased = true;
  return true;
}

const Dali::TouchPoint pointDownInside( 0, TouchPoint::Down, 240, 400 );
const Dali::TouchPoint pointUpInside( 0, TouchPoint::Up, 240, 400 );
const Dali::TouchPoint pointLeave( 0, TouchPoint::Leave, 240, 400 );
const Dali::TouchPoint pointEnter( 0, TouchPoint::Motion, 240, 400 );
const Dali::TouchPoint pointMotionOut( 0, TouchPoint::Motion, 10, 10 );
const Dali::TouchPoint pointDownOutside( 0, TouchPoint::Down, 10, 10 );
const Dali::TouchPoint pointUpOutside( 0, TouchPoint::Up, 10, 10 );

Image CreateSolidColorImage( const Vector4& color, unsigned int width, unsigned int height )
{
  BufferImage imageData = BufferImage::New( width, height, Pixel::RGBA8888 );

  // Create the image
  PixelBuffer* pixbuf = imageData.GetBuffer();
  unsigned int size = width * height;

  for( size_t i = 0; i < size; i++ )
    {
      pixbuf[i*4+0] = 0xFF * color.r;
      pixbuf[i*4+1] = 0xFF * color.g;
      pixbuf[i*4+2] = 0xFF * color.b;
      pixbuf[i*4+3] = 0xFF * color.a;
    }

  imageData.Update();

  return imageData;
}

} //namespace


int UtcDaliPushButtonSetGetAutoRepeating(void)
{
  ToolkitTestApplication application;
  tet_infoline(" UtcDaliPushButtonSetGetAutoRepeating");

  PushButton pushButton = PushButton::New();

  pushButton.SetAutoRepeating( true );

  DALI_TEST_CHECK( pushButton.IsAutoRepeating() );

  pushButton.SetAutoRepeating( false );

  DALI_TEST_CHECK( !pushButton.IsAutoRepeating() );

  pushButton.SetAutoRepeating( true );

  DALI_TEST_CHECK( pushButton.IsAutoRepeating() );
  END_TEST;
}

int UtcDaliPushButtonSetGetTogglableButton(void)
{
  ToolkitTestApplication application;
  tet_infoline(" UtcDaliPushButtonSetGetTogglableButton");

  PushButton pushButton = PushButton::New();

  pushButton.SetTogglableButton( true );

  DALI_TEST_CHECK( pushButton.IsTogglableButton() );

  pushButton.SetTogglableButton( false );

  DALI_TEST_CHECK( !pushButton.IsTogglableButton() );

  pushButton.SetTogglableButton( true );

  DALI_TEST_CHECK( pushButton.IsTogglableButton() );
  END_TEST;
}

int UtcDaliPushButtonSetGetAutoRepeatingAndTogglableButton(void)
{
  ToolkitTestApplication application;
  tet_infoline(" UtcDaliPushButtonSetGetAutoRepeatingAndTogglableButton");

  PushButton pushButton = PushButton::New();

  pushButton.SetAutoRepeating( true );
  pushButton.SetTogglableButton( true );

  DALI_TEST_CHECK( pushButton.IsTogglableButton() );
  DALI_TEST_CHECK( !pushButton.IsAutoRepeating() );

  pushButton.SetTogglableButton( true );
  pushButton.SetAutoRepeating( true );

  DALI_TEST_CHECK( pushButton.IsAutoRepeating() );
  DALI_TEST_CHECK( !pushButton.IsTogglableButton() );
  END_TEST;
}

int UtcDaliPushButtonSetGetSelected01(void)
{
  ToolkitTestApplication application;
  tet_infoline(" UtcDaliPushButtonSetGetSelected01");

  PushButton pushButton = PushButton::New();

  pushButton.SetTogglableButton( true );
  pushButton.StateChangedSignal().Connect( &PushButtonSelected );

  gPushButtonSelectedState = false;
  pushButton.SetSelected( true );

  DALI_TEST_CHECK( pushButton.IsSelected() );
  DALI_TEST_CHECK( gPushButtonSelectedState );

  pushButton.SetSelected( false );

  DALI_TEST_CHECK( !pushButton.IsSelected() );
  DALI_TEST_CHECK( !gPushButtonSelectedState );

  pushButton.SetSelected( true );

  DALI_TEST_CHECK( pushButton.IsSelected() );
  DALI_TEST_CHECK( gPushButtonSelectedState );
  END_TEST;
}

int UtcDaliPushButtonSetGetSelected02(void)
{
  ToolkitTestApplication application;
  tet_infoline(" UtcDaliPushButtonSetGetSelected02");

  PushButton pushButton = PushButton::New();

  pushButton.SetTogglableButton( false );
  pushButton.StateChangedSignal().Connect( &PushButtonSelected );

  gPushButtonSelectedState = false;
  pushButton.SetSelected( true );

  DALI_TEST_CHECK( !pushButton.IsSelected() );
  DALI_TEST_CHECK( !gPushButtonSelectedState );

  pushButton.SetSelected( false );

  DALI_TEST_CHECK( !pushButton.IsSelected() );
  DALI_TEST_CHECK( !gPushButtonSelectedState );

  pushButton.SetSelected( true );

  DALI_TEST_CHECK( !pushButton.IsSelected() );
  DALI_TEST_CHECK( !gPushButtonSelectedState );
  END_TEST;
}

int UtcDaliPushButtonSetGetAutorepeatingDelayValues01(void)
{
  ToolkitTestApplication application;
  tet_infoline(" UtcDaliPushButtonSetGetAutorepeatingDelayValues01");

  PushButton pushButton = PushButton::New();

  pushButton.SetAutoRepeating( true );

  pushButton.SetInitialAutoRepeatingDelay( 1.f );
  DALI_TEST_EQUALS( pushButton.GetInitialAutoRepeatingDelay(), 1.f, TEST_LOCATION );

  pushButton.SetNextAutoRepeatingDelay( 1.f );
  DALI_TEST_EQUALS( pushButton.GetNextAutoRepeatingDelay(), 1.f, TEST_LOCATION );
  END_TEST;
}

int UtcDaliPushButtonSetGetAutorepeatingDelayValues02(void)
{
  ToolkitTestApplication application;
  tet_infoline(" UtcDaliPushButtonSetGetAutorepeatingDelayValues02");

  PushButton pushButton = PushButton::New();

  bool assert1( false );
  bool assert2( false );

  pushButton.SetAutoRepeating( true );

  try
  {
    pushButton.SetInitialAutoRepeatingDelay( -1.f );
  }
  catch( Dali::DaliException& e )
  {
    DALI_TEST_PRINT_ASSERT( e );
    DALI_TEST_EQUALS(e.condition, "initialAutoRepeatingDelay > 0.f", TEST_LOCATION);
    assert1 = true;
  }

  try
  {
    pushButton.SetNextAutoRepeatingDelay( -1.f );
  }
  catch( Dali::DaliException& e )
  {
    DALI_TEST_PRINT_ASSERT( e );
    DALI_TEST_EQUALS(e.condition, "nextAutoRepeatingDelay > 0.f", TEST_LOCATION);
    assert2 = true;
  }

  DALI_TEST_CHECK( assert1 && assert2 );
  END_TEST;
}

int UtcDaliPushButtonSetImages(void)
{
  ToolkitTestApplication application;
  tet_infoline(" UtcDaliPushButtonSetImages");

  Actor imageActor;

  Image image01 = CreateSolidColorImage( Color::RED, 10, 10 );

  Vector3 size;
  PushButton pushButton = PushButton::New();
  Stage::GetCurrent().Add( pushButton );

  application.SendNotification();
  application.Render();

  pushButton.SetSize( Vector2( 20.0f, 20.0f ) );
  pushButton.SetButtonImage( image01 );

  application.SendNotification();
  application.Render();

  size = pushButton.GetCurrentSize();

<<<<<<< HEAD
  DALI_TEST_EQUALS( size.width, 10.f, TEST_LOCATION );
  DALI_TEST_EQUALS( size.height, 10.f, TEST_LOCATION );
=======
  DALI_TEST_EQUALS( size.width, 20.f, TEST_LOCATION );
  DALI_TEST_EQUALS( size.height, 20.f, TEST_LOCATION );
>>>>>>> 620ac798

  END_TEST;
}

int UtcDaliPushButtonSetLabelText(void)
{
  ToolkitTestApplication application;
  tet_infoline(" UtcDaliPushButtonSetLabelText");

  const std::string STR( "Hola!" );

  PushButton pushButton = PushButton::New();

  application.SendNotification();
  application.Render();

  pushButton.SetLabel( STR );

  TextLabel label = TextLabel::DownCast( pushButton.GetLabel() );
  DALI_TEST_CHECK( STR == label.GetProperty<std::string>( TextLabel::Property::TEXT ) );

  END_TEST;
}

int UtcDaliPushButtonPressed(void)
{
  ToolkitTestApplication application;
  tet_infoline(" UtcDaliPushButtonPressed");

  PushButton pushButton = PushButton::New();
  pushButton.SetAnchorPoint( AnchorPoint::TOP_LEFT );
  pushButton.SetParentOrigin( ParentOrigin::TOP_LEFT );
  pushButton.SetPosition( 240, 400 );
  pushButton.SetSize( 100, 100 );

  Stage::GetCurrent().Add( pushButton );

  application.SendNotification();
  application.Render();

  gPushButtonPressed = false;

  // connect to its touch signal
  pushButton.PressedSignal().Connect( &PushButtonPressed );

  Dali::Integration::TouchEvent eventDown;
  eventDown.AddPoint( pointDownInside );

  // flush the queue and render once
  application.SendNotification();
  application.Render();
  application.ProcessEvent( eventDown );

  DALI_TEST_CHECK( gPushButtonPressed );
  END_TEST;
}

int UtcDaliPushButtonReleased(void)
{
  ToolkitTestApplication application;
  tet_infoline(" UtcDaliPushButtonReleased");

  PushButton pushButton = PushButton::New();
  pushButton.SetAnchorPoint( AnchorPoint::TOP_LEFT );
  pushButton.SetParentOrigin( ParentOrigin::TOP_LEFT );
  pushButton.SetPosition( 240, 400 );
  pushButton.SetSize( 100, 100 );

  Stage::GetCurrent().Add( pushButton );

  application.SendNotification();
  application.Render();

  // connect to its touch signal
  pushButton.ReleasedSignal().Connect( &PushButtonReleased );

  Dali::Integration::TouchEvent event;

  // Test1. Touch point down and up inside the button.

  gPushButtonReleased = false;
  event = Dali::Integration::TouchEvent();
  event.AddPoint( pointDownInside );
  application.ProcessEvent( event );

  event = Dali::Integration::TouchEvent();
  event.AddPoint( pointUpInside );
  application.ProcessEvent( event );

  DALI_TEST_CHECK( gPushButtonReleased );

  // Test2. Touch point down and up outside the button.

  gPushButtonReleased = false;
  event = Dali::Integration::TouchEvent();
  event.AddPoint( pointDownOutside );
  application.ProcessEvent( event );

  event = Dali::Integration::TouchEvent();
  event.AddPoint( pointUpOutside );
  application.ProcessEvent( event );

  DALI_TEST_CHECK( !gPushButtonReleased );

  // Test3. Touch point down inside and up outside the button.

  gPushButtonReleased = false;
  event = Dali::Integration::TouchEvent();
  event.AddPoint( pointDownInside );
  application.ProcessEvent( event );

  event = Dali::Integration::TouchEvent();
  event.AddPoint( pointLeave );
  application.ProcessEvent( event );

  event = Dali::Integration::TouchEvent();
  event.AddPoint( pointUpOutside );
  application.ProcessEvent( event );

  DALI_TEST_CHECK( gPushButtonReleased );

  // Test4. Touch point down outside and up inside the button.

  gPushButtonReleased = false;
  event = Dali::Integration::TouchEvent();
  event.AddPoint( pointDownOutside );
  application.ProcessEvent( event );

  event = Dali::Integration::TouchEvent();
  event.AddPoint( pointEnter );
  application.ProcessEvent( event );

  event = Dali::Integration::TouchEvent();
  event.AddPoint( pointUpInside );
  application.ProcessEvent( event );

  DALI_TEST_CHECK( !gPushButtonReleased );
  END_TEST;
}

int UtcDaliPushButtonSelected(void)
{
  ToolkitTestApplication application;
  tet_infoline(" UtcDaliPushButtonSelected");

  PushButton pushButton = PushButton::New();
  pushButton.SetAnchorPoint( AnchorPoint::TOP_LEFT );
  pushButton.SetParentOrigin( ParentOrigin::TOP_LEFT );
  pushButton.SetPosition( 240, 400 );
  pushButton.SetSize( 100, 100 );

  Stage::GetCurrent().Add( pushButton );

  application.SendNotification();
  application.Render();

  // connect to its touch signal
  pushButton.StateChangedSignal().Connect( &PushButtonSelected );

  Dali::Integration::TouchEvent event;

  // Test1. No togglable button.

  gPushButtonSelectedState = false;
  event = Dali::Integration::TouchEvent();
  event.AddPoint( pointDownInside );
  application.ProcessEvent( event );

  event = Dali::Integration::TouchEvent();
  event.AddPoint( pointUpInside );
  application.ProcessEvent( event );

  DALI_TEST_CHECK( !gPushButtonSelectedState );

  // Set togglable property.
  pushButton.SetTogglableButton( true );

  // Test2. Touch point down and up inside the button twice.
  gPushButtonSelectedState = false;
  event = Dali::Integration::TouchEvent();
  event.AddPoint( pointDownInside );
  application.ProcessEvent( event );

  event = Dali::Integration::TouchEvent();
  event.AddPoint( pointUpInside );
  application.ProcessEvent( event );

  DALI_TEST_CHECK( gPushButtonSelectedState );

  event = Dali::Integration::TouchEvent();
  event.AddPoint( pointDownInside );
  application.ProcessEvent( event );

  event = Dali::Integration::TouchEvent();
  event.AddPoint( pointUpInside );
  application.ProcessEvent( event );

  DALI_TEST_CHECK( !gPushButtonSelectedState );

  // Test3. Touch point down and up outside the button.

  gPushButtonSelectedState = false;
  event = Dali::Integration::TouchEvent();
  event.AddPoint( pointDownOutside );
  application.ProcessEvent( event );

  event = Dali::Integration::TouchEvent();
  event.AddPoint( pointUpOutside );
  application.ProcessEvent( event );

  DALI_TEST_CHECK( !gPushButtonSelectedState );

  // Test4. Touch point down inside and up outside the button.

  gPushButtonSelectedState = false;
  event = Dali::Integration::TouchEvent();
  event.AddPoint( pointDownInside );
  application.ProcessEvent( event );

  event = Dali::Integration::TouchEvent();
  event.AddPoint( pointLeave );
  application.ProcessEvent( event );

  event = Dali::Integration::TouchEvent();
  event.AddPoint( pointUpOutside );
  application.ProcessEvent( event );

  DALI_TEST_CHECK( !gPushButtonSelectedState );

  // Test5. Touch point down outside and up inside the button.

  gPushButtonSelectedState = false;
  event = Dali::Integration::TouchEvent();
  event.AddPoint( pointDownOutside );
  application.ProcessEvent( event );

  event = Dali::Integration::TouchEvent();
  event.AddPoint( pointEnter );
  application.ProcessEvent( event );

  event = Dali::Integration::TouchEvent();
  event.AddPoint( pointUpInside );
  application.ProcessEvent( event );

  DALI_TEST_CHECK( !gPushButtonSelectedState );
  END_TEST;
}<|MERGE_RESOLUTION|>--- conflicted
+++ resolved
@@ -295,14 +295,6 @@
 
   size = pushButton.GetCurrentSize();
 
-<<<<<<< HEAD
-  DALI_TEST_EQUALS( size.width, 10.f, TEST_LOCATION );
-  DALI_TEST_EQUALS( size.height, 10.f, TEST_LOCATION );
-=======
-  DALI_TEST_EQUALS( size.width, 20.f, TEST_LOCATION );
-  DALI_TEST_EQUALS( size.height, 20.f, TEST_LOCATION );
->>>>>>> 620ac798
-
   END_TEST;
 }
 
