--- conflicted
+++ resolved
@@ -1426,7 +1426,6 @@
   }
   {
     Property::Value* typeValue = map->Find( Toolkit::DevelVisual::Transform::Property::OFFSET_POLICY );
-<<<<<<< HEAD
     DALI_TEST_CHECK( typeValue );
     DALI_TEST_CHECK( typeValue->Get< Vector2 >() == Vector2( Toolkit::DevelVisual::Transform::Policy::RELATIVE, Toolkit::DevelVisual::Transform::Policy::RELATIVE ) );
   }
@@ -1434,15 +1433,6 @@
     Property::Value* typeValue = map->Find( Toolkit::DevelVisual::Transform::Property::SIZE_POLICY );
     DALI_TEST_CHECK( typeValue );
     DALI_TEST_CHECK( typeValue->Get< Vector2 >() == Vector2( Toolkit::DevelVisual::Transform::Policy::RELATIVE, Toolkit::DevelVisual::Transform::Policy::RELATIVE ) );
-=======
-    DALI_TEST_CHECK( typeValue );
-    DALI_TEST_CHECK( typeValue->Get< Vector2 >() == Vector2( Toolkit::DevelVisual::Transform::Policy::RELATIVE, Toolkit::DevelVisual::Transform::Policy::RELATIVE ) );
-  }
-  {
-    Property::Value* typeValue = map->Find( Toolkit::DevelVisual::Transform::Property::SIZE_POLICY );
-    DALI_TEST_CHECK( typeValue );
-    DALI_TEST_CHECK( typeValue->Get< Vector2 >() == Vector2( Toolkit::DevelVisual::Transform::Policy::RELATIVE, Toolkit::DevelVisual::Transform::Policy::RELATIVE ) );
->>>>>>> 5899611f
   }
   {
     Property::Value* typeValue = map->Find( Toolkit::DevelVisual::Transform::Property::ORIGIN );
@@ -1487,21 +1477,12 @@
   }
   {
     Property::Value* typeValue = map->Find( Toolkit::DevelVisual::Transform::Property::OFFSET_POLICY );
-<<<<<<< HEAD
     DALI_TEST_CHECK( typeValue );
     DALI_TEST_EQUALS( typeValue->Get< Vector2 >(), Vector2( Toolkit::DevelVisual::Transform::Policy::ABSOLUTE, Toolkit::DevelVisual::Transform::Policy::ABSOLUTE ), TEST_LOCATION );
   }
   {
     Property::Value* typeValue = map->Find( Toolkit::DevelVisual::Transform::Property::SIZE_POLICY );
     DALI_TEST_CHECK( typeValue );
-=======
-    DALI_TEST_CHECK( typeValue );
-    DALI_TEST_EQUALS( typeValue->Get< Vector2 >(), Vector2( Toolkit::DevelVisual::Transform::Policy::ABSOLUTE, Toolkit::DevelVisual::Transform::Policy::ABSOLUTE ), TEST_LOCATION );
-  }
-  {
-    Property::Value* typeValue = map->Find( Toolkit::DevelVisual::Transform::Property::SIZE_POLICY );
-    DALI_TEST_CHECK( typeValue );
->>>>>>> 5899611f
     DALI_TEST_EQUALS( typeValue->Get< Vector2 >(), Vector2( Toolkit::DevelVisual::Transform::Policy::RELATIVE, Toolkit::DevelVisual::Transform::Policy::RELATIVE ), TEST_LOCATION );
   }
   {
