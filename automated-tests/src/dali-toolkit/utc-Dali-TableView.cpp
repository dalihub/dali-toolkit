--- conflicted
+++ resolved
@@ -77,16 +77,8 @@
   actor2 = Actor::New();
   actor3 = Actor::New();
 
-<<<<<<< HEAD
-  actor1.SetRelayoutEnabled( true );
-  actor1.SetSize( Dali::Vector2( 10, 10 ) );
-  actor2.SetRelayoutEnabled( true );
-  actor2.SetSize( Dali::Vector2( 10, 10 ) );
-  actor3.SetRelayoutEnabled( true );
-=======
   actor1.SetSize( Dali::Vector2( 10, 10 ) );
   actor2.SetSize( Dali::Vector2( 10, 10 ) );
->>>>>>> 620ac798
   actor3.SetSize( Dali::Vector2( 10, 10 ) );
 
   tableView.AddChild( actor1, TableView::CellPosition( 0, 0 ) );
