/*
 * Copyright (c) 2014 Samsung Electronics Co., Ltd.
 *
 * Licensed under the Apache License, Version 2.0 (the "License");
 * you may not use this file except in compliance with the License.
 * You may obtain a copy of the License at
 *
 * http://www.apache.org/licenses/LICENSE-2.0
 *
 * Unless required by applicable law or agreed to in writing, software
 * distributed under the License is distributed on an "AS IS" BASIS,
 * WITHOUT WARRANTIES OR CONDITIONS OF ANY KIND, either express or implied.
 * See the License for the specific language governing permissions and
 * limitations under the License.
 *
 */

#include <iostream>
#include <stdlib.h>

// Need to override adaptor classes for toolkit test harness, so include
// test harness headers before dali headers.
#include <dali-toolkit-test-suite-utils.h>
#include "toolkit-style-monitor.h"

#include <dali.h>
#include <dali-toolkit/dali-toolkit.h>
#include <dali/integration-api/events/key-event-integ.h>
#include <dali/integration-api/events/mouse-wheel-event-integ.h>
#include <dali/integration-api/events/long-press-gesture-event.h>
#include <dali/integration-api/events/pinch-gesture-event.h>
#include <dali/integration-api/events/pan-gesture-event.h>
#include <dali/integration-api/events/tap-gesture-event.h>
#include <dali/integration-api/events/touch-event-integ.h>

#include "dummy-control.h"

using namespace Dali;
using namespace Dali::Toolkit;

void utc_dali_toolkit_control_impl_startup(void)
{
  test_return_value = TET_UNDEF;
}

void utc_dali_toolkit_control_impl_cleanup(void)
{
  test_return_value = TET_PASS;
}

int UtcDaliControlImplNew(void)
{
  ToolkitTestApplication application;  // Exceptions require ToolkitTestApplication

  Control control;

  DALI_TEST_CHECK( !Control::DownCast(control) );

  control = Toolkit::Internal::Control::New();

  DALI_TEST_CHECK( Control::DownCast(control) );
  END_TEST;
}


int UtcDaliControlImplEnableGestureDetector(void)
{
  ToolkitTestApplication application;

  // Enable individually
  {
    DummyControl dummy = DummyControl::New();
    DummyControlImpl& dummyImpl = static_cast<DummyControlImpl&>(dummy.GetImplementation());

    DALI_TEST_CHECK( !dummyImpl.GetPinchGestureDetector() );
    dummyImpl.EnableGestureDetection(Gesture::Pinch);
    DALI_TEST_CHECK( dummyImpl.GetPinchGestureDetector() );

    DALI_TEST_CHECK( !dummyImpl.GetPanGestureDetector() );
    dummyImpl.EnableGestureDetection(Gesture::Pan);
    DALI_TEST_CHECK( dummyImpl.GetPanGestureDetector() );

    DALI_TEST_CHECK( !dummyImpl.GetTapGestureDetector() );
    dummyImpl.EnableGestureDetection(Gesture::Tap);
    DALI_TEST_CHECK( dummyImpl.GetTapGestureDetector() );

    DALI_TEST_CHECK( !dummyImpl.GetLongPressGestureDetector() );
    dummyImpl.EnableGestureDetection(Gesture::LongPress);
    DALI_TEST_CHECK( dummyImpl.GetLongPressGestureDetector() );
  }

  // Enable All
  {
    DummyControl dummy = DummyControl::New();
    DummyControlImpl& dummyImpl = static_cast<DummyControlImpl&>(dummy.GetImplementation());

    DALI_TEST_CHECK( !dummyImpl.GetPinchGestureDetector() );
    DALI_TEST_CHECK( !dummyImpl.GetPanGestureDetector() );
    DALI_TEST_CHECK( !dummyImpl.GetTapGestureDetector() );
    DALI_TEST_CHECK( !dummyImpl.GetLongPressGestureDetector() );

    dummyImpl.EnableGestureDetection( Gesture::Type(Gesture::Pinch | Gesture::Pan | Gesture::Tap | Gesture::LongPress) );

    DALI_TEST_CHECK( dummyImpl.GetPinchGestureDetector() );
    DALI_TEST_CHECK( dummyImpl.GetPanGestureDetector() );
    DALI_TEST_CHECK( dummyImpl.GetTapGestureDetector() );
    DALI_TEST_CHECK( dummyImpl.GetLongPressGestureDetector() );

    // Enable when already enabled

    dummyImpl.EnableGestureDetection( Gesture::Type(Gesture::Pinch | Gesture::Pan | Gesture::Tap | Gesture::LongPress) );

    DALI_TEST_CHECK( dummyImpl.GetPinchGestureDetector() );
    DALI_TEST_CHECK( dummyImpl.GetPanGestureDetector() );
    DALI_TEST_CHECK( dummyImpl.GetTapGestureDetector() );
    DALI_TEST_CHECK( dummyImpl.GetLongPressGestureDetector() );
  }
  END_TEST;
}

int UtcDaliControlImplDisableGestureDetector(void)
{
  ToolkitTestApplication application;

  // Disable individually
  {
    DummyControl dummy = DummyControl::New();
    DummyControlImpl& dummyImpl = static_cast<DummyControlImpl&>(dummy.GetImplementation());

    dummyImpl.EnableGestureDetection( Gesture::Type(Gesture::Pinch | Gesture::Pan | Gesture::Tap | Gesture::LongPress) );

    DALI_TEST_CHECK( dummyImpl.GetPinchGestureDetector() );
    dummyImpl.DisableGestureDetection(Gesture::Pinch);
    DALI_TEST_CHECK( !dummyImpl.GetPinchGestureDetector() );

    DALI_TEST_CHECK( dummyImpl.GetPanGestureDetector() );
    dummyImpl.DisableGestureDetection(Gesture::Pan);
    DALI_TEST_CHECK( !dummyImpl.GetPanGestureDetector() );

    DALI_TEST_CHECK( dummyImpl.GetTapGestureDetector() );
    dummyImpl.DisableGestureDetection(Gesture::Tap);
    DALI_TEST_CHECK( !dummyImpl.GetTapGestureDetector() );

    DALI_TEST_CHECK( dummyImpl.GetLongPressGestureDetector() );
    dummyImpl.DisableGestureDetection(Gesture::LongPress);
    DALI_TEST_CHECK( !dummyImpl.GetLongPressGestureDetector() );
  }

  // Disable All
  {
    DummyControl dummy = DummyControl::New();
    DummyControlImpl& dummyImpl = static_cast<DummyControlImpl&>(dummy.GetImplementation());

    dummyImpl.EnableGestureDetection( Gesture::Type(Gesture::Pinch | Gesture::Pan | Gesture::Tap | Gesture::LongPress) );

    DALI_TEST_CHECK( dummyImpl.GetPinchGestureDetector() );
    DALI_TEST_CHECK( dummyImpl.GetPanGestureDetector() );
    DALI_TEST_CHECK( dummyImpl.GetTapGestureDetector() );
    DALI_TEST_CHECK( dummyImpl.GetLongPressGestureDetector() );

    dummyImpl.DisableGestureDetection( Gesture::Type(Gesture::Pinch | Gesture::Pan | Gesture::Tap | Gesture::LongPress) );

    DALI_TEST_CHECK( !dummyImpl.GetPinchGestureDetector() );
    DALI_TEST_CHECK( !dummyImpl.GetPanGestureDetector() );
    DALI_TEST_CHECK( !dummyImpl.GetTapGestureDetector() );
    DALI_TEST_CHECK( !dummyImpl.GetLongPressGestureDetector() );
  }

  // Disable When not enabled
  {
    DummyControl dummy = DummyControl::New();
    DummyControlImpl& dummyImpl = static_cast<DummyControlImpl&>(dummy.GetImplementation());

    DALI_TEST_CHECK( !dummyImpl.GetPinchGestureDetector() );
    DALI_TEST_CHECK( !dummyImpl.GetPanGestureDetector() );
    DALI_TEST_CHECK( !dummyImpl.GetTapGestureDetector() );
    DALI_TEST_CHECK( !dummyImpl.GetLongPressGestureDetector() );

    dummyImpl.DisableGestureDetection( Gesture::Type(Gesture::Pinch | Gesture::Pan | Gesture::Tap | Gesture::LongPress) );

    DALI_TEST_CHECK( !dummyImpl.GetPinchGestureDetector() );
    DALI_TEST_CHECK( !dummyImpl.GetPanGestureDetector() );
    DALI_TEST_CHECK( !dummyImpl.GetTapGestureDetector() );
    DALI_TEST_CHECK( !dummyImpl.GetLongPressGestureDetector() );
  }

  // Ensure control is detached if gesture detector is not deleted
  {
    DummyControl dummy = DummyControl::New();
    DummyControlImpl& dummyImpl = static_cast<DummyControlImpl&>(dummy.GetImplementation());

    dummyImpl.EnableGestureDetection( Gesture::Type(Gesture::Pinch | Gesture::Pan | Gesture::Tap | Gesture::LongPress) );

    PinchGestureDetector pinch = dummyImpl.GetPinchGestureDetector();
    PanGestureDetector pan   = dummyImpl.GetPanGestureDetector();
    TapGestureDetector tap = dummyImpl.GetTapGestureDetector();
    LongPressGestureDetector longPress = dummyImpl.GetLongPressGestureDetector();

    DALI_TEST_EQUALS( pinch.GetAttachedActors().empty(), false, TEST_LOCATION );
    DALI_TEST_EQUALS( pan.GetAttachedActors().empty(), false, TEST_LOCATION );
    DALI_TEST_EQUALS( tap.GetAttachedActors().empty(), false, TEST_LOCATION );
    DALI_TEST_EQUALS( longPress.GetAttachedActors().empty(), false, TEST_LOCATION );

    dummyImpl.DisableGestureDetection( Gesture::Type(Gesture::Pinch | Gesture::Pan | Gesture::Tap | Gesture::LongPress) );

    DALI_TEST_EQUALS( pinch.GetAttachedActors().empty(), true, TEST_LOCATION );
    DALI_TEST_EQUALS( pan.GetAttachedActors().empty(), true, TEST_LOCATION );
    DALI_TEST_EQUALS( tap.GetAttachedActors().empty(), true, TEST_LOCATION );
    DALI_TEST_EQUALS( longPress.GetAttachedActors().empty(), true, TEST_LOCATION );
  }
  END_TEST;
}

int UtcDaliControlImplOnGestureMethods(void)
{
  ToolkitTestApplication application;

  // Check gesture actually happens
  {
    DummyControl dummy = DummyControl::New(true);
<<<<<<< HEAD
    dummy.SetRelayoutEnabled( true );
=======
>>>>>>> 620ac798
    dummy.SetSize( Vector2(100.0f, 100.0f ) );

    dummy.SetAnchorPoint(AnchorPoint::TOP_LEFT);
    Stage::GetCurrent().Add(dummy);

    // Render and notify a couple of times
    application.SendNotification();
    application.Render();
    application.SendNotification();
    application.Render();

    DummyControlImplOverride& dummyImpl = static_cast<DummyControlImplOverride&>(dummy.GetImplementation());
    dummyImpl.EnableGestureDetection( Gesture::Type(Gesture::Pinch | Gesture::Pan | Gesture::Tap | Gesture::LongPress) );

    DALI_TEST_CHECK( dummyImpl.pinchCalled == false );
    Integration::PinchGestureEvent pinch(Gesture::Started);
    pinch.scale = 10.0f;
    pinch.speed = 50.0f;
    pinch.centerPoint = Vector2(20.0f, 20.0f);
    application.ProcessEvent(pinch);
    DALI_TEST_CHECK( dummyImpl.pinchCalled == true );

    DALI_TEST_CHECK( dummyImpl.panCalled == false );
    Integration::PanGestureEvent pan(Gesture::Possible);
    pan.previousPosition = Vector2(10.0f, 20.0f);
    pan.currentPosition = Vector2(20.0f, 20.0f);
    pan.timeDelta = 10;
    pan.numberOfTouches = 1u;
    application.ProcessEvent(pan);
    pan.state = Gesture::Started;
    application.ProcessEvent(pan);
    DALI_TEST_CHECK( dummyImpl.panCalled == true );

    DALI_TEST_CHECK( dummyImpl.tapCalled == false );
    Integration::TapGestureEvent tap(Gesture::Possible);
    tap.numberOfTaps = 1u;
    tap.numberOfTouches = 1u;
    tap.point = Vector2(50.0f, 50.0f);
    application.ProcessEvent(tap);
    tap.state = Gesture::Started;
    application.ProcessEvent(tap);
    DALI_TEST_CHECK( dummyImpl.tapCalled == true );

    DALI_TEST_CHECK( dummyImpl.longPressCalled == false );
    Integration::LongPressGestureEvent longPress(Gesture::Possible);
    longPress.numberOfTouches = 1u;
    longPress.point = Vector2(50.0f, 50.0f);
    application.ProcessEvent(longPress);
    longPress.state = Gesture::Started;
    application.ProcessEvent(longPress);
    DALI_TEST_CHECK( dummyImpl.longPressCalled == true );
    longPress.state = Gesture::Finished;
    application.ProcessEvent(longPress);

    Stage::GetCurrent().Remove(dummy);
  }

  // Ensure full code coverage
  {
    DummyControl dummy = DummyControl::New();
<<<<<<< HEAD
    dummy.SetRelayoutEnabled( true );
=======
>>>>>>> 620ac798
    dummy.SetSize( Vector2( 100.0f, 100.0f ) );

    dummy.SetAnchorPoint(AnchorPoint::TOP_LEFT);
    Stage::GetCurrent().Add(dummy);

    // Render and notify a couple of times
    application.SendNotification();
    application.Render();
    application.SendNotification();
    application.Render();

    DummyControlImpl& dummyImpl = static_cast<DummyControlImpl&>(dummy.GetImplementation());
    dummyImpl.EnableGestureDetection( Gesture::Type(Gesture::Pinch | Gesture::Pan | Gesture::Tap | Gesture::LongPress) );

    DALI_TEST_CHECK( dummy.GetCurrentScale().x != 10.0f );
    Integration::PinchGestureEvent pinch(Gesture::Started);
    pinch.scale = 10.0f;
    pinch.speed = 50.0f;
    pinch.centerPoint = Vector2(20.0f, 20.0f);
    application.ProcessEvent(pinch);

    // Render and notify a couple of times
    application.SendNotification();
    application.Render();
    application.SendNotification();
    application.Render();
    DALI_TEST_CHECK( dummy.GetCurrentScale().x == 10.0f );

    Integration::PanGestureEvent pan(Gesture::Possible);
    pan.previousPosition = Vector2(10.0f, 20.0f);
    pan.currentPosition = Vector2(20.0f, 20.0f);
    pan.timeDelta = 10;
    pan.numberOfTouches = 1u;
    application.ProcessEvent(pan);
    pan.state = Gesture::Started;
    application.ProcessEvent(pan);

    Integration::TapGestureEvent tap(Gesture::Possible);
    tap.numberOfTaps = 1u;
    tap.numberOfTouches = 1u;
    tap.point = Vector2(50.0f, 50.0f);
    application.ProcessEvent(tap);
    tap.state = Gesture::Started;
    application.ProcessEvent(tap);

    Integration::LongPressGestureEvent longPress(Gesture::Possible);
    longPress.numberOfTouches = 1u;
    longPress.point = Vector2(50.0f, 50.0f);
    application.ProcessEvent(longPress);
    longPress.state = Gesture::Started;
    application.ProcessEvent(longPress);
    longPress.state = Gesture::Finished;
    application.ProcessEvent(longPress);

    Stage::GetCurrent().Remove(dummy);
  }
  END_TEST;
}

int UtcDaliControlImplChildAddAndRemove(void)
{
  ToolkitTestApplication application;

  {
    DummyControl dummy = DummyControl::New( true );
    Stage::GetCurrent().Add(dummy);
    DummyControlImplOverride& dummyImpl = static_cast<DummyControlImplOverride&>(dummy.GetImplementation());

    application.Render();
    application.SendNotification();

    DALI_TEST_EQUALS( dummyImpl.childAddCalled, false, TEST_LOCATION );
    DALI_TEST_EQUALS( dummy.GetChildCount(), 0u, TEST_LOCATION );
    Actor actor = RenderableActor::New();
    dummy.Add(actor);
    DALI_TEST_EQUALS( dummyImpl.childAddCalled, true, TEST_LOCATION );
    DALI_TEST_EQUALS( dummy.GetChildCount(), 1u, TEST_LOCATION );

    application.Render();
    application.SendNotification();

    DALI_TEST_EQUALS( dummyImpl.childRemoveCalled, false, TEST_LOCATION );
    dummy.Remove( actor );
    DALI_TEST_EQUALS( dummyImpl.childRemoveCalled, true, TEST_LOCATION );
    DALI_TEST_EQUALS( dummy.GetChildCount(), 0u, TEST_LOCATION );

    application.Render();
    application.SendNotification();

    Stage::GetCurrent().Remove(dummy);
  }

  // Ensure full code coverage
  {
    DummyControl dummy = DummyControl::New();
    Stage::GetCurrent().Add(dummy);

    application.Render();
    application.SendNotification();

    DALI_TEST_EQUALS( dummy.GetChildCount(), 0u, TEST_LOCATION );
    Actor actor = RenderableActor::New();
    dummy.Add(actor);
    DALI_TEST_EQUALS( dummy.GetChildCount(), 1u, TEST_LOCATION );

    application.Render();
    application.SendNotification();

    dummy.Remove( actor );
    DALI_TEST_EQUALS( dummy.GetChildCount(), 0u, TEST_LOCATION );

    application.Render();
    application.SendNotification();

    Stage::GetCurrent().Remove(dummy);
  }
  END_TEST;
}

int UtcDaliControlImplStageConnection(void)
{
  ToolkitTestApplication application;

  {
    DummyControl dummy = DummyControl::New( true );
    DummyControlImplOverride& dummyImpl = static_cast<DummyControlImplOverride&>(dummy.GetImplementation());

    DALI_TEST_EQUALS( dummyImpl.stageConnectionCalled, false, TEST_LOCATION );
    Stage::GetCurrent().Add(dummy);
    application.Render();
    application.SendNotification();
    DALI_TEST_EQUALS( dummyImpl.stageConnectionCalled, true, TEST_LOCATION );

    DALI_TEST_EQUALS( dummyImpl.stageDisconnectionCalled, false, TEST_LOCATION );
    Stage::GetCurrent().Remove(dummy);
    application.Render();
    application.SendNotification();
    DALI_TEST_EQUALS( dummyImpl.stageDisconnectionCalled, true, TEST_LOCATION );
  }

  // Ensure full code coverage
  {
    unsigned int stageChildren = Stage::GetCurrent().GetLayer(0).GetChildCount();
    DummyControl dummy = DummyControl::New();

    DALI_TEST_EQUALS( Stage::GetCurrent().GetLayer(0).GetChildCount(), stageChildren, TEST_LOCATION );
    Stage::GetCurrent().Add(dummy);
    application.Render();
    application.SendNotification();
    DALI_TEST_EQUALS( Stage::GetCurrent().GetLayer(0).GetChildCount(), stageChildren + 1, TEST_LOCATION );

    Stage::GetCurrent().Remove(dummy);
    application.Render();
    application.SendNotification();
    DALI_TEST_EQUALS( Stage::GetCurrent().GetLayer(0).GetChildCount(), stageChildren, TEST_LOCATION );
  }
  END_TEST;
}

int UtcDaliControlImplSizeSet(void)
{
  ToolkitTestApplication application;

  {
    DummyControl dummy = DummyControl::New( true );
    DummyControlImplOverride& dummyImpl = static_cast<DummyControlImplOverride&>(dummy.GetImplementation());

    Stage::GetCurrent().Add(dummy);
    application.Render();
    application.SendNotification();

    DALI_TEST_EQUALS( dummyImpl.sizeSetCalled, true, TEST_LOCATION ); // Called from size negotiation
    Vector2 size(100.0f, 200.0f);
    dummy.SetSize(size);

    application.Render();
    application.SendNotification();
    application.Render();
    application.SendNotification();

    DALI_TEST_EQUALS(size, dummy.GetCurrentSize().GetVectorXY(), TEST_LOCATION);
    DALI_TEST_EQUALS( dummyImpl.sizeSetCalled, true, TEST_LOCATION );

    Stage::GetCurrent().Remove(dummy);
  }

  // Ensure full code coverage
  {
    DummyControl dummy = DummyControl::New();
    Stage::GetCurrent().Add(dummy);

    Vector2 size(100.0f, 200.0f);
    DALI_TEST_CHECK( size != dummy.GetCurrentSize().GetVectorXY() );

    application.Render();
    application.SendNotification();

    dummy.SetSize(size);

    application.Render();
    application.SendNotification();
    application.Render();
    application.SendNotification();

    DALI_TEST_EQUALS(size, dummy.GetCurrentSize().GetVectorXY(), TEST_LOCATION);

    Stage::GetCurrent().Remove(dummy);
  }
  END_TEST;
}

int UtcDaliControlImplSizeAnimation(void)
{
  ToolkitTestApplication application;

  {
    DummyControl dummy = DummyControl::New( true );
    DummyControlImplOverride& dummyImpl = static_cast<DummyControlImplOverride&>(dummy.GetImplementation());

    Stage::GetCurrent().Add(dummy);

    DALI_TEST_EQUALS( dummyImpl.sizeAnimationCalled, false, TEST_LOCATION );
    Animation animation = Animation::New(1.0f);
    animation.AnimateTo( Property( dummy, Actor::Property::SIZE ), Vector3( 100.0f, 150.0f, 200.0f ) );
    animation.Play();

    application.Render();
    application.SendNotification();
    application.Render();
    application.SendNotification();

    DALI_TEST_EQUALS( dummyImpl.sizeAnimationCalled, true, TEST_LOCATION );

    Stage::GetCurrent().Remove(dummy);
  }

  // Ensure full code coverage
  {
    DummyControl dummy = DummyControl::New();

    Stage::GetCurrent().Add(dummy);

    Animation animation = Animation::New(1.0f);
    animation.AnimateTo( Property( dummy, Actor::Property::SIZE ), Vector3( 100.0f, 150.0f, 200.0f ) );
    animation.Play();

    application.Render();
    application.SendNotification();
    application.Render();
    application.SendNotification();

    Stage::GetCurrent().Remove(dummy);
  }
  END_TEST;
}

///////////////////////////////////////////////////////////////////////////////////////////////////

int UtcDaliControlImplTouchEvent(void)
{
  ToolkitTestApplication application;

  {
    DummyControl dummy = DummyControl::New( true );
    DummyControlImplOverride& dummyImpl = static_cast<DummyControlImplOverride&>(dummy.GetImplementation());

    dummy.SetSize( Vector2( 100.0f, 100.0f ) );
    dummy.SetAnchorPoint(AnchorPoint::TOP_LEFT);
    Stage::GetCurrent().Add(dummy);

    application.Render();
    application.SendNotification();
    application.Render();
    application.SendNotification();

    DALI_TEST_EQUALS( dummyImpl.touchEventCalled, false, TEST_LOCATION );
    Integration::TouchEvent touchEvent(1);
    TouchPoint point(1, TouchPoint::Down, 20.0f, 20.0f);
    touchEvent.AddPoint(point);
    application.ProcessEvent(touchEvent);
    DALI_TEST_EQUALS( dummyImpl.touchEventCalled, true, TEST_LOCATION );

    Stage::GetCurrent().Remove(dummy);
  }

  // Ensure full code coverage
  {
    DummyControl dummy = DummyControl::New();

    dummy.SetSize( Vector2( 100.0f, 100.0f ) );
    dummy.SetAnchorPoint(AnchorPoint::TOP_LEFT);
    Stage::GetCurrent().Add(dummy);

    application.Render();
    application.SendNotification();
    application.Render();
    application.SendNotification();

    Integration::TouchEvent touchEvent(1);
    TouchPoint point(1, TouchPoint::Down, 20.0f, 20.0f);
    touchEvent.AddPoint(point);
    application.ProcessEvent(touchEvent);

    Stage::GetCurrent().Remove(dummy);
  }
  END_TEST;
}

///////////////////////////////////////////////////////////////////////////////////////////////////


int UtcDaliControlImplKeyEvent(void)
{
  ToolkitTestApplication application;

  {
    DummyControl dummy = DummyControl::New( true );
    DummyControlImplOverride& dummyImpl = static_cast<DummyControlImplOverride&>(dummy.GetImplementation());

    Stage::GetCurrent().Add(dummy);
    dummy.SetKeyInputFocus();

    application.Render();
    application.SendNotification();
    application.Render();
    application.SendNotification();

    DALI_TEST_EQUALS( dummyImpl.keyEventCalled, false, TEST_LOCATION );
    Integration::KeyEvent keyEvent;
    application.ProcessEvent(keyEvent);
    DALI_TEST_EQUALS( dummyImpl.keyEventCalled, true, TEST_LOCATION );

    Stage::GetCurrent().Remove(dummy);
  }

  // Ensure full code coverage
  {
    DummyControl dummy = DummyControl::New();

    Stage::GetCurrent().Add(dummy);
    dummy.SetKeyInputFocus();

    application.Render();
    application.SendNotification();
    application.Render();
    application.SendNotification();

    Integration::KeyEvent keyEvent;
    application.ProcessEvent(keyEvent);

    Stage::GetCurrent().Remove(dummy);
  }
  END_TEST;
}

int UtcDaliControlImplKeyInputFocusGained(void)
{
  ToolkitTestApplication application;

  {
    DummyControl dummy = DummyControl::New( true );
    DummyControlImplOverride& dummyImpl = static_cast<DummyControlImplOverride&>(dummy.GetImplementation());

    Stage::GetCurrent().Add(dummy);

    DALI_TEST_EQUALS( dummyImpl.keyInputFocusGained, false, TEST_LOCATION );

    dummy.SetKeyInputFocus();

    DALI_TEST_EQUALS( dummyImpl.keyInputFocusGained, true, TEST_LOCATION );

    Stage::GetCurrent().Remove(dummy);
  }

  // Ensure full code coverage
  {
    DummyControl dummy = DummyControl::New();

    Stage::GetCurrent().Add(dummy);
    dummy.SetKeyInputFocus();
    Stage::GetCurrent().Remove(dummy);
  }
  END_TEST;
}

int UtcDaliControlImplKeyInputFocusLost(void)
{
  ToolkitTestApplication application;

  {
    DummyControl dummy = DummyControl::New( true );
    DummyControlImplOverride& dummyImpl = static_cast<DummyControlImplOverride&>(dummy.GetImplementation());

    Stage::GetCurrent().Add(dummy);

    DALI_TEST_EQUALS( dummyImpl.keyInputFocusLost, false, TEST_LOCATION );

    dummy.SetKeyInputFocus();
    dummy.ClearKeyInputFocus();

    DALI_TEST_EQUALS( dummyImpl.keyInputFocusLost, true, TEST_LOCATION );

    Stage::GetCurrent().Remove(dummy);
  }

  // Ensure full code coverage
  {
    DummyControl dummy = DummyControl::New();

    Stage::GetCurrent().Add(dummy);
    dummy.SetKeyInputFocus();
    dummy.ClearKeyInputFocus();

    DummyControlImplOverride& dummyImpl = static_cast<DummyControlImplOverride&>(dummy.GetImplementation());

    dummyImpl.OnAccessibilityValueChange( true );
    dummyImpl.IsKeyboardNavigationSupported();
    dummyImpl.IsKeyboardFocusGroup();

    Stage::GetCurrent().Remove(dummy);
  }
  END_TEST;
}

int UtcDaliControlImplTypeRegistry(void)
{
  ToolkitTestApplication application;

  // Register Type
  TypeInfo type;
  type = TypeRegistry::Get().GetTypeInfo( "Control" );
  DALI_TEST_CHECK( type );
  BaseHandle handle = type.CreateInstance();
  DALI_TEST_CHECK( handle );

  // Check if it's a control
  DALI_TEST_CHECK( Control::DownCast(handle) );
  END_TEST;
}


///////////////////////////////////////////////////////////////////////////////////////////////////
namespace
{
static bool MouseWheelEventCallback(Actor actor, const MouseWheelEvent& event)
{
  return false;
}
}

int UtcDaliControlImplMouseWheelEvent(void)
{
  ToolkitTestApplication application;

  {
    DummyControl dummy = DummyControl::New( true );
    DummyControlImplOverride& dummyImpl = static_cast<DummyControlImplOverride&>(dummy.GetImplementation());

    dummy.SetSize( Vector2( 100.0f, 100.0f ) );
    dummy.SetAnchorPoint(AnchorPoint::TOP_LEFT);
    Stage::GetCurrent().Add(dummy);

    dummy.MouseWheelEventSignal().Connect(&MouseWheelEventCallback);

    application.Render();
    application.SendNotification();
    application.Render();
    application.SendNotification();

    DALI_TEST_EQUALS( dummyImpl.mouseWheelEventCalled, false, TEST_LOCATION );

    // simulate a mouse wheel event
    Vector2 screenCoordinates( 10.0f, 10.0f );
    Integration::MouseWheelEvent event(0, 0u, screenCoordinates, 1, 1000u);
    application.ProcessEvent(event);
    DALI_TEST_EQUALS( dummyImpl.mouseWheelEventCalled, true, TEST_LOCATION );

    Stage::GetCurrent().Remove(dummy);
  }

  // Ensure full code coverage
  {
    DummyControl dummy = DummyControl::New();

    dummy.SetSize( Vector2( 100.0f, 100.0f ) );
    dummy.SetAnchorPoint(AnchorPoint::TOP_LEFT);
    Stage::GetCurrent().Add(dummy);

    dummy.MouseWheelEventSignal().Connect(&MouseWheelEventCallback);

    application.Render();
    application.SendNotification();
    application.Render();
    application.SendNotification();

    // simulate a mouse wheel event
    Vector2 screenCoordinates( 20.0f, 20.0f );
    Integration::MouseWheelEvent event(0, 0u, screenCoordinates, 1, 1000u);
    application.ProcessEvent(event);

    Stage::GetCurrent().Remove(dummy);
  }
  END_TEST;
}<|MERGE_RESOLUTION|>--- conflicted
+++ resolved
@@ -218,10 +218,6 @@
   // Check gesture actually happens
   {
     DummyControl dummy = DummyControl::New(true);
-<<<<<<< HEAD
-    dummy.SetRelayoutEnabled( true );
-=======
->>>>>>> 620ac798
     dummy.SetSize( Vector2(100.0f, 100.0f ) );
 
     dummy.SetAnchorPoint(AnchorPoint::TOP_LEFT);
@@ -282,10 +278,6 @@
   // Ensure full code coverage
   {
     DummyControl dummy = DummyControl::New();
-<<<<<<< HEAD
-    dummy.SetRelayoutEnabled( true );
-=======
->>>>>>> 620ac798
     dummy.SetSize( Vector2( 100.0f, 100.0f ) );
 
     dummy.SetAnchorPoint(AnchorPoint::TOP_LEFT);
