Name:       dali
Summary:    The OpenGLES Canvas Core Library
<<<<<<< HEAD
Version:    1.0.45
=======
Version:    1.0.49
>>>>>>> 06276017
Release:    1
Group:      System/Libraries
License:    Apache-2.0
URL:        https://review.tizen.org/git/?p=platform/core/uifw/dali-core.git;a=summary
Source0:    %{name}-%{version}.tar.gz

Requires(post): /sbin/ldconfig
Requires(postun): /sbin/ldconfig
BuildRequires:  pkgconfig
BuildRequires:  gawk

%description
The OpenGLES Canvas Core Library provides a 3D scene graph

##############################
# devel
##############################
%package devel
Summary:    Development components for the OpenGLES Canvas Core Library
Group:      Development/Building
Requires:   %{name} = %{version}-%{release}
Requires:   %{name}-integration-devel = %{version}-%{release}

%description devel
Development components for the OpenGLES Canvas Core Library - public headers and package config

##############################
# integration-devel
##############################
%package integration-devel
Summary:    Integration development package for the OpenGLES Canvas
Group:      Development/Building
Requires:   %{name} = %{version}-%{release}

%description integration-devel
Integration development package for the OpenGLES Canvas - headers for integrating with an adaptor/platform abstraction library.

##############################
# Preparation
##############################
%prep
%setup -q
%define dali_data_rw_dir /opt/usr/share/dali/
%define dali_data_ro_dir /usr/share/dali/
%define dev_include_path %{_includedir}

##############################
# Build
##############################
%build
PREFIX="/usr"
CXXFLAGS+=" -Wall -g -Os -DNDEBUG -fPIC -fvisibility-inlines-hidden -fdata-sections -ffunction-sections "
LDFLAGS+=" -Wl,--rpath=$PREFIX/lib -Wl,--as-needed -Wl,--gc-sections -lgcc_s -lgcc -lpthread -Wl,-Bsymbolic-functions "

%ifarch %{arm}
CXXFLAGS+=" -D_ARCH_ARM_ -mfpu=neon"
%endif

libtoolize --force
cd %{_builddir}/%{name}-%{version}/build/tizen
autoreconf --install
DALI_DATA_RW_DIR="%{dali_data_rw_dir}"
DALI_DATA_RO_DIR="%{dali_data_ro_dir}"
export DALI_DATA_RW_DIR
export DALI_DATA_RO_DIR

CFLAGS="${CFLAGS:-%optflags}" ; export CFLAGS;
CXXFLAGS="${CXXFLAGS:-%optflags}" ; export CXXFLAGS;
LDFLAGS="${LDFLAGS:-%optflags}" ; export LDFLAGS;
./configure \
      --program-prefix=%{?_program_prefix} \
      --prefix=%{_prefix} \
      --exec-prefix=%{_exec_prefix} \
      --bindir=%{_bindir} \
      --sbindir=%{_sbindir} \
      --sysconfdir=%{_sysconfdir} \
      --datadir=%{_datadir} \
      --includedir=%{_includedir} \
      --libdir=%{_libdir} \
      --libexecdir=%{_libexecdir} \
      --localstatedir=%{_localstatedir} \
      --sharedstatedir=%{_sharedstatedir} \
      --mandir=%{_mandir} \
      --infodir=%{_infodir}

make %{?jobs:-j%jobs}

##############################
# Installation
##############################
%install
rm -rf %{buildroot}
cd build/tizen
%make_install DALI_DATA_RW_DIR="%{dali_data_rw_dir}" DALI_DATA_RO_DIR="%{dali_data_ro_dir}"

# LICENSE
mkdir -p %{buildroot}/usr/share/license
cp -af %{_builddir}/%{name}-%{version}/LICENSE %{buildroot}/usr/share/license/%{name}


##############################
# Post Install
##############################
%post
/sbin/ldconfig
exit 0

##############################
# Post Uninstall
##############################
%postun
/sbin/ldconfig
exit 0

##############################
# Files in Binary Packages
##############################

%files
%if 0%{?enable_dali_smack_rules}
%manifest dali.manifest-smack
%else
%manifest dali.manifest
%endif
%defattr(-,root,root,-)
%{_libdir}/lib%{name}-core.so*
%defattr(-,app,app,-)
%{_datadir}/license/%{name}

%files devel
%defattr(-,root,root,-)
%{_libdir}/pkgconfig/*.pc
%{dev_include_path}/%{name}/public-api/*
%{dev_include_path}/%{name}/devel-api/*

%files integration-devel
%defattr(-,root,root,-)
%{_includedir}/%{name}/integration-api/*<|MERGE_RESOLUTION|>--- conflicted
+++ resolved
@@ -1,10 +1,6 @@
 Name:       dali
 Summary:    The OpenGLES Canvas Core Library
-<<<<<<< HEAD
-Version:    1.0.45
-=======
 Version:    1.0.49
->>>>>>> 06276017
 Release:    1
 Group:      System/Libraries
 License:    Apache-2.0
