--- conflicted
+++ resolved
@@ -67,18 +67,10 @@
  */
 enum GeometryType
 {
-<<<<<<< HEAD
-  GEOMETRY_TYPE_IMAGE = 0x01,         ///< image, with flat color or texture
-  GEOMETRY_TYPE_UNTEXTURED_MESH = 0x02,///< Complex meshes, with flat color
-  GEOMETRY_TYPE_TEXTURED_MESH = 0x04, ///< Complex meshes, with texture
+  GEOMETRY_TYPE_IMAGE = 0x01,           ///< image, with flat color or texture
+  GEOMETRY_TYPE_UNTEXTURED_MESH = 0x02, ///< Complex meshes, with flat color
+  GEOMETRY_TYPE_TEXTURED_MESH = 0x04,   ///< Complex meshes, with texture
   GEOMETRY_TYPE_LAST = 0x08
-=======
-  GEOMETRY_TYPE_IMAGE = 0x01,           ///< image, with flat color or texture
-  GEOMETRY_TYPE_TEXT = 0x02,            ///< text, with flat color or texture
-  GEOMETRY_TYPE_UNTEXTURED_MESH = 0x04, ///< Complex meshes, with flat color
-  GEOMETRY_TYPE_TEXTURED_MESH = 0x08,   ///< Complex meshes, with texture
-  GEOMETRY_TYPE_LAST = 0x10
->>>>>>> e6e4b4c7
 };
 
 /**
