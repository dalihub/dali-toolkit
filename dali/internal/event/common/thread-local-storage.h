--- conflicted
+++ resolved
@@ -20,12 +20,6 @@
 
 // INTERNAL INCLUDES
 #include <dali/internal/event/common/stage-def.h>
-<<<<<<< HEAD
-#ifdef DALI_DYNAMICS_SUPPORT
-#include <dali/internal/event/dynamics/dynamics-world-impl.h>
-#endif
-=======
->>>>>>> 06276017
 
 namespace Dali
 {
@@ -104,17 +98,6 @@
    */
   Dali::Integration::PlatformAbstraction& GetPlatformAbstraction();
 
-<<<<<<< HEAD
-#ifdef DALI_DYNAMICS_SUPPORT
-  /**
-   * Get DynamicsWorld instance
-   * @return A pointer to the current DynamicsWorld.
-   */
-  Dali::Internal::DynamicsWorldPtr GetDynamicsWorldInstance();
-#endif
-
-=======
->>>>>>> 06276017
   /**
    * Retrieve the update manager
    * @return reference to update manager
@@ -172,12 +155,6 @@
 private:
 
   Core* mCore;                                              ///< reference to core
-<<<<<<< HEAD
-#ifdef DALI_DYNAMICS_SUPPORT
-  Dali::Internal::DynamicsWorldPtr mDynamicsWorldInstance;  ///< Instance of DynamicsWorld (This does not need to be in core)
-#endif
-=======
->>>>>>> 06276017
 
 };
 
