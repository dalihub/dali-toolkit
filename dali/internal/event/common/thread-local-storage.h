--- conflicted
+++ resolved
@@ -39,11 +39,6 @@
 class ResourceClient;
 class ResourceManager;
 class ImageFactory;
-<<<<<<< HEAD
-class ModelFactory;
-=======
-class FontFactory;
->>>>>>> ed0f58d3
 class ShaderFactory;
 class EventToUpdate;
 class GestureEventProcessor;
@@ -134,19 +129,6 @@
   ImageFactory& GetImageFactory();
 
   /**
-<<<<<<< HEAD
-   * Returns the Model Factory
-   * @return reference to the Image Factory
-   */
-  ModelFactory& GetModelFactory();
-=======
-   * Returns the Font Factory
-   * @return reference to the Font Factory
-   */
-  FontFactory& GetFontFactory();
->>>>>>> ed0f58d3
-
-  /**
    * Returns the Shader Factory
    * @return reference to the Shader Factory
    */
