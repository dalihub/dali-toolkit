/*
 * Copyright (c) 2014 Samsung Electronics Co., Ltd.
 *
 * Licensed under the Apache License, Version 2.0 (the "License");
 * you may not use this file except in compliance with the License.
 * You may obtain a copy of the License at
 *
 * http://www.apache.org/licenses/LICENSE-2.0
 *
 * Unless required by applicable law or agreed to in writing, software
 * distributed under the License is distributed on an "AS IS" BASIS,
 * WITHOUT WARRANTIES OR CONDITIONS OF ANY KIND, either express or implied.
 * See the License for the specific language governing permissions and
 * limitations under the License.
 *
 */

// CLASS HEADER
#include <dali/internal/update/resources/resource-manager.h>

// EXTERNAL INCLUDES
#include <stdio.h>
#include <typeinfo>

// INTERNAL INCLUDES
#include <dali/devel-api/common/map-wrapper.h>
#include <dali/devel-api/common/set-wrapper.h>
#include <dali/public-api/math/vector2.h>

#include <dali/integration-api/debug.h>

#include <dali/internal/common/message.h>
#include <dali/internal/common/image-attributes.h>

#include <dali/internal/event/common/notification-manager.h>
#include <dali/internal/event/resources/resource-type-path.h>
#include <dali/internal/event/resources/resource-client.h>

#include <dali/internal/update/common/discard-queue.h>
#include <dali/internal/update/resources/bitmap-metadata.h>
#include <dali/internal/render/queue/render-queue.h>

#include <dali/internal/render/common/texture-cache-dispatcher.h>
#include <dali/internal/render/common/post-process-resource-dispatcher.h>

using namespace Dali::Integration;

using Dali::Internal::SceneGraph::DiscardQueue;
using Dali::Internal::SceneGraph::RenderQueue;
using Dali::Internal::SceneGraph::TextureCacheDispatcher;

namespace Dali
{
namespace Internal
{

typedef std::set<ResourceId>                     LiveRequestContainer;
typedef LiveRequestContainer::iterator           LiveRequestIter;
typedef LiveRequestContainer::size_type          LiveRequestSize;

typedef std::map<ResourceId, ResourceTypeId>     DeadRequestContainer;
typedef DeadRequestContainer::iterator           DeadRequestIter;
typedef std::pair<ResourceId, ResourceTypeId>    DeadRequestPair;

typedef std::vector<ResourceId>                  NotifyQueue;
typedef NotifyQueue::iterator                    NotifyQueueIter;

typedef std::map<ResourceId, BitmapMetadata>     BitmapMetadataCache;
typedef BitmapMetadataCache::iterator            BitmapMetadataIter;
typedef std::pair<ResourceId, BitmapMetadata>    BitmapMetadataPair;


static inline bool RemoveId( LiveRequestContainer& container, ResourceId id )
{
  return container.erase(id) != 0;
}

struct ResourceManager::ResourceManagerImpl
{
  ResourceManagerImpl( PlatformAbstraction& platformAbstraction,
                       NotificationManager& notificationManager,
                       SceneGraph::TextureCacheDispatcher& textureCacheDispatcher,
                       ResourcePostProcessList& resourcePostProcessQueue,
                       SceneGraph::PostProcessResourceDispatcher& postProcessResourceDispatcher,
                       DiscardQueue& discardQueue,
                       RenderQueue& renderQueue )
  : mPlatformAbstraction(platformAbstraction),
    mNotificationManager(notificationManager),
    mResourceClient(NULL),
    mTextureCacheDispatcher(textureCacheDispatcher),
    mResourcePostProcessQueue(resourcePostProcessQueue),
    mPostProcessResourceDispatcher(postProcessResourceDispatcher),
    mDiscardQueue(discardQueue),
    mRenderQueue(renderQueue),
    mNotificationCount(0),
    cacheUpdated(false)
  {
  }

  ~ResourceManagerImpl()
  {
  }

  PlatformAbstraction&     mPlatformAbstraction;
  NotificationManager&     mNotificationManager;
  ResourceClient*          mResourceClient; // (needs to be a ptr - it's not instantiated yet)
  TextureCacheDispatcher&  mTextureCacheDispatcher;
  ResourcePostProcessList& mResourcePostProcessQueue;
  SceneGraph::PostProcessResourceDispatcher& mPostProcessResourceDispatcher;
  DiscardQueue&            mDiscardQueue; ///< Unwanted resources are added here during UpdateCache()
  RenderQueue&             mRenderQueue;
  unsigned int             mNotificationCount;
  bool                     cacheUpdated; ///< returned by UpdateCache(). Set true in NotifyTickets to indicate a change in a resource

  /**
   * These containers are used to processs requests, and ResourceCache callbacks.
   * The live request containers are simply sets of integer resource ids.
   * The ID of a new request will be placed in the loading container.
   * If the Ticket is destroyed during the load, the ID will be removed.
   * If the load fails, the ID will be moved to the failed container.
   * When the Ticket is notified of the failure, the ID will be removed.
   * If the load succeeds, the ID will be moved to the new-completed container.
   * When the Ticket is notified of the completion, the ID will be moved to the old-completed container.
   * If a Ticket is destroyed after a successful load, the ID will be moved to the dead container.
   * When the resources are eventually deleted, the ID will be removed from the dead container.
   */
  LiveRequestContainer loadingRequests;
  LiveRequestContainer newCompleteRequests;
  LiveRequestContainer oldCompleteRequests;
  LiveRequestContainer newFailedRequests;
  LiveRequestContainer oldFailedRequests;
  DeadRequestContainer deadRequests;

  /**
   * This is the resource cache. It's filled/emptied from within Core::Update()
   */
  BitmapMetadataCache mBitmapMetadata;
};

ResourceManager::ResourceManager( PlatformAbstraction& platformAbstraction,
                                  NotificationManager& notificationManager,
                                  TextureCacheDispatcher& textureCacheDispatcher,
                                  ResourcePostProcessList& resourcePostProcessQueue,
                                  SceneGraph::PostProcessResourceDispatcher& postProcessResourceDispatcher,
                                  DiscardQueue& discardQueue,
                                  RenderQueue& renderQueue )
{
  mImpl = new ResourceManagerImpl( platformAbstraction,
                                   notificationManager,
                                   textureCacheDispatcher,
                                   resourcePostProcessQueue,
                                   postProcessResourceDispatcher,
                                   discardQueue,
                                   renderQueue );
}

ResourceManager::~ResourceManager()
{
  delete mImpl;
}

/********************************************************************************
 ************************ ResourceClient direct interface  **********************
 ********************************************************************************/

void ResourceManager::SetClient( ResourceClient& client )
{
  mImpl->mResourceClient = &client;
}

/********************************************************************************
 ************************ UpdateManager direct interface  ***********************
 ********************************************************************************/

bool ResourceManager::UpdateCache( BufferIndex updateBufferIndex )
{
  DALI_LOG_INFO(Debug::Filter::gResource, Debug::Verbose, "ResourceManager: UpdateCache(bufferIndex:%u)\n", updateBufferIndex);

  // 1) Move unwanted resources to the DiscardQueue

  DiscardDeadResources( updateBufferIndex );

  // 2) Fill the resource cache
  mImpl->cacheUpdated = false;

  mImpl->mPlatformAbstraction.GetResources(*this);

  return mImpl->cacheUpdated;
}

void ResourceManager::PostProcessResources( BufferIndex updateBufferIndex )
{
  DALI_ASSERT_DEBUG( mImpl->mResourceClient != NULL );
  DALI_LOG_INFO(Debug::Filter::gResource, Debug::Verbose, "ResourceManager: PostProcessResources()\n");

  unsigned int numIds = mImpl->mResourcePostProcessQueue[ updateBufferIndex ].size();
  unsigned int i;

  // process the list where RenderManager put post process requests
  for (i = 0; i < numIds; ++i)
  {
    ResourcePostProcessRequest ppRequest = mImpl->mResourcePostProcessQueue[ updateBufferIndex ][i];
    switch(ppRequest.postProcess)
    {
      case ResourcePostProcessRequest::UPLOADED:
      {
        SendToClient( UploadedMessage( *mImpl->mResourceClient, ppRequest.id ) );
        break;
      }
      case ResourcePostProcessRequest::DELETED:
      {
        // TextureObservers handled in TextureCache
        break;
      }
    }
  }

  mImpl->mResourcePostProcessQueue[ updateBufferIndex ].clear();
}


/********************************************************************************
 *************************** CoreImpl direct interface  *************************
 ********************************************************************************/

bool ResourceManager::ResourcesToProcess()
{
  bool workTodo = false;

  // need to make sure we have passed all the notifications to the event handling side
  workTodo |= !mImpl->newCompleteRequests.empty();
  workTodo |= !mImpl->newFailedRequests.empty();
  // check if there's something still loading
  workTodo |= !mImpl->loadingRequests.empty();

  return workTodo;
}


/********************************************************************************
 ********************************* Message handlers *****************************
 ********************************************************************************/

void ResourceManager::HandleLoadResourceRequest( ResourceId id, const ResourceTypePath& typePath, LoadResourcePriority priority )
{
  DALI_LOG_INFO(Debug::Filter::gResource, Debug::General, "ResourceManager: HandleLoadResourceRequest(id:%u, path:%s, type.id:%d)\n", id, typePath.path.c_str(), typePath.type->id);

  // Add ID to the loading set
  mImpl->loadingRequests.insert(id);

  // Make the load request last
  mImpl->mPlatformAbstraction.LoadResource(ResourceRequest(id, *typePath.type, typePath.path, priority));
}

void ResourceManager::HandleDecodeResourceRequest(
  ResourceId id,
  const ResourceTypePath& typePath,
  RequestBufferPtr buffer,
  Integration::LoadResourcePriority priority )
{
  DALI_LOG_INFO(Debug::Filter::gResource, Debug::General, "ResourceManager: HandleDecodeResourceRequest(id:%u, buffer.size:%u, type.id:%u)\n", id, buffer->GetVector().Size(), typePath.type->id);

  // Add ID to the loading set
  mImpl->loadingRequests.insert(id);

  // Make the load request, stuffing the buffer of encoded bytes into the same field used when saving resources:
  mImpl->mPlatformAbstraction.LoadResource(ResourceRequest(id, *typePath.type, "", buffer, priority));
}

void ResourceManager::HandleAddBitmapImageRequest( ResourceId id, BitmapPtr bitmap )
{
  DALI_ASSERT_DEBUG( mImpl->mResourceClient != NULL );
  DALI_LOG_INFO(Debug::Filter::gResource, Debug::General, "ResourceManager: HandleAddBitmapImageRequest(id:%u)\n", id);

  mImpl->oldCompleteRequests.insert(id);
  mImpl->mBitmapMetadata.insert(BitmapMetadataPair(id, BitmapMetadata::New( bitmap.Get() )));
  mImpl->mTextureCacheDispatcher.DispatchCreateTextureForBitmap( id, bitmap.Get() );
}

void ResourceManager::HandleAddNativeImageRequest(ResourceId id, NativeImageInterfacePtr nativeImage)
{
  DALI_ASSERT_DEBUG( mImpl->mResourceClient != NULL );
  DALI_LOG_INFO(Debug::Filter::gResource, Debug::General, "ResourceManager: HandleAddNativeImageRequest(id:%u)\n", id);

  mImpl->oldCompleteRequests.insert(id);

  mImpl->mBitmapMetadata.insert(BitmapMetadataPair(id, BitmapMetadata::New(nativeImage)));
  mImpl->mTextureCacheDispatcher.DispatchCreateTextureForNativeImage( id, nativeImage );
}

void ResourceManager::HandleAddFrameBufferImageRequest( ResourceId id, unsigned int width, unsigned int height, Pixel::Format pixelFormat, RenderBuffer::Format bufferFormat )
{
  DALI_ASSERT_DEBUG( mImpl->mResourceClient != NULL );
  DALI_LOG_INFO(Debug::Filter::gResource, Debug::General, "ResourceManager: HandleAddFrameBufferImageRequest(id:%u)\n", id);

  mImpl->oldCompleteRequests.insert(id);

  BitmapMetadata bitmapMetadata = BitmapMetadata::New(width, height, Pixel::HasAlpha(pixelFormat));
  bitmapMetadata.SetIsFramebuffer(true);
  mImpl->mBitmapMetadata.insert(BitmapMetadataPair(id, bitmapMetadata));

  mImpl->mTextureCacheDispatcher.DispatchCreateTextureForFrameBuffer( id, width, height, pixelFormat, bufferFormat );
}

void ResourceManager::HandleAddFrameBufferImageRequest( ResourceId id, NativeImageInterfacePtr nativeImage )
{
  DALI_ASSERT_DEBUG( mImpl->mResourceClient != NULL );
  DALI_LOG_INFO(Debug::Filter::gResource, Debug::General, "ResourceManager: HandleAddFrameBufferImageRequest(id:%u)\n", id);

  mImpl->oldCompleteRequests.insert(id);

  BitmapMetadata bitmapMetadata = BitmapMetadata::New(nativeImage);
  bitmapMetadata.SetIsNativeImage(true);
  bitmapMetadata.SetIsFramebuffer(true);
  mImpl->mBitmapMetadata.insert(BitmapMetadataPair(id, bitmapMetadata));

  mImpl->mTextureCacheDispatcher.DispatchCreateTextureForFrameBuffer( id, nativeImage );
}

void ResourceManager::HandleAllocateTextureRequest( ResourceId id, unsigned int width, unsigned int height, Pixel::Format pixelFormat )
{
  DALI_LOG_INFO(Debug::Filter::gResource, Debug::General, "ResourceManager: HandleAllocateTextureRequest(id:%u)\n", id);

  mImpl->oldCompleteRequests.insert(id);
  mImpl->mTextureCacheDispatcher.DispatchCreateTexture( id, width, height, pixelFormat, true /* true = clear the texture */ );
}

void ResourceManager::HandleUpdateBitmapAreaRequest( ResourceId textureId, const RectArea& area )
{
  if( textureId )
  {
    mImpl->mTextureCacheDispatcher.DispatchUpdateTextureArea( textureId, area );
  }
}

void ResourceManager::HandleUploadBitmapRequest( ResourceId destId, Integration::BitmapPtr bitmap, std::size_t xOffset, std::size_t yOffset )
{
  if( destId && bitmap )
  {
    mImpl->mTextureCacheDispatcher.DispatchUpdateTexture( destId, bitmap, xOffset, yOffset );
  }
}

void ResourceManager::HandleUploadBitmapRequest( ResourceId destId, ResourceId srcId, std::size_t xOffset, std::size_t yOffset )
{
  if( destId && srcId )
  {
    mImpl->mTextureCacheDispatcher.DispatchUpdateTexture( destId, srcId, xOffset, yOffset );
  }
}

void ResourceManager::HandleReloadResourceRequest( ResourceId id, const ResourceTypePath& typePath, LoadResourcePriority priority, bool resetFinishedStatus )
{
  DALI_ASSERT_DEBUG( mImpl->mResourceClient != NULL );
  DALI_LOG_INFO( Debug::Filter::gResource, Debug::General, "ResourceManager: HandleReloadRequest(id:%u, path:%s)\n", id, typePath.path.c_str() );

  bool resourceIsAlreadyLoading = true;

  if( resetFinishedStatus )
  {
    if( ! RemoveId( mImpl->newCompleteRequests, id ) )
    {
      RemoveId( mImpl->oldCompleteRequests, id );
    }
  }

  // ID might be in the loading set
  LiveRequestIter iter = mImpl->loadingRequests.find( id );
  if ( iter == mImpl->loadingRequests.end() )
  {
    // Add ID to the loading set
    mImpl->loadingRequests.insert(id);
    resourceIsAlreadyLoading = false;
  }

  if ( !resourceIsAlreadyLoading )
  {
    // load resource again
    mImpl->mPlatformAbstraction.LoadResource(ResourceRequest(id, *typePath.type, typePath.path, priority));
    SendToClient( LoadingMessage( *mImpl->mResourceClient, id ) );
  }
}

<<<<<<< HEAD
void ResourceManager::HandleSaveResourceRequest( ResourceId id, const ResourceTypePath& typePath )
{
  DALI_LOG_INFO(Debug::Filter::gResource, Debug::General, "ResourceManager: HandleSaveResourceRequest(id:%u, path:%s)\n", id, typePath.path.c_str());

  bool resourceFound = false;

  // ID must be in the complete sets
  LiveRequestIter iter = mImpl->newCompleteRequests.find(id);
  if (iter != mImpl->newCompleteRequests.end())
  {
    resourceFound = true;
  }
  else
  {
    LiveRequestIter iter = mImpl->oldCompleteRequests.find(id);
    if (iter != mImpl->oldCompleteRequests.end())
    {
      resourceFound = true;
    }
  }

  if( resourceFound )
  {
    ResourcePointer resource;
    DALI_ASSERT_DEBUG( typePath.type != NULL );

    switch( typePath.type->id )
    {
      case ResourceBitmap:
      {
        break;
      }
      case ResourceNativeImage:
      {
        break;
      }
      case ResourceTargetImage:
      {
        break;
      }
      case ResourceShader:
      {
        resource = GetShaderData(id);
        break;
      }
      case ResourceMesh:
      {
        break;
      }
    }

    if( resource ) // i.e. if it's a saveable resource
    {
//      mImpl->saveRequests.insert(id);

      ResourceRequest request(id, *typePath.type, typePath.path, resource);
      mImpl->mPlatformAbstraction.SaveResource(request);
    }
  }
}

=======
>>>>>>> 06276017
void ResourceManager::HandleDiscardResourceRequest( ResourceId deadId, ResourceTypeId typeId )
{
  bool wasComplete = false;
  bool wasLoading = false;

  DALI_LOG_INFO(Debug::Filter::gResource, Debug::General, "ResourceManager: HandleDiscardResourceRequest(id:%u)\n", deadId);

  // Search for the ID in one of the live containers
  // IDs are only briefly held in the new-completed or failed containers; check those last
  // Try removing from the old-completed requests
  bool foundLiveRequest = wasComplete = RemoveId(mImpl->oldCompleteRequests, deadId);

  // Try removing from the loading requests
  if (!foundLiveRequest)
  {
    foundLiveRequest = wasLoading = RemoveId(mImpl->loadingRequests, deadId);
  }

  // Try removing from the new completed requests
  if (!foundLiveRequest)
  {
    foundLiveRequest = wasComplete = RemoveId(mImpl->newCompleteRequests, deadId);
  }

  // Try removing from the new failed requests
  if (!foundLiveRequest)
  {
    foundLiveRequest = RemoveId(mImpl->newFailedRequests, deadId);
  }

  // Try removing from the old failed requests
  if (!foundLiveRequest)
  {
    foundLiveRequest = RemoveId(mImpl->oldFailedRequests, deadId);
  }

  // ID should be in one of the live sets
  if (!foundLiveRequest)
  {
    DALI_LOG_WARNING("HandleDiscardResourceRequest: ID should be in one of the live sets!\n");
  }
  DALI_ASSERT_DEBUG(foundLiveRequest);

  if (wasComplete)
  {
    if(typeId == ResourceBitmap ||
       typeId == ResourceNativeImage ||
       typeId == ResourceTargetImage )
    {
       // remove the meta data
      mImpl->mBitmapMetadata.erase( deadId );

      // destroy the texture
      mImpl->mTextureCacheDispatcher.DispatchDiscardTexture( deadId );
    }
    else
    {
      // Move ID from completed to dead set
      mImpl->deadRequests.insert(DeadRequestPair(deadId, typeId));
    }
  }

  if (wasLoading)
  {
    mImpl->mPlatformAbstraction.CancelLoad(deadId, typeId);
  }
}

void ResourceManager::HandleCreateGlTextureRequest(ResourceId id)
{
  mImpl->mTextureCacheDispatcher.DispatchCreateGlTexture( id );
}

/********************************************************************************
 ******************** Update thread object direct interface  ********************
 ********************************************************************************/

bool ResourceManager::IsResourceLoaded(ResourceId id)
{
  bool loaded = false;

  if( id > 0 )
  {
    LiveRequestIter iter = mImpl->newCompleteRequests.find(id);
    if( iter != mImpl->newCompleteRequests.end() )
    {
      loaded = true;
    }
    else
    {
      iter = mImpl->oldCompleteRequests.find(id);
      if( iter != mImpl->oldCompleteRequests.end() )
      {
        loaded = true;
      }
    }
  }

  return loaded;
}

bool ResourceManager::IsResourceLoadFailed(ResourceId id)
{
  bool loadFailed = false;

  if( id > 0 )
  {
    LiveRequestIter iter = mImpl->newFailedRequests.find(id);
    if( iter != mImpl->newFailedRequests.end() )
    {
      loadFailed = true;
    }
    else
    {
      iter = mImpl->oldFailedRequests.find(id);
      if( iter != mImpl->oldFailedRequests.end() )
      {
        loadFailed = true;
      }
    }
  }

  return loadFailed;
}

BitmapMetadata ResourceManager::GetBitmapMetadata(ResourceId id)
{
  BitmapMetadata metadata;

  if( id > 0 )
  {
    BitmapMetadataIter iter = mImpl->mBitmapMetadata.find(id);
    if( iter != mImpl->mBitmapMetadata.end() )
    {
      metadata = iter->second;
    }
  }

  return metadata;
}

/********************************************************************************
 ************************* ResourceCache Implementation  ************************
 ********************************************************************************/

void ResourceManager::LoadResponse( ResourceId id, ResourceTypeId type, ResourcePointer resource, LoadStatus loadStatus )
{
  DALI_ASSERT_DEBUG( mImpl->mResourceClient != NULL );
  DALI_LOG_INFO(Debug::Filter::gResource, Debug::General, "ResourceManager: LoadResponse(id:%u, status=%s)\n", id, loadStatus==RESOURCE_LOADING?"LOADING":loadStatus==RESOURCE_PARTIALLY_LOADED?"PARTIAL":"COMPLETE");

  // ID might be in the loading set
  LiveRequestIter iter = mImpl->loadingRequests.find(id);

  if ( iter != mImpl->loadingRequests.end() )
  {
    if( loadStatus == RESOURCE_COMPLETELY_LOADED )
    {
      // Remove from the loading set
      mImpl->loadingRequests.erase(iter);

      // Add the ID to the new-completed set, and store the resource
      mImpl->newCompleteRequests.insert(id);
    }

    switch ( type )
    {
      case ResourceBitmap:
      {
        DALI_ASSERT_DEBUG( loadStatus == RESOURCE_COMPLETELY_LOADED && "Partial results not handled for image loading.\n" );
        Bitmap* const bitmap = static_cast<Bitmap*>( resource.Get() );
        if( !bitmap )
        {
          DALI_LOG_ERROR( "Missing bitmap in loaded resource with id %u.\n", id );
          break;
        }
        unsigned int bitmapWidth  = bitmap->GetImageWidth();
        unsigned int bitmapHeight = bitmap->GetImageHeight();

        if( Bitmap::PackedPixelsProfile * packedBitmap = bitmap->GetPackedPixelsProfile() )
        {
          bitmapWidth  = packedBitmap->GetBufferWidth();
          bitmapHeight = packedBitmap->GetBufferHeight();
        }
        ImageAttributes attrs = ImageAttributes::New( bitmapWidth, bitmapHeight ); ///!< Issue #AHC01
        UpdateImageTicket (id, attrs);

        // Check for reloaded bitmap
        BitmapMetadataIter iter = mImpl->mBitmapMetadata.find(id);
        if (iter != mImpl->mBitmapMetadata.end())
        {
          iter->second.Update(bitmap);
          mImpl->mTextureCacheDispatcher.DispatchUpdateTexture( id, bitmap );
        }
        else
        {
          mImpl->mTextureCacheDispatcher.DispatchCreateTextureForBitmap( id, bitmap );
          mImpl->mBitmapMetadata.insert(BitmapMetadataPair(id, BitmapMetadata::New(bitmap)));
        }

        break;
      }

      case ResourceNativeImage:
      {
        NativeImageInterfacePtr nativeImg( static_cast<NativeImageInterface*>(resource.Get()) );

        ImageAttributes attrs = ImageAttributes::New(nativeImg->GetWidth(), nativeImg->GetHeight());

        mImpl->mBitmapMetadata.insert(BitmapMetadataPair(id, BitmapMetadata::New(nativeImg)));
        mImpl->mTextureCacheDispatcher.DispatchCreateTextureForNativeImage( id, nativeImg );

        UpdateImageTicket (id, attrs);
        break;
      }

      case ResourceTargetImage:
      {
        break;
      }
    }

    // Let ResourceClient know that the resource manager has loaded something that its clients might want to hear about:
    NotifyTickets();

    // flag that a load has completed and the cache updated
    mImpl->cacheUpdated = true;
  }
  else
  {
    // This warning can fire if a cancelled load is forgotten here while already complete on a resource thread:
    DALI_LOG_WARNING( "Received a notification for an untracked resource: (id:%u, status=%s)\n", id, loadStatus==RESOURCE_LOADING?"LOADING":loadStatus==RESOURCE_PARTIALLY_LOADED?"PARTIAL":"COMPLETE");
  }
}

void ResourceManager::LoadFailed(ResourceId id, ResourceFailure failure)
{
  DALI_LOG_INFO(Debug::Filter::gResource, Debug::General, "ResourceManager: LoadFailed(id:%u)\n", id);

  // ID might be in the loading set
  LiveRequestIter iter = mImpl->loadingRequests.find(id);

  if (iter != mImpl->loadingRequests.end())
  {
    // Remove from the loading set
    mImpl->loadingRequests.erase(iter);

    // Add the ID to the failed set, this will trigger a notification during UpdateTickets
    mImpl->newFailedRequests.insert(id);

    // Let NotificationManager know that the resource manager needs to do some processing
    NotifyTickets();

    mImpl->cacheUpdated = true;
  }
}

/********************************************************************************
 ********************************* Private Methods  *****************************
 ********************************************************************************/

void ResourceManager::NotifyTickets()
{
  DALI_ASSERT_DEBUG( mImpl->mResourceClient != NULL );
  // Success notifications
  for (LiveRequestIter iter = mImpl->newCompleteRequests.begin(); iter != mImpl->newCompleteRequests.end(); ++iter)
  {
    // Move to oldCompleteRequests
    mImpl->oldCompleteRequests.insert(*iter);

    SendToClient( LoadingSucceededMessage( *mImpl->mResourceClient, *iter ) );
  }
  mImpl->newCompleteRequests.clear();

  // Failure notifications
  for (LiveRequestIter iter = mImpl->newFailedRequests.begin(); iter != mImpl->newFailedRequests.end(); ++iter)
  {
    // Move to oldFailedRequests
    mImpl->oldFailedRequests.insert(*iter);

    // We should have a matching request ticket
    SendToClient( LoadingFailedMessage( *mImpl->mResourceClient, *iter ) );
  }
  mImpl->newFailedRequests.clear();
}

void ResourceManager::UpdateImageTicket( ResourceId id, ImageAttributes& attributes ) ///!< Issue #AHC01
{
  DALI_ASSERT_DEBUG( mImpl->mResourceClient != NULL );
  // ResourceLoader should load images considering the requested size
  DALI_LOG_INFO(Debug::Filter::gResource, Debug::General, "ResourceManager: UpdateImageTicket(id:%u)\n", id);

  // Let NotificationManager know that the resource manager needs to do some processing
  SendToClient( UpdateImageTicketMessage( *mImpl->mResourceClient, id, attributes) );
}

void ResourceManager::SendToClient( MessageBase* message )
{
  mImpl->mNotificationManager.QueueMessage( message );
}

void ResourceManager::DiscardDeadResources( BufferIndex updateBufferIndex )
{
  for (DeadRequestIter iter = mImpl->deadRequests.begin(); iter != mImpl->deadRequests.end(); )
  {
    // Erase the item and increment the iterator
    mImpl->deadRequests.erase(iter++);
  }
}

} // namespace Internal

} // namespace Dali<|MERGE_RESOLUTION|>--- conflicted
+++ resolved
@@ -381,70 +381,6 @@
   }
 }
 
-<<<<<<< HEAD
-void ResourceManager::HandleSaveResourceRequest( ResourceId id, const ResourceTypePath& typePath )
-{
-  DALI_LOG_INFO(Debug::Filter::gResource, Debug::General, "ResourceManager: HandleSaveResourceRequest(id:%u, path:%s)\n", id, typePath.path.c_str());
-
-  bool resourceFound = false;
-
-  // ID must be in the complete sets
-  LiveRequestIter iter = mImpl->newCompleteRequests.find(id);
-  if (iter != mImpl->newCompleteRequests.end())
-  {
-    resourceFound = true;
-  }
-  else
-  {
-    LiveRequestIter iter = mImpl->oldCompleteRequests.find(id);
-    if (iter != mImpl->oldCompleteRequests.end())
-    {
-      resourceFound = true;
-    }
-  }
-
-  if( resourceFound )
-  {
-    ResourcePointer resource;
-    DALI_ASSERT_DEBUG( typePath.type != NULL );
-
-    switch( typePath.type->id )
-    {
-      case ResourceBitmap:
-      {
-        break;
-      }
-      case ResourceNativeImage:
-      {
-        break;
-      }
-      case ResourceTargetImage:
-      {
-        break;
-      }
-      case ResourceShader:
-      {
-        resource = GetShaderData(id);
-        break;
-      }
-      case ResourceMesh:
-      {
-        break;
-      }
-    }
-
-    if( resource ) // i.e. if it's a saveable resource
-    {
-//      mImpl->saveRequests.insert(id);
-
-      ResourceRequest request(id, *typePath.type, typePath.path, resource);
-      mImpl->mPlatformAbstraction.SaveResource(request);
-    }
-  }
-}
-
-=======
->>>>>>> 06276017
 void ResourceManager::HandleDiscardResourceRequest( ResourceId deadId, ResourceTypeId typeId )
 {
   bool wasComplete = false;
