--- conflicted
+++ resolved
@@ -137,8 +137,6 @@
    */
   void UpdateTexture( ResourceId id, Integration::BitmapPtr bitmap );
 
-<<<<<<< HEAD
-=======
   /**
    * Update the part of a texture with a newly loaded bitmap
    * May be called from Update thread
@@ -149,14 +147,6 @@
    */
   void UpdateTexture( ResourceId destId, ResourceId srcId, std::size_t xOffset, std::size_t yOffset );
 
- /**
-   * Add an array of bitmaps to an existing texture used as an Atlas
-   * @param[in] id Resource id of the texture
-   * @param[in] uploadArray array of upload bitmap structures
-   */
-  void AddBitmapUploadArray( ResourceId id, const BitmapUploadArray& uploadArray );
-
->>>>>>> 837cbee3
   /**
    * Update the area of the texture from the associated bitmap
    * @param[in] id Resource Id of the bitmap
