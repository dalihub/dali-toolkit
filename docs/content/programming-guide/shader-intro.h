/*! \page shader-intro Shader Effects
 *

<h2 class="pg">Introduction</h2>

The shader effects allow the developer to apply visual deformations on the actors.
They can affect the geometry, the colors and textures of the actor.

<<<<<<< HEAD
There are some utility functions in Dali::Toolkit to create some useful shader effects:
@code
//Bendy effect bends the geometry around a point, useful to do a page turn effect
Dali::ShaderEffect bendyEffect = Dali::Toolkit::CreateBendyEffect();

//Dissolve effect does a dissolve effect on the actor texture
Dali::ShaderEffect dissolveEffect = Dali::Toolkit::CreateDissolveEffect();

//Ripple effect does a concentric wave effect on the actor texture
Dali::ShaderEffect rippleEffect = Dali::Toolkit::CreateRippleEffect();

@endcode

@image html shader-effect-ripple.png "Ripple Effect"

<br>
<br>
<h2 class="pg">Example and Usage</h2>
Here is an example on how to use a shader effect, using the RippleEffect.

First create the shader effect.
@code
Dali::ShaderEffect effect = Dali::Toolkit::CreateRippleEffect();
@endcode

Then set the values of the uniforms.
@code
// Set the amplitude
effect.SetUniform("uAmplitude", 45.0f );
// Set the center
effect.SetUniform("uCenter", Vector2() );
@endcode

Finally apply the shader effect to an actor:
@code
actor.SetShaderEffect( effect );
@endcode

=======
>>>>>>> 5f6e04b2

<br>
<br>
<h2 class="pg">Custom Shader Effects</h2>
The \ref Dali::ShaderEffect "ShaderEffect" lets the developers create their own shader effects by specifying the vertex and pixel shaders.

A custom shader effect can be created like this:
@code
String myVertexShader; // This variable would contain the code for a vertex shader.
Dali::ShaderEffect myEffect = Dali::ShaderEffect::New( myVertexShader,
                                                       "" // use default pixel shader
                                                     );
@endcode

The value of a uniform can be set like this:
@code
// if the uniform was declared like this in the shader: uniform float myUniform;
myEffect.SetUniform( "myUniform", 0.5f );
@endcode

The custom shader effect can be applied to an actor like any other shader:
@code
actor.SetShaderEffect( myEffect );
@endcode

 *
 */<|MERGE_RESOLUTION|>--- conflicted
+++ resolved
@@ -6,47 +6,6 @@
 The shader effects allow the developer to apply visual deformations on the actors.
 They can affect the geometry, the colors and textures of the actor.
 
-<<<<<<< HEAD
-There are some utility functions in Dali::Toolkit to create some useful shader effects:
-@code
-//Bendy effect bends the geometry around a point, useful to do a page turn effect
-Dali::ShaderEffect bendyEffect = Dali::Toolkit::CreateBendyEffect();
-
-//Dissolve effect does a dissolve effect on the actor texture
-Dali::ShaderEffect dissolveEffect = Dali::Toolkit::CreateDissolveEffect();
-
-//Ripple effect does a concentric wave effect on the actor texture
-Dali::ShaderEffect rippleEffect = Dali::Toolkit::CreateRippleEffect();
-
-@endcode
-
-@image html shader-effect-ripple.png "Ripple Effect"
-
-<br>
-<br>
-<h2 class="pg">Example and Usage</h2>
-Here is an example on how to use a shader effect, using the RippleEffect.
-
-First create the shader effect.
-@code
-Dali::ShaderEffect effect = Dali::Toolkit::CreateRippleEffect();
-@endcode
-
-Then set the values of the uniforms.
-@code
-// Set the amplitude
-effect.SetUniform("uAmplitude", 45.0f );
-// Set the center
-effect.SetUniform("uCenter", Vector2() );
-@endcode
-
-Finally apply the shader effect to an actor:
-@code
-actor.SetShaderEffect( effect );
-@endcode
-
-=======
->>>>>>> 5f6e04b2
 
 <br>
 <br>
