--- conflicted
+++ resolved
@@ -32,19 +32,11 @@
 
    AnimateBy and AnimateTo, method names are appended by 'By' or 'To' either animate to a supplied value or animate by a supplied value.  For example an actor at (10,10,10) calling AnimateBy(Property(actor, Actor::Property::POSITION), 50,0,0) would mean its location is (60,0,0) whilst AnimateTo(Property(actor, Actor::Property::POSITION), 50,0,0) would result in a location (50,0,0).
 
-<<<<<<< HEAD
-   Dali::AlphaFunctions can be used to give interesting effects to the animation, for example the MOVEment of an actor on screen can speed up and slow down following a sine curve by using the Dali::AlphaFunctions::EaseInOutSine instead of AlphaFunctions::Linear.
-
-   @code
-   myAnimation.AnimateTo(Property(actor, Actor::Property::POSITION), Vector3(x, y, z), AlphaFunctions::Linear, delay, ANIMATOR_DURATION);
-   myAnimation.AnimateTo(Property(actor, Actor::Property::SIZE), actorSize, AlphaFunctions::EaseIn, delay, ANIMATOR_DURATION);
-=======
    Dali::AlphaFunction can be used to give interesting effects to the animation, for example the MOVEment of an actor on screen can speed up and slow down following a sine curve by using the Dali::AlphaFunction::EASE_IN_OUT_SINE instead of AlphaFunction::LINEAR
 
    @code
    myAnimation.AnimateTo(Property(actor, Actor::Property::POSITION), Vector3(x, y, z), AlphaFunction::LINEAR, delay, ANIMATOR_DURATION);
    myAnimation.AnimateTo(Property(actor, Actor::Property::SIZE), actorSize, AlphaFunction::EASE_IN, delay, ANIMATOR_DURATION);
->>>>>>> 620ac798
    @endcode
    \section playback-control Controlling a playing animation
 
