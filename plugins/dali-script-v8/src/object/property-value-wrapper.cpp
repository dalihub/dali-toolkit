/*
 * Copyright (c) 2015 Samsung Electronics Co., Ltd.
 *
 * Licensed under the Apache License, Version 2.0 (the "License");
 * you may not use this file except in compliance with the License.
 * You may obtain a copy of the License at
 *
 * http://www.apache.org/licenses/LICENSE-2.0
 *
 * Unless required by applicable law or agreed to in writing, software
 * distributed under the License is distributed on an "AS IS" BASIS,
 * WITHOUT WARRANTIES OR CONDITIONS OF ANY KIND, either express or implied.
 * See the License for the specific language governing permissions and
 * limitations under the License.
 *
 */
// CLASS HEADER
#include "property-value-wrapper.h"

// EXTERNAL INCLUDES
#include <dali/integration-api/debug.h>

// INTERNAL INCLUDES
#include <v8-utils.h>
#include <dali-wrapper.h>

namespace Dali
{

namespace V8Plugin
{

namespace
{

struct WrapTypeInfo
{
  Dali::Property::Type propertyType;
  BaseWrappedObject::Type wrappedType;
};
/**
 * lookup table to convert between dali property types and wrapped types
 * Wrapped types includes actors / timers / render tasks, hence we can't just
 * use the dali property types to encode what a wrapped pointer contains
 */
const WrapTypeInfo WrapTypeInfoLookup[]=
{
  { Dali::Property::VECTOR2,    BaseWrappedObject::VECTOR2 },
  { Dali::Property::VECTOR3,    BaseWrappedObject::VECTOR3 },
  { Dali::Property::VECTOR4,    BaseWrappedObject::VECTOR4 },
  { Dali::Property::RECTANGLE,  BaseWrappedObject::RECTANGLE  },
  { Dali::Property::ROTATION,   BaseWrappedObject::ROTATION   },
  { Dali::Property::MATRIX,     BaseWrappedObject::MATRIX     },
  { Dali::Property::MATRIX3,    BaseWrappedObject::MATRIX3    },


};
const unsigned int WrapTypeLookupCount = sizeof( WrapTypeInfoLookup ) / sizeof( WrapTypeInfo );

BaseWrappedObject::Type GetWrappedType( Dali::Property::Type type )
{
  for( unsigned int i = 0; i < WrapTypeLookupCount; ++i)
  {
    if( WrapTypeInfoLookup[ i ].propertyType == type )
    {
      return WrapTypeInfoLookup[ i ].wrappedType;
    }
  }
  DALI_LOG_ERROR("GetWrappedType failed \n");
  return BaseWrappedObject::UNKNOWN;
}

// Templates for setting members on propertys, like, x,y,z on a vector
template <typename T, typename S>
void SetX( Dali::Property::Value &value, S& v)
{
  // to set a property value, we need to read into a temporary
  // then assign it back.
  // E.g.   Vector2 temp = value.Get<Vector2>();
  //        temp.x = 10;
  //        value = temp;
  T tmp( value.Get<T>() );
  tmp.x = v;
  value = tmp;
}

template <typename T, typename S>
void SetY( Dali::Property::Value &value, S& v)
{
  T tmp = value.Get<T>();
  tmp.y = v;
  value = tmp ;
}

template <typename T, typename S>
void SetZ( Dali::Property::Value &value, S& v)
{
  T tmp = value.Get<T>();
  tmp.z = v;
  value = tmp ;
}

template <typename T, typename S>
void SetW( Dali::Property::Value &value, S& v)
{
  T tmp = value.Get<T>();
  tmp.w = v;
  value = tmp ;
}
template <typename T, typename S>
void SetWidth( Dali::Property::Value &value, S& v)
{
  T tmp = value.Get<T>();
  tmp.width = v;
  value = tmp ;
}

template <typename T, typename S>
void SetHeight( Dali::Property::Value &value, S& v)
{
  T tmp = value.Get<T>();
  tmp.height = v;
  value = tmp ;
}

v8::Handle< v8::Value > GetV8ValueFrom( v8::Isolate* isolate,
                                        const Dali::Property::Value& value,
                                        const std::string& field)
{
  v8::EscapableHandleScope handleScope( isolate );
  v8::Local<v8::Value> ret;

  Dali::Property::Type type = value.GetType();
  std::string objectType="Unknown type";

  // simple property values are handled by the actor wrapper so we just handle property values with sub fields
  switch(type)
  {
    case Dali::Property::VECTOR2:
    {
      objectType = "Vector2";

      if( field == "x" || field == "width" )
      {
        Dali::Vector2 v2 = value.Get<Dali::Vector2>() ;
        ret = v8::Number::New( isolate, v2.x) ;
      }
      else if(field == "y" || field == "height")
      {
        Dali::Vector2 v2 = value.Get<Dali::Vector2>() ;
        ret = v8::Number::New( isolate, v2.y) ;
      }

      break;
    }
    case Dali::Property::VECTOR3:
    {
      objectType = "Vector3";

      if(field == "x" || field == "width" || field == "r")
      {
        Dali::Vector3 v3 = value.Get<Dali::Vector3>() ;
        ret = v8::Number::New( isolate, v3.x) ;
      }
      else if(field == "y" || field == "height" || field == "g")
      {
        Dali::Vector3 v3 = value.Get<Dali::Vector3>() ;
        ret = v8::Number::New( isolate, v3.y) ;
      }
      else if(field == "z" || field == "depth" || field == "b")
      {
        Dali::Vector3 v3 = value.Get<Dali::Vector3>() ;
        ret = v8::Number::New( isolate, v3.z) ;
      }
      break;
    }
    case Dali::Property::VECTOR4:
    {
      objectType = "vector4";

      if(field == "x" || field == "s" || field == "r")
      {
        Dali::Vector4 v4 = value.Get<Dali::Vector4>() ;
        ret = v8::Number::New( isolate, v4.x) ;
      }
      else if(field == "y" || field == "g" || field == "t")
      {
        Dali::Vector4 v4 = value.Get<Dali::Vector4>() ;
        ret = v8::Number::New( isolate, v4.y) ;
      }
      else if(field == "z" || field == "r" || field == "b")
      {
        Dali::Vector4 v4 = value.Get<Dali::Vector4>() ;
        ret = v8::Number::New( isolate, v4.z) ;
      }
      else if(field == "w" || field == "a" || field == "q")
      {
        Dali::Vector4 v4 = value.Get<Dali::Vector4>() ;
        ret = v8::Number::New( isolate, v4.w) ;
      }

      break;
    }
    case Dali::Property::ROTATION:
    {
      objectType = "rotation";

      if(field == "roll")
      {
        Dali::Vector4 v4 = value.Get<Dali::Quaternion>().EulerAngles();
        ret = v8::Number::New( isolate, v4.z) ;
      }
      else if(field == "pitch")
      {
        Dali::Vector4 v4 = value.Get<Dali::Quaternion>().EulerAngles();
        ret = v8::Number::New( isolate, v4.x) ;
      }
      else if(field == "yaw")
      {
        Dali::Vector4 v4 = value.Get<Dali::Quaternion>().EulerAngles();
        ret = v8::Number::New( isolate, v4.y) ;
      }

       else if(field == "axis")
      {
        Dali::Vector3 axis;
        Radian angle;
        value.Get<Dali::Quaternion>().ToAxisAngle(axis, angle);
        ret = PropertyValueWrapper::WrapDaliProperty( isolate , Dali::Property::Value( axis ) );
      }
      else if(field == "angle")
      {
        Dali::Vector3 axis;
        Radian angle;
        value.Get<Dali::Quaternion>().ToAxisAngle(axis, angle);
        ret = PropertyValueWrapper::WrapDaliProperty( isolate , Dali::Property::Value( angle ) );
      }
      break;
    }
    case Dali::Property::RECTANGLE:
    {
      objectType = "rectangle";

      if(field == "x")
      {
        Dali::Rect<int> r = value.Get<Dali::Rect<int> >() ;
        ret = v8::Number::New( isolate, r.x) ;
      }
      else if(field == "y")
      {
        Dali::Rect<int> r = value.Get<Dali::Rect<int> >() ;
        ret = v8::Number::New( isolate, r.y) ;
      }
      else if(field == "width")
      {
        Dali::Rect<int> r = value.Get<Dali::Rect<int> >() ;
        ret = v8::Number::New( isolate, r.width) ;
      }
      else if(field == "height")
      {
        Dali::Rect<int> r = value.Get<Dali::Rect<int> >() ;
        ret = v8::Number::New( isolate, r.height) ;
      }
      break;
    }

    default:
    {
      // will trigger a type error as ret.IsEmpty() == true
      break;
    }

  } // switch type

  if ( ret.IsEmpty() )
  {
    DALI_SCRIPT_EXCEPTION( isolate, "Cannot get property with field " + objectType+ ":" + field );
  }
  return handleScope.Escape(ret);
}


/*
 * Setting a field on a property,  e.g.  Position.x = 5 or Rect.Width = 100
 * The only property field that supports a struct is  rotation.axis
 */
void SetFromV8Value(v8::Isolate* isolate,
                     Dali::Property::Value& value,
                     const std::string& field,
                     v8::Local<v8::Value> v8Value )
{
  v8::EscapableHandleScope handleScope( isolate );

  Dali::Property::Type type = value.GetType();

  float asFloat = 0.f;
  int asInt = 0;

  // all are numbers at the moment
  if( v8Value->IsNumber() )
  {
    asFloat = static_cast<float>(v8Value->NumberValue());
    asInt   = static_cast<int>(asFloat);
  }
  else
  {
    // if the v8 value isn't a number, then then only Dali object we support is a Vector3 part of a rotation
    if( ! (type == Dali::Property::ROTATION && field == "axis") )
    {
      DALI_SCRIPT_EXCEPTION(isolate,std::string("Cannot set property with field (value is not a number):") + field);
      return;
    }
  }

  // simple property values are handled by the actor wrapper so we just handle property values with sub fields
  switch(type)
  {
    case Dali::Property::VECTOR2:
    {
      if(field == "x" || field == "width")
      {
        SetX<Dali::Vector2>(value, asFloat) ;
      }
      else if(field == "y" || field == "height")
      {
        SetY<Dali::Vector2>(value, asFloat) ;
      }
      else
      {
        DALI_SCRIPT_EXCEPTION(isolate, std::string("Cannot set property with field (unknown type):") + field);
        return;
      }
      break;
    }
    case Dali::Property::VECTOR3:
    {
      if(field == "x" || field == "width" || field == "r")
      {
        SetX<Dali::Vector3>(value, asFloat) ;
      }
      else if(field == "y" || field == "height" || field == "g")
      {
        SetY<Dali::Vector3>(value, asFloat) ;
      }
      else if(field == "z" || field == "depth" || field == "b")
      {
        SetZ<Dali::Vector3>(value, asFloat) ;
      }
      else
      {
        DALI_SCRIPT_EXCEPTION(isolate, std::string("Cannot set property with field (unknown type):") + field);
        return;
      }
      break;
    }
    case Dali::Property::VECTOR4:
    {
      if(field == "x" || field == "s" || field == "r")
      {
        SetX<Dali::Vector4>(value, asFloat) ;
      }
      else if(field == "y" || field == "g" || field == "t")
      {
        SetY<Dali::Vector4>(value, asFloat) ;
      }
      else if(field == "z" || field == "r" || field == "b")
      {
        SetZ<Dali::Vector4>(value, asFloat) ;
      }
      else if(field == "w" || field == "a" || field == "q")
      {
        SetW<Dali::Vector4>(value, asFloat) ;
      }
      else
      {
        DALI_SCRIPT_EXCEPTION( isolate, std::string("Cannot set property with field (unknown type):") + field);
        return;
      }
      break;
    }
    case Dali::Property::ROTATION:
    {
      if(field == "roll")
      {
        Dali::Vector4 v4 = value.Get<Dali::Quaternion>().EulerAngles();
        v4.z = asFloat;
        value = Dali::Quaternion( Radian(Degree(v4.x)), Radian(Degree(v4.y)), Radian(Degree(v4.z)) );
      }
      else if(field == "pitch")
      {
        Dali::Vector4 v4 = value.Get<Dali::Quaternion>().EulerAngles();
        v4.x = asFloat;
        value = Dali::Quaternion( Radian(Degree(v4.x)), Radian(Degree(v4.y)), Radian(Degree(v4.z)) );
      }
      else if(field == "yaw")
      {
        Dali::Vector4 v4 = value.Get<Dali::Quaternion>().EulerAngles();
        v4.y = asFloat;
        value = Dali::Quaternion( Radian(Degree(v4.x)), Radian(Degree(v4.y)), Radian(Degree(v4.z)) );
      }
      else if(field == "axis")
      {
        Dali::Vector3 axis;
        Radian angle;
        value.Get<Dali::Quaternion>().ToAxisAngle(axis, angle);

        if( v8Value->IsObject() )
        {
          v8::Local<v8::Object> object = v8::Local<v8::Object>::Cast( v8Value );

          PropertyValueWrapper* wrapper = PropertyValueWrapper::Unwrap( isolate, object );
          Dali::Property::Value v3 = wrapper->GetValue();

          if(v3.GetType() == Dali::Property::VECTOR3)
          {
            value = Dali::Quaternion(angle, v3.Get<Dali::Vector3>());
          }
          else
          {
            DALI_SCRIPT_EXCEPTION( isolate, "Axis expects a Vector3:");
            return;
          }

        }
      }
      else if(field == "angle")
      {
        Dali::Vector3 axis;
        Radian angle;
        value.Get<Dali::Quaternion>().ToAxisAngle( axis, angle );
<<<<<<< HEAD
        value = Dali::Quaternion( Radian( Degree( asFloat ) ), axis );
=======
        value = Dali::Quaternion( Degree( asFloat ), axis );
>>>>>>> 620ac798
      }
      else
      {
        DALI_SCRIPT_EXCEPTION(  isolate, std::string("Cannot set property with field (unknown type):") + field);
        return;
      }
      break;
    }
    case Dali::Property::RECTANGLE:
    {
      if(field == "x")
      {
        SetX<Dali::Rect<int> >(value, asInt) ;
      }
      else if(field == "y")
      {
        SetY<Dali::Rect<int> >(value, asInt) ;
      }
      else if(field == "width")
      {
        SetWidth<Dali::Rect<int> >(value, asInt) ;
      }
      else if(field == "height")
      {
        SetHeight<Dali::Rect<int> >(value, asInt);
      }
      else
      {
        DALI_SCRIPT_EXCEPTION( isolate, std::string("Cannot set property with field (unknown type):") + field);
        return;
      }
      break;
    }
    default:
    {
      DALI_SCRIPT_EXCEPTION( isolate, std::string("Cannot set property with field (unknown type):") + field);
      return;
      break;
    }

  } // switch type

} // SetFromV8Value


bool IsPrimitive( const Dali::Property::Value &value )
{
  switch( value.GetType() )
  {
    case Dali::Property::BOOLEAN:
    case Dali::Property::INTEGER:
    case Dali::Property::UNSIGNED_INTEGER:
    case Dali::Property::STRING:
    case Dali::Property::FLOAT:
    {
      return true;
    }
    default:
    {
      return false;
    }
  }
}
v8::Local<v8::Object> CreateJavaScriptPrimitive( v8::Isolate* isolate, const Dali::Property::Value &value )
{
  v8::EscapableHandleScope handleScope( isolate );

  v8::Local<v8::Value> v8Value ;

  switch( value.GetType() )
   {
     case Dali::Property::FLOAT:
     {
       v8Value = v8::Number::New( isolate, value.Get<float>()  );
       break;
     }
     case Dali::Property::BOOLEAN:
     {
       v8Value = v8::Boolean::New(  isolate, value.Get<bool>());
       break;
     }
     case Dali::Property::INTEGER:
     {
       v8Value = v8::Integer::New( isolate, value.Get<int>());
       break;
     }
     case Dali::Property::UNSIGNED_INTEGER:
     {
       v8Value = v8::Integer::New( isolate, value.Get<unsigned int>());
       break;
     }
     case Dali::Property::STRING:
     {
       std::string string = value.Get< std::string >();
       v8Value = v8::String::NewFromUtf8( isolate,  string.c_str());
       break;
     }
     default:
     {
       DALI_LOG_ERROR("Primitive mismatch \n");
       break;
     }
   }
 v8::Local<v8::Object> ret = v8Value->ToObject();

 return handleScope.Escape( ret );
}


} // un-named namespace



Dali::Property::Value PropertyValueWrapper::VectorOrMatrixFromV8Array( v8::Isolate* isolate, const v8::Local<v8::Value>& v8Value)
{
  v8::EscapableHandleScope handleScope( isolate );

  Dali::Property::Value ret;

  if( !v8Value->IsArray() )
  {
    return ret;
  }
  v8::Local<v8::Array> array = v8::Local<v8::Array>::Cast( v8Value );//v8::Array::Cast(  *v8Value);
  uint32_t len = array->Length();
  float out[16] = {0.f, 0.f, 0.f, 0.f,0.f, 0.f, 0.f, 0.f,0.f, 0.f, 0.f, 0.f,0.f, 0.f, 0.f, 0.f};
  const unsigned int size = sizeof(out) / sizeof(float);
  for( uint32_t i=0; i < (len > size? size:len); ++i)
  {
    v8::Handle<v8::Value> entry = array->Get( i);// v8::Integer::New( isolate, i));
    if( V8Utils::IsNumberPrimitiveOrObject( entry ) )
    {
      out[i] = V8Utils::GetNumberValue( isolate, entry );
      //printf("entry is a number %d , entry is a int %f \n",(int)i , out[i]  );
    }
  }
  if(16 == len )
  {
    ret = Dali::Matrix( out[0] );
  }
  else if ( 9 == len )
  {
    ret = Dali::Matrix3( out[0],out[1],out[2],out[3],out[4],out[5],out[6],out[7],out[8] );
  }
  else if(4 == len)
  {
    ret = Dali::Vector4(out[0], out[1], out[2], out[3]);
  }
  else if(3 == len)
  {
    ret = Dali::Vector3(out[0], out[1], out[2]);
  }
  else if(2 == len)
  {
    ret = Dali::Vector2(out[0], out[1]);
  }
  else if(1 == len)
  {
    ret = out[0];
  }

  return ret;
}

Dali::Property::Value PropertyValueWrapper::ArrayFromV8Array( v8::Isolate* isolate, const v8::Local<v8::Value>& v8Value)
{
  v8::EscapableHandleScope handleScope( isolate );

  if( !v8Value->IsArray() )
  {
    return Dali::Property::Value();
  }

  //Cast v8::Value to v8::Array
  v8::Local<v8::Array> v8Array = v8::Local<v8::Array>::Cast( v8Value );
  uint32_t elementCount = v8Array->Length();
  Dali::Property::Array data( elementCount );
  bool bFound(false);
  for( uint32_t i(0); i<elementCount; ++i )
  {
    //Get Property::Value for each element in the array
    data[i] = V8Utils::GetPropertyValueFromObject( bFound, isolate, v8Array->Get(i) );
  }

  //return the Property::Value
  return Dali::Property::Value( data );
}

v8::Persistent<v8::ObjectTemplate> PropertyValueWrapper::mTemplatePrimitive;


PropertyValueWrapper::~PropertyValueWrapper()
{

}

PropertyValueWrapper::PropertyValueWrapper( const Dali::Property::Value& value, GarbageCollectorInterface& gc )
  : BaseWrappedObject(  GetWrappedType( value.GetType() ), gc ),
    mValue(value)
{
}

Dali::Property::Value PropertyValueWrapper::ExtractPropertyValue( v8::Isolate* isolate, v8::Local< v8::Value> v8Value, Dali::Property::Type type)
{
  v8::HandleScope handleScope( isolate);

  Dali::Property::Value daliPropertyValue;

  // check if it's a dali object (vector, rect etc)
  if( v8Value->IsObject() )
  {
    v8::Local<v8::Object> object = v8::Handle<v8::Object>::Cast(v8Value);
    if( object->InternalFieldCount() == BaseWrappedObject::FIELD_COUNT )
    {
      if( BaseWrappedObject::IsWrappedType( isolate, object, GetWrappedType(type) ) )
      {
        PropertyValueWrapper* propertyWrapper = Unwrap( isolate, object );
        return propertyWrapper->GetValue();
      }
    }
  }

  // check if it's a javascript Array
  Dali::Property::Value array = VectorOrMatrixFromV8Array( isolate, v8Value );

  switch(type)
  {
    case Dali::Property::BOOLEAN:
    {
      if( V8Utils::IsBooleanPrimitiveOrObject( v8Value ) )
      {
        daliPropertyValue = Dali::Property::Value( V8Utils::GetBooleanValue( isolate, v8Value));
      }
      break;
    }
    case Dali::Property::FLOAT:
    {
      if( V8Utils::IsNumberPrimitiveOrObject( v8Value )  )
      {
        daliPropertyValue = Dali::Property::Value( V8Utils::GetNumberValue( isolate, v8Value) );
      }

      break;
    }
    case Dali::Property::INTEGER: // todo is it wise to distinguish int from float in javascript?!
    {
      if( v8Value->IsInt32() )
      {
        daliPropertyValue = Dali::Property::Value(  v8Value->Int32Value()  ) ;//static_cast<int>( V8Utils::GetNumberValue( isolate, v8Value) ));
      }
      break;
    }
    case Dali::Property::UNSIGNED_INTEGER:
    {
      if( v8Value->IsUint32() )
      {
        daliPropertyValue = Dali::Property::Value(  v8Value->Uint32Value() );//static_cast<unsigned int>( V8Utils::GetNumberValue( isolate, v8Value) ));
      }
      break;
    }
    case Dali::Property::STRING:
    {
      if( V8Utils::IsStringPrimitiveOrObject( v8Value) )
      {
        daliPropertyValue = Dali::Property::Value( V8Utils::GetStringValue( isolate, v8Value) );
      }


      break;
    }
    case Dali::Property::VECTOR2:
    {
      if( array.GetType() == Dali::Property::VECTOR2 )
      {
          daliPropertyValue = array;
      }
      break;
    }
    case Dali::Property::VECTOR3:
    {
      if( array.GetType() == Dali::Property::VECTOR3)
      {
        daliPropertyValue = array;
      }
      break;
    }
    case Dali::Property::VECTOR4:
    {

      if( array.GetType() == Dali::Property::VECTOR4)
      {
        daliPropertyValue = array;
      }
      break;
    }
    case Dali::Property::ROTATION:
    {
      if( array.GetType() == Dali::Property::VECTOR4)
      {
        // v4 treated as axis angle
        Dali::Vector4 v = array.Get<Dali::Vector4>();
        daliPropertyValue = Dali::AngleAxis(Dali::Degree(v[0]), Dali::Vector3(v[1], v[2], v[3]));
      }
      else if(array.GetType() == Dali::Property::VECTOR3)
      {
        // v3 treated as euler in degrees
        Dali::Vector3 v = array.Get<Dali::Vector3>();
        daliPropertyValue = Dali::Quaternion( Radian(Degree(v[0])), Radian(Degree(v[1])), Radian(Degree(v[2])) );
      }
      break;
    }
    case Dali::Property::MATRIX:
    {
      Dali::Matrix mat = array.Get<Dali::Matrix>();
      daliPropertyValue = mat;
      break;
    }
    case Dali::Property::MATRIX3:
    {
      Dali::Matrix3 mat = array.Get<Dali::Matrix3>();
      daliPropertyValue = mat;
      break;
    }
    case Dali::Property::ARRAY:
    {
      daliPropertyValue = ArrayFromV8Array( isolate, v8Value );
      break;
    }
    case Dali::Property::NONE:
    case Dali::Property::TYPE_COUNT:
    default:
    {
      break;
    }
   } // switch type

   return daliPropertyValue;
}

void PropertyValueWrapper::NewRotation( const v8::FunctionCallbackInfo< v8::Value >& args)
{
  v8::Isolate* isolate = args.GetIsolate();
  v8::HandleScope handleScope( isolate);

  if(!args.IsConstructCall())
  {
    DALI_SCRIPT_EXCEPTION( isolate, "Rotation constructor called without 'new'");
    return;
  }
  v8::Local<v8::Object > object;

  float v[4] = {0.f,0.f,0.f,0.f} ;

  bool foundAllArguments(false);
  V8Utils::ReadFloatArguments( foundAllArguments, v, 4, args, 0.f );

  int length = args.Length();

  // if length = 4 create AngleAxis, else create Quaternion

  if( length > 3 )
  {
<<<<<<< HEAD
    Dali::AngleAxis axis(  Degree( v[0] ), Vector3(v[1], v[2], v[3]) );
=======
    const Dali::AngleAxis axis(  Degree( v[0] ), Vector3(v[1], v[2], v[3]) );
>>>>>>> 620ac798
    object = WrapDaliProperty( isolate, Dali::Property::Value( axis ) );
  }
  else if( length > 2 )
  {
<<<<<<< HEAD
    object = WrapDaliProperty( isolate, Dali::Property::Value( Dali::Quaternion( Radian( Degree(v[0]) ), Radian( Degree(v[1]) ), Radian( Degree(v[2]) ) ) ) );
  }
  else
  {
    Dali::Quaternion quaternion( Dali::Quaternion( Dali::ANGLE_0, Dali::Vector3::YAXIS));
    object = WrapDaliProperty( isolate, Dali::Property::Value( quaternion ) );
=======
    object = WrapDaliProperty( isolate, Dali::Quaternion( Degree(v[0]), Degree(v[1]), Degree(v[2]) ) );
  }
  else
  {
    const Dali::Quaternion quaternion( Dali::Quaternion( Dali::ANGLE_0, Dali::Vector3::YAXIS));
    object = WrapDaliProperty( isolate, quaternion );
>>>>>>> 620ac798
  }

  args.GetReturnValue().Set( object );
}

//
void PropertyValueWrapper::NewMatrix( const v8::FunctionCallbackInfo< v8::Value >& args )
{
  v8::Isolate* isolate = args.GetIsolate();
  v8::HandleScope handleScope( isolate);

  if(!args.IsConstructCall())
  {
    DALI_SCRIPT_EXCEPTION( isolate, "Rotation constructor called without 'new'");
    return;
  }
  v8::Local<v8::Object > object;

  // we're constructing either a 4x4 Dali::Matrix or a 3x3 Dali::Matrix
  // we're expecting an array of floats
  // 4x4 = m00, m01, m02, m03,  m10, m11, m12, m13, m20, m21, m22, m23, m30, m31, m32, m33
  // 3x3 or m00, m01, m02, m10, m11, m12,m20, m21, m22, m30, m31, m32,
  bool foundAllArguments( false );

  if( args.Length() == 16 )
  {
    float v[16];
    V8Utils::ReadFloatArguments( foundAllArguments, v, 16, args, 0.f );
    if(! foundAllArguments )
    {
      DALI_SCRIPT_EXCEPTION( isolate, "invalid Matrix parameters");
      return;
    }
    Dali::Matrix matrix( v[0] );
    object = WrapDaliProperty( isolate ,  Dali::Property::Value( matrix ) );
  }
  else if ( args.Length() == 9 )
  {
    float v[9];
    V8Utils::ReadFloatArguments( foundAllArguments, v, 9, args, 0.f );
    if(! foundAllArguments )
    {
      DALI_SCRIPT_EXCEPTION( isolate, "invalid Matrix parameters");
      return;
    }
    Dali::Matrix3 matrix( v[0], v[1],v[2],v[3],v[4],v[5],v[6],v[7],v[8] );
    object = WrapDaliProperty( isolate ,  Dali::Property::Value( matrix ) );
  }
  args.GetReturnValue().Set( object );


}

v8::Handle<v8::ObjectTemplate> PropertyValueWrapper::MakeDaliPropertyTemplate( v8::Isolate* isolate )
{
  v8::EscapableHandleScope handleScope( isolate );

  v8::Local<v8::ObjectTemplate> objTemplate = v8::ObjectTemplate::New();

  objTemplate->SetInternalFieldCount( BaseWrappedObject::FIELD_COUNT );

  // property handle intercepts property getters and setters
  objTemplate->SetNamedPropertyHandler( PropertyGet, PropertySet);

  return handleScope.Escape( objTemplate );

}

v8::Handle<v8::Object> PropertyValueWrapper::WrapDaliProperty(v8::Isolate* isolate, const Dali::Property::Value &value)
{
  v8::EscapableHandleScope handleScope( isolate );

  // Simple Dali properties (ints, strings, bools etc) are stored as JavaScript primitives (v8::Boolean ...)
  // more complex properties (Vectors, Rectangles...) are wrapped by a JavaScript object
  if( IsPrimitive( value ))
  {
    return handleScope.Escape( CreateJavaScriptPrimitive( isolate, value) );
  }

  // This will wrap a Dali structure (Vector, Rect, Matrix etc) inside a JavaScript object.

  v8::Local<v8::ObjectTemplate> objectTemplate;

  if(PropertyValueWrapper::mTemplatePrimitive.IsEmpty() )
  {
    objectTemplate = MakeDaliPropertyTemplate( isolate );
    PropertyValueWrapper::mTemplatePrimitive.Reset( isolate, objectTemplate);
  }
  else
  {
    // get the object template
    objectTemplate = v8::Local<v8::ObjectTemplate>::New( isolate, PropertyValueWrapper::mTemplatePrimitive );
  }

  v8::Local<v8::Object> localObject = objectTemplate->NewInstance();

  PropertyValueWrapper* pointer =  new PropertyValueWrapper( value, Dali::V8Plugin::DaliWrapper::Get().GetDaliGarbageCollector() );

   // assign the JavaScript object to the wrapper.
  // This also stores Dali object, in an internal field inside the JavaScript object.
  pointer->SetJavascriptObject( isolate, localObject );

  return handleScope.Escape( localObject );

}

// Utility function that extracts the C++ map pointer from a wrapper
// object.

PropertyValueWrapper*  PropertyValueWrapper::Unwrap( v8::Isolate* isolate, v8::Handle< v8::Object> obj)
{
  v8::HandleScope handleScope( isolate );

  v8::Local<v8::External> field = v8::Local<v8::External>::Cast( obj->GetInternalField(0) );
  void* ptr = field->Value();
  return static_cast< PropertyValueWrapper *>(ptr);
}

void PropertyValueWrapper::PropertyGet( v8::Local<v8::String> propertyName,
                                        const v8::PropertyCallbackInfo<v8::Value>& info)
{
  v8::Isolate* isolate = info.GetIsolate();
  v8::HandleScope handleScope( isolate );

  std::string name = V8Utils::v8StringToStdString( propertyName );

  // unwrap the object
  PropertyValueWrapper* propWrapper = Unwrap( isolate, info.This() );

  v8::Local<v8::Value> value = GetV8ValueFrom( isolate, propWrapper->mValue, name );

  info.GetReturnValue().Set( value );
}

void PropertyValueWrapper::PropertySet( v8::Local<v8::String> propertyName,
                  v8::Local<v8::Value> javaScriptValue,
                  const v8::PropertyCallbackInfo<v8::Value>& info)
{
  v8::Isolate* isolate = info.GetIsolate();
  v8::HandleScope handleScope( isolate );

  std::string name =  V8Utils::v8StringToStdString( propertyName );

  PropertyValueWrapper* propWrapper = Unwrap( isolate, info.This() );

  SetFromV8Value( isolate, propWrapper->mValue, name, javaScriptValue );

}


} // namespace V8Plugin

} // namespace Dali<|MERGE_RESOLUTION|>--- conflicted
+++ resolved
@@ -428,11 +428,7 @@
         Dali::Vector3 axis;
         Radian angle;
         value.Get<Dali::Quaternion>().ToAxisAngle( axis, angle );
-<<<<<<< HEAD
-        value = Dali::Quaternion( Radian( Degree( asFloat ) ), axis );
-=======
         value = Dali::Quaternion( Degree( asFloat ), axis );
->>>>>>> 620ac798
       }
       else
       {
@@ -795,30 +791,17 @@
 
   if( length > 3 )
   {
-<<<<<<< HEAD
-    Dali::AngleAxis axis(  Degree( v[0] ), Vector3(v[1], v[2], v[3]) );
-=======
     const Dali::AngleAxis axis(  Degree( v[0] ), Vector3(v[1], v[2], v[3]) );
->>>>>>> 620ac798
     object = WrapDaliProperty( isolate, Dali::Property::Value( axis ) );
   }
   else if( length > 2 )
   {
-<<<<<<< HEAD
-    object = WrapDaliProperty( isolate, Dali::Property::Value( Dali::Quaternion( Radian( Degree(v[0]) ), Radian( Degree(v[1]) ), Radian( Degree(v[2]) ) ) ) );
-  }
-  else
-  {
-    Dali::Quaternion quaternion( Dali::Quaternion( Dali::ANGLE_0, Dali::Vector3::YAXIS));
-    object = WrapDaliProperty( isolate, Dali::Property::Value( quaternion ) );
-=======
     object = WrapDaliProperty( isolate, Dali::Quaternion( Degree(v[0]), Degree(v[1]), Degree(v[2]) ) );
   }
   else
   {
     const Dali::Quaternion quaternion( Dali::Quaternion( Dali::ANGLE_0, Dali::Vector3::YAXIS));
     object = WrapDaliProperty( isolate, quaternion );
->>>>>>> 620ac798
   }
 
   args.GetReturnValue().Set( object );
