/*
 * Copyright (c) 2014 Samsung Electronics Co., Ltd.
 *
 * Licensed under the Apache License, Version 2.0 (the "License");
 * you may not use this file except in compliance with the License.
 * You may obtain a copy of the License at
 *
 * http://www.apache.org/licenses/LICENSE-2.0
 *
 * Unless required by applicable law or agreed to in writing, software
 * distributed under the License is distributed on an "AS IS" BASIS,
 * WITHOUT WARRANTIES OR CONDITIONS OF ANY KIND, either express or implied.
 * See the License for the specific language governing permissions and
 * limitations under the License.
 *
 */

// CLASS HEADER
#include "push-button-impl.h"

// EXTERNAL INCLUDES
#include <algorithm>
#include <dali/public-api/actors/image-actor.h>
#include <dali/public-api/object/type-registry.h>
#include <dali/public-api/scripting/scripting.h>

// INTERNAL INCLUDES
#include "push-button-default-painter-impl.h"

#include <dali-toolkit/internal/controls/relayout-helper.h>

namespace Dali
{

namespace Toolkit
{

namespace Internal
{

namespace
{

BaseHandle Create()
{
  return Toolkit::PushButton::New();
}

TypeRegistration typeRegistration( typeid(Toolkit::PushButton), typeid(Toolkit::Button), Create );

SignalConnectorType signalConnector1( typeRegistration, Toolkit::PushButton::SIGNAL_PRESSED , &PushButton::DoConnectSignal );
SignalConnectorType signalConnector2( typeRegistration, Toolkit::PushButton::SIGNAL_RELEASED, &PushButton::DoConnectSignal );

TypeAction action1( typeRegistration, Toolkit::PushButton::ACTION_PUSH_BUTTON_CLICK, &PushButton::DoAction );

} // unnamed namespace

namespace
{

const unsigned int INITIAL_AUTOREPEATING_DELAY( 0.15f );
const unsigned int NEXT_AUTOREPEATING_DELAY( 0.05f );

const float TEXT_PADDING = 12.0f;

// Helper function used to cast a ButtonPainter to PushButtonDefaultPainter
PushButtonDefaultPainterPtr GetPushButtonPainter( Dali::Toolkit::Internal::ButtonPainterPtr painter )
{
  return static_cast<PushButtonDefaultPainter*>( painter.Get() );
}

/**
 * Find the first image actor in the actor hierarchy
 */
ImageActor FindImageActor( Actor root )
{
  ImageActor imageActor = ImageActor::DownCast( root );
  if( !imageActor && root )
  {
    for( unsigned int i = 0, numChildren = root.GetChildCount(); i < numChildren; ++i )
    {
      ImageActor childImageActor = FindImageActor( root.GetChildAt( i ) );
      if( childImageActor )
      {
        return childImageActor;
      }
    }
  }

  return imageActor;
}


} // unnamed namespace

Dali::Toolkit::PushButton PushButton::New()
{
  // Create the implementation, temporarily owned on stack
  IntrusivePtr< PushButton > internalPushButton = new PushButton();

  // Pass ownership to CustomActor
  Dali::Toolkit::PushButton pushButton( *internalPushButton );

  // Second-phase init of the implementation
  // This can only be done after the CustomActor connection has been made...
  internalPushButton->Initialize();

  return pushButton;
}

void PushButton::SetAutoRepeating( bool autoRepeating )
{
  mAutoRepeating = autoRepeating;

  // An autorepeating button can't be a toggle button.
  if( autoRepeating )
  {
    mToggleButton = false;
    if( mToggled )
    {
      // Emit a signal is not wanted, only change the appearance.
      Toolkit::PushButton handle( GetOwner() );
      GetPushButtonPainter( mPainter )->Toggled( handle );
      mToggled = false;
    }
  }

  // Notifies the painter.
  GetPushButtonPainter( mPainter )->SetAutoRepeating( mAutoRepeating );
}

bool PushButton::IsAutoRepeating() const
{
  return mAutoRepeating;
}

void PushButton::SetInitialAutoRepeatingDelay( float initialAutoRepeatingDelay )
{
  DALI_ASSERT_ALWAYS( initialAutoRepeatingDelay > 0.f );
  mInitialAutoRepeatingDelay = initialAutoRepeatingDelay;
}

float PushButton::GetInitialAutoRepeatingDelay() const
{
  return mInitialAutoRepeatingDelay;
}

void PushButton::SetNextAutoRepeatingDelay( float nextAutoRepeatingDelay )
{
  DALI_ASSERT_ALWAYS( nextAutoRepeatingDelay > 0.f );
  mNextAutoRepeatingDelay = nextAutoRepeatingDelay;
}

float PushButton::GetNextAutoRepeatingDelay() const
{
  return mNextAutoRepeatingDelay;
}

void PushButton::SetToggleButton( bool toggle )
{
  mToggleButton = toggle;

  // A toggle button can't be an autorepeating button.
  if( toggle )
  {
    mAutoRepeating = false;

    // Notifies the painter.
    GetPushButtonPainter( mPainter )->SetAutoRepeating( mAutoRepeating );
  }
}

bool PushButton::IsToggleButton() const
{
  return mToggleButton;
}

void PushButton::SetToggled( bool toggle )
{
  if( !mDisabled && mToggleButton && ( toggle != mToggled ) )
  {
    mToggled = toggle;

    Toolkit::PushButton handle( GetOwner() );

    // Notifies the painter the button has been toggled.
    GetPushButtonPainter( mPainter )->Toggled( handle );

    // Emit signal.
    mStateChangedSignal.Emit( handle, mToggled );
  }
}

bool PushButton::IsToggled() const
{
  return mToggleButton && mToggled;
}

void PushButton::SetButtonImage( Image image )
{
  SetButtonImage( ImageActor::New( image ) );
}

void PushButton::SetButtonImage( Actor image )
{
  Toolkit::PushButton handle( GetOwner() );
  GetPushButtonPainter( mPainter )->SetButtonImage( handle, image );
}

Actor& PushButton::GetButtonImage()
{
  return mButtonImage;
}

Actor PushButton::GetButtonImage() const
{
  return mButtonImage;
}

void PushButton::SetBackgroundImage( Image image )
{
  SetBackgroundImage( ImageActor::New( image ) );
}

void PushButton::SetBackgroundImage( Actor image )
{
  Toolkit::PushButton handle( GetOwner() );
  GetPushButtonPainter( mPainter )->SetBackgroundImage( handle, image );
}

Actor& PushButton::GetBackgroundImage()
{
  return mBackgroundImage;
}

Actor PushButton::GetBackgroundImage() const
{
  return mBackgroundImage;
}

void PushButton::SetSelectedImage( Image image )
{
  SetSelectedImage( ImageActor::New( image ) );
}

void PushButton::SetSelectedImage( Actor image )
{
  Toolkit::PushButton handle( GetOwner() );
  GetPushButtonPainter( mPainter )->SetSelectedImage( handle, image );
}

Actor& PushButton::GetSelectedImage()
{
  return mSelectedImage;
}

Actor PushButton::GetSelectedImage() const
{
  return mSelectedImage;
}

void PushButton::SetDisabledBackgroundImage( Image image )
{
  SetDisabledBackgroundImage( ImageActor::New( image ) );
}

void PushButton::SetDisabledBackgroundImage( Actor image )
{
  Toolkit::PushButton handle( GetOwner() );
  GetPushButtonPainter( mPainter )->SetDisabledBackgroundImage( handle, image );
}

Actor& PushButton::GetDisabledBackgroundImage()
{
  return mDisabledBackgroundImage;
}

Actor PushButton::GetDisabledBackgroundImage() const
{
  return mDisabledBackgroundImage;
}

void PushButton::SetDisabledImage( Image image )
{
  SetDisabledImage( ImageActor::New( image ) );
}

void PushButton::SetDisabledImage( Actor image )
{
  Toolkit::PushButton handle( GetOwner() );
  GetPushButtonPainter( mPainter )->SetDisabledImage( handle, image );
}

Actor& PushButton::GetDisabledImage()
{
  return mDisabledImage;
}

Actor PushButton::GetDisabledImage() const
{
  return mDisabledImage;
}

void PushButton::SetLabel( const std::string& label )
{
<<<<<<< HEAD
  // TODO
=======
  Toolkit::TextView textView ( Toolkit::TextView::New( label ) );
  textView.SetWidthExceedPolicy( Toolkit::TextView::ShrinkToFit ); // Make sure our text always fits inside the button
  SetLabel( textView );
>>>>>>> c95e793d
}

void PushButton::SetLabel( Actor label )
{
  Toolkit::PushButton handle( GetOwner() );
  GetPushButtonPainter( mPainter )->SetLabel( handle, label );
}

Actor PushButton::GetLabel() const
{
  return mLabel;
}

Actor& PushButton::GetLabel()
{
  return mLabel;
}

Actor& PushButton::GetFadeOutBackgroundImage()
{
  return mFadeOutBackgroundImage;
}

Actor& PushButton::GetFadeOutButtonImage()
{
  return mFadeOutButtonImage;
}

Toolkit::PushButton::PressedSignalType& PushButton::PressedSignal()
{
  return mPressedSignal;
}

Toolkit::PushButton::ReleasedSignalType& PushButton::ReleasedSignal()
{
  return mReleasedSignal;
}

bool PushButton::DoConnectSignal( BaseObject* object, ConnectionTrackerInterface* tracker, const std::string& signalName, FunctorDelegate* functor )
{
  Dali::BaseHandle handle( object );

  bool connected( true );
  Toolkit::PushButton button = Toolkit::PushButton::DownCast(handle);

  if( Toolkit::PushButton::SIGNAL_STATE_CHANGED == signalName )
  {
    button.StateChangedSignal().Connect( tracker, functor );
  }
  else if( Toolkit::PushButton::SIGNAL_PRESSED == signalName )
  {
    button.PressedSignal().Connect( tracker, functor );
  }
  else if( Toolkit::PushButton::SIGNAL_RELEASED == signalName )
  {
    button.ReleasedSignal().Connect( tracker, functor );
  }
  else
  {
    // signalName does not match any signal
    connected = false;
  }

  return connected;
}

void PushButton::SetProperty( BaseObject* object, Property::Index propertyIndex, const Property::Value& value )
{
  Toolkit::PushButton pushButton = Toolkit::PushButton::DownCast( Dali::BaseHandle( object ) );

  if ( pushButton )
  {
    PushButton& pushButtonImpl( GetImplementation( pushButton ) );

    if ( propertyIndex == Toolkit::Button::PROPERTY_AUTO_REPEATING )
    {
      pushButtonImpl.SetAutoRepeating( value.Get< bool >() );
    }
    else if ( propertyIndex == Toolkit::Button::PROPERTY_INITIAL_AUTO_REPEATING_DELAY )
    {
      pushButtonImpl.SetInitialAutoRepeatingDelay( value.Get< float >() );
    }
    else if ( propertyIndex == Toolkit::Button::PROPERTY_NEXT_AUTO_REPEATING_DELAY )
    {
      pushButtonImpl.SetNextAutoRepeatingDelay( value.Get< float >() );
    }
    else if ( propertyIndex == Toolkit::Button::PROPERTY_TOGGLABLE )
    {
      pushButtonImpl.SetToggleButton( value.Get< bool >() );
    }
    else if ( propertyIndex == Toolkit::Button::PROPERTY_TOGGLED )
    {
      pushButtonImpl.SetToggled( value.Get< bool >() );
    }
    else if ( propertyIndex == Toolkit::Button::PROPERTY_NORMAL_STATE_ACTOR )
    {
      pushButtonImpl.SetButtonImage( Scripting::NewActor( value.Get< Property::Map >() ) );
    }
    else if ( propertyIndex == Toolkit::Button::PROPERTY_SELECTED_STATE_ACTOR )
    {
      pushButtonImpl.SetSelectedImage( Scripting::NewActor( value.Get< Property::Map >() ) );
    }
    else if ( propertyIndex == Toolkit::Button::PROPERTY_DISABLED_STATE_ACTOR )
    {
      pushButtonImpl.SetDisabledImage( Scripting::NewActor( value.Get< Property::Map >() ) );
    }
    else if ( propertyIndex == Toolkit::Button::PROPERTY_LABEL_ACTOR )
    {
      pushButtonImpl.SetLabel( Scripting::NewActor( value.Get< Property::Map >() ) );
    }
  }
}

Property::Value PushButton::GetProperty( BaseObject* object, Property::Index propertyIndex )
{
  Property::Value value;

  Toolkit::PushButton pushButton = Toolkit::PushButton::DownCast( Dali::BaseHandle( object ) );

  if ( pushButton )
  {
    PushButton& pushButtonImpl( GetImplementation( pushButton ) );

    if ( propertyIndex == Toolkit::Button::PROPERTY_AUTO_REPEATING )
    {
      value = pushButtonImpl.mAutoRepeating;
    }
    else if ( propertyIndex == Toolkit::Button::PROPERTY_INITIAL_AUTO_REPEATING_DELAY )
    {
      value = pushButtonImpl.mInitialAutoRepeatingDelay;
    }
    else if ( propertyIndex == Toolkit::Button::PROPERTY_NEXT_AUTO_REPEATING_DELAY )
    {
      value = pushButtonImpl.mNextAutoRepeatingDelay;
    }
    else if ( propertyIndex == Toolkit::Button::PROPERTY_TOGGLABLE )
    {
      value = pushButtonImpl.mToggleButton;
    }
    else if ( propertyIndex == Toolkit::Button::PROPERTY_TOGGLED )
    {
      value = pushButtonImpl.mToggled;
    }
    else if ( propertyIndex == Toolkit::Button::PROPERTY_NORMAL_STATE_ACTOR )
    {
      Property::Map map;
      Scripting::CreatePropertyMap( pushButtonImpl.mButtonImage, map );
      value = map;
    }
    else if ( propertyIndex == Toolkit::Button::PROPERTY_SELECTED_STATE_ACTOR )
    {
      Property::Map map;
      Scripting::CreatePropertyMap( pushButtonImpl.mSelectedImage, map );
      value = map;
    }
    else if ( propertyIndex == Toolkit::Button::PROPERTY_DISABLED_STATE_ACTOR )
    {
      Property::Map map;
      Scripting::CreatePropertyMap( pushButtonImpl.mDisabledImage, map );
      value = map;
    }
    else if ( propertyIndex == Toolkit::Button::PROPERTY_LABEL_ACTOR )
    {
      Property::Map map;
      Scripting::CreatePropertyMap( pushButtonImpl.mLabel, map );
      value = map;
    }
  }

  return value;
}

void PushButton::OnButtonInitialize()
{
  // Push button requires the Leave event.
  Actor root = Self();
  root.SetLeaveRequired( true );
}

void PushButton::OnButtonDown()
{
  if( !mToggleButton )
  {
    Toolkit::PushButton handle( GetOwner() );

    // Notifies the painter the button has been pressed.
    GetPushButtonPainter( mPainter )->Pressed( handle );

    if( mAutoRepeating )
    {
      SetUpTimer( mInitialAutoRepeatingDelay );
    }

    //Emit signal.
    mPressedSignal.Emit( handle );
  }
}

void PushButton::OnButtonUp()
{
  if( ButtonDown == mState )
  {
    if( mToggleButton )
    {
      mToggled = !mToggled;

      Toolkit::PushButton handle( GetOwner() );

      // Notifies the painter the button has been toggled.
      GetPushButtonPainter( mPainter )->Toggled( handle );

      // Emit signal.
      mStateChangedSignal.Emit( handle, mToggled );
    }
    else
    {
      Toolkit::PushButton handle( GetOwner() );

      // Notifies the painter the button has been clicked.
      GetPushButtonPainter( mPainter )->Released( handle );
      GetPushButtonPainter( mPainter )->Clicked( handle );

      if( mAutoRepeating )
      {
        mAutoRepeatingTimer.Reset();
      }

      //Emit signal.
      mReleasedSignal.Emit( handle );
      mClickedSignal.Emit( handle );
    }
  }
}

void PushButton::OnTouchPointLeave()
{
  if( ButtonDown == mState )
  {
    if( !mToggleButton )
    {
      Toolkit::PushButton handle( GetOwner() );

      // Notifies the painter the button has been released.
      GetPushButtonPainter( mPainter )->Released( handle );

      if( mAutoRepeating )
      {
        mAutoRepeatingTimer.Reset();
      }

      //Emit signal.
      mReleasedSignal.Emit( handle );
    }
  }
}

void PushButton::OnTouchPointInterrupted()
{
  OnTouchPointLeave();
}

void PushButton::OnAnimationTimeSet( float animationTime )
{
  GetPushButtonPainter( mPainter )->SetAnimationTime( animationTime );
}

float PushButton::OnAnimationTimeRequested() const
{
  return GetPushButtonPainter( mPainter )->GetAnimationTime();
}

void PushButton::OnButtonStageDisconnection()
{
  if( ButtonDown == mState )
  {
    if( !mToggleButton )
    {
      Toolkit::PushButton handle( GetOwner() );

      // Notifies the painter the button has been released.
      GetPushButtonPainter( mPainter )->Released( handle );

      if( mAutoRepeating )
      {
        mAutoRepeatingTimer.Reset();
      }
    }
  }
}

PushButton::PushButton()
: Button(),
  mAutoRepeating( false ),
  mInitialAutoRepeatingDelay( INITIAL_AUTOREPEATING_DELAY ),
  mNextAutoRepeatingDelay( NEXT_AUTOREPEATING_DELAY ),
  mToggleButton( false ),
  mAutoRepeatingTimer(),
  mToggled( false ),
  mClickActionPerforming(false)
{
  // Creates specific painter.
  mPainter = PushButtonDefaultPainterPtr( new PushButtonDefaultPainter() );
}

PushButton::~PushButton()
{
  if( mAutoRepeatingTimer )
  {
    mAutoRepeatingTimer.Reset();
  }

  mPainter = NULL;
}

void PushButton::SetUpTimer( float delay )
{
  mAutoRepeatingTimer = Dali::Timer::New( static_cast<unsigned int>( 1000.f * delay ) );
  mAutoRepeatingTimer.TickSignal().Connect( this, &PushButton::AutoRepeatingSlot );
  mAutoRepeatingTimer.Start();
}

bool PushButton::AutoRepeatingSlot()
{
  bool consumed = false;
  if( !mDisabled )
  {
    // Restart the autorepeat timer.
    SetUpTimer( mNextAutoRepeatingDelay );

    Toolkit::PushButton handle( GetOwner() );

    // Notifies the painter the button has been pressed.
    GetPushButtonPainter( mPainter )->Pressed( handle );

    //Emit signal.
    consumed = mReleasedSignal.Emit( handle );
    consumed |= mClickedSignal.Emit( handle );
    consumed |= mPressedSignal.Emit( handle );
 }

  return consumed;
}

void PushButton::OnActivated()
{
  // When the button is activated, it performs the click action
  PropertyValueContainer attributes;
  DoClickAction(attributes);
}

Vector3 PushButton::GetNaturalSize()
{
  Vector3 size = Control::GetNaturalSize();

  const bool widthIsZero = EqualsZero( size.width );
  const bool heightIsZero = EqualsZero( size.height );

  if( widthIsZero || heightIsZero )
  {
    // If background and background not scale9 try get size from that
    ImageActor imageActor = FindImageActor( mButtonImage );
    if( imageActor && imageActor.GetStyle() != ImageActor::STYLE_NINE_PATCH )
    {
      Vector3 imageSize = RelayoutHelper::GetNaturalSize( imageActor );

      if( widthIsZero )
      {
        size.width = imageSize.width;
      }

      if( heightIsZero )
      {
        size.height = imageSize.height;
      }
    }

    ImageActor backgroundImageActor = FindImageActor( mBackgroundImage );
    if( backgroundImageActor && backgroundImageActor.GetStyle() != ImageActor::STYLE_NINE_PATCH )
    {
      Vector3 imageSize = RelayoutHelper::GetNaturalSize( backgroundImageActor );

      if( widthIsZero )
      {
        size.width = std::max( size.width, imageSize.width );
      }

      if( heightIsZero )
      {
        size.height = std::max( size.height, imageSize.height );
      }
    }
  }

  return size;
}

void PushButton::DoClickAction(const PropertyValueContainer& attributes)
{
  // Prevents the button signals from doing a recursive loop by sending an action
  // and re-emitting the signals.
  if(!mClickActionPerforming)
  {
    mClickActionPerforming = true;
    OnButtonDown();
    mState = ButtonDown;
    OnButtonUp();
    mClickActionPerforming = false;
  }
}

bool PushButton::DoAction(BaseObject* object, const std::string& actionName, const PropertyValueContainer& attributes)
{
  bool ret = false;

  Dali::BaseHandle handle(object);

  Toolkit::PushButton button = Toolkit::PushButton::DownCast(handle);

  DALI_ASSERT_ALWAYS(button);

  if(Toolkit::PushButton::ACTION_PUSH_BUTTON_CLICK == actionName)
  {
    GetImplementation(button).DoClickAction(attributes);
    ret = true;
  }

  return ret;
}

} // namespace Internal

} // namespace Toolkit

} // namespace Dali<|MERGE_RESOLUTION|>--- conflicted
+++ resolved
@@ -303,13 +303,7 @@
 
 void PushButton::SetLabel( const std::string& label )
 {
-<<<<<<< HEAD
   // TODO
-=======
-  Toolkit::TextView textView ( Toolkit::TextView::New( label ) );
-  textView.SetWidthExceedPolicy( Toolkit::TextView::ShrinkToFit ); // Make sure our text always fits inside the button
-  SetLabel( textView );
->>>>>>> c95e793d
 }
 
 void PushButton::SetLabel( Actor label )
