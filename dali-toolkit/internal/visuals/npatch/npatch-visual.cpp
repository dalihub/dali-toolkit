--- conflicted
+++ resolved
@@ -500,18 +500,15 @@
       shader = mFactoryCache.GetShader( shaderType );
       if( DALI_UNLIKELY( !shader ) )
       {
-<<<<<<< HEAD
-        //shader = Shader::New( VERTEX_SHADER_3X3, FRAGMENT_SHADER );
+        //shader = Shader::New( VERTEX_SHADER_3X3, fragment_shader );
+		//@todo Need new shader for FRAGMENT_MASK_SHADER
         shader = DevelShader::New<uint32_t>(
           GraphicsGetBuiltinShader( "SHADER_NPATCH_VISUAL_3X3_SHADER_VERT" ),
           GraphicsGetBuiltinShader( "SHADER_NPATCH_VISUAL_SHADER_FRAG" ),
           DevelShader::ShaderLanguage::SPIRV_1_0, Property::Map() );
-        mFactoryCache.SaveShader( VisualFactoryCache::NINE_PATCH_SHADER, shader );
-=======
-        shader = Shader::New( VERTEX_SHADER_3X3, fragmentShader );
-        // Only cache vanilla 9 patch shaders
+
+		// Only cache vanilla 9 patch shaders  
         mFactoryCache.SaveShader( shaderType, shader );
->>>>>>> c7b30f6d
       }
     }
     else if( xStretchCount > 0 || yStretchCount > 0)
