--- conflicted
+++ resolved
@@ -43,8 +43,8 @@
 #include <dali-toolkit/internal/visuals/image-atlas-manager.h>
 #include <dali-toolkit/internal/visuals/visual-base-data-impl.h>
 #include <dali-toolkit/internal/visuals/visual-url.h>
+
 #include <dali-toolkit/internal/visuals/image-visual-shader-factory.h>
-
 #include <dali-toolkit/devel-api/graphics/builtin-shader-extern-gen.h>
 
 namespace Dali
@@ -114,10 +114,7 @@
 const float PIXEL_ALIGN_ON = 1.0f;
 const float PIXEL_ALIGN_OFF = 0.0f;
 
-<<<<<<< HEAD
-
-=======
->>>>>>> 5438509b
+
 Geometry CreateGeometry( VisualFactoryCache& factoryCache, ImageDimensions gridSize )
 {
   Geometry geometry;
@@ -571,9 +568,10 @@
   {
     geometry = CreateGeometry( mFactoryCache, ImageDimensions( 1, 1 ) );
 
-    shader = mImageVisualShaderFactory.GetShader( mFactoryCache,
-                             mImpl->mFlags & Impl::IS_ATLASING_APPLIED,
-                             mWrapModeU <= WrapMode::CLAMP_TO_EDGE && mWrapModeV <= WrapMode::CLAMP_TO_EDGE );
+    shader = mImageVisualShaderFactory.GetShader(
+      mFactoryCache,
+      mImpl->mFlags & Impl::IS_ATLASING_APPLIED,
+      mWrapModeU <= WrapMode::CLAMP_TO_EDGE && mWrapModeV <= WrapMode::CLAMP_TO_EDGE );
   }
   else
   {
@@ -582,31 +580,23 @@
     if( mImpl->mCustomShader->mVertexShaderData.empty() &&
         mImpl->mCustomShader->mFragmentShaderData.empty() )
     {
-      // Use custom hints
-      shader = Shader::New( mImageVisualShaderFactory.GetVertexShaderSource(), mImageVisualShaderFactory.GetFragmentShaderSource(), mImpl->mCustomShader->mHints );
+      shader = mImageVisualShaderFactory.GetShader( mFactoryCache, false, true );
       shader.RegisterProperty( PIXEL_AREA_UNIFORM_NAME, FULL_TEXTURE_RECT );
     }
     else
     {
-<<<<<<< HEAD
       std::vector<uint32_t> vertexData = mImpl->mCustomShader->mVertexShaderData.empty()
-        ? GraphicsGetBuiltinShader( "SHADER_IMAGE_VISUAL_SHADER_VERT")
+        ? mImageVisualShaderFactory.GetVertexShaderData()
         : mImpl->mCustomShader->mVertexShaderData;
 
       std::vector<uint32_t> fragmentData = mImpl->mCustomShader->mFragmentShaderData.empty()
-        ? GraphicsGetBuiltinShader( "SHADER_IMAGE_VISUAL_NO_ATLAS_SHADER_FRAG")
+        ? mImageVisualShaderFactory.GetFragmentShaderData()
         : mImpl->mCustomShader->mFragmentShaderData;
 
       shader = DevelShader::New<uint32_t>( vertexData, fragmentData,
                                            DevelShader::ShaderLanguage::SPIRV_1_0, Property::Map() );
 
       if( mImpl->mCustomShader->mVertexShaderData.empty() )
-=======
-      shader = Shader::New( mImpl->mCustomShader->mVertexShader.empty() ? mImageVisualShaderFactory.GetVertexShaderSource() : mImpl->mCustomShader->mVertexShader,
-                            mImpl->mCustomShader->mFragmentShader.empty() ? mImageVisualShaderFactory.GetFragmentShaderSource() : mImpl->mCustomShader->mFragmentShader,
-                            mImpl->mCustomShader->mHints );
-      if( mImpl->mCustomShader->mVertexShader.empty() )
->>>>>>> 5438509b
       {
         shader.RegisterProperty( PIXEL_AREA_UNIFORM_NAME, FULL_TEXTURE_RECT );
       }
@@ -628,7 +618,10 @@
   //Register transform properties
   mImpl->mTransform.RegisterUniforms( mImpl->mRenderer, Direction::LEFT_TO_RIGHT );
 
-  EnablePreMultipliedAlpha( IsPreMultipliedAlphaEnabled() );
+  if( IsPreMultipliedAlphaEnabled() )
+  {
+    EnablePreMultipliedAlpha( true );
+  }
 }
 
 void ImageVisual::CreateNativeImageRenderer( NativeImage& nativeImage )
@@ -637,25 +630,6 @@
   Shader shader;
 
   const char* customSamplerTypename = nativeImage.GetCustomSamplerTypename();
-<<<<<<< HEAD
-=======
-
-  if( fragmentPreFix )
-  {
-    fragmentShader = fragmentPreFix;
-    fragmentShader += "\n";
-  }
-
-  if( mImpl->mCustomShader && !mImpl->mCustomShader->mFragmentShader.empty() )
-  {
-    fragmentShader += mImpl->mCustomShader->mFragmentShader;
-  }
-  else
-  {
-    fragmentShader += mImageVisualShaderFactory.GetFragmentShaderSource();
-  }
-
->>>>>>> 5438509b
   if( customSamplerTypename )
   {
     // Can't modify shader. It needs to be built into custom frag shader, if it's needed at all?
@@ -665,20 +639,15 @@
   {
     geometry = CreateGeometry( mFactoryCache, ImageDimensions( 1, 1 ) );
 
-<<<<<<< HEAD
     shader = DevelShader::New<uint32_t>( GraphicsGetBuiltinShader( "SHADER_IMAGE_VISUAL_SHADER_VERT" ),
                                          GraphicsGetBuiltinShader( "SHADER_IMAGE_VISUAL_NO_ATLAS_SHADER_FRAG" ),
                                          DevelShader::ShaderLanguage::SPIRV_1_0, Property::Map() );
 
-=======
-    shader  = Shader::New( mImageVisualShaderFactory.GetVertexShaderSource(), fragmentShader );
->>>>>>> 5438509b
     shader.RegisterProperty( PIXEL_AREA_UNIFORM_NAME, FULL_TEXTURE_RECT );
   }
   else
   {
     geometry = CreateGeometry( mFactoryCache, mImpl->mCustomShader->mGridSize );
-<<<<<<< HEAD
 
     std::vector<uint32_t> vertexData = mImpl->mCustomShader->mVertexShaderData.empty()
       ? GraphicsGetBuiltinShader( "SHADER_IMAGE_VISUAL_SHADER_VERT")
@@ -692,12 +661,6 @@
                                          DevelShader::ShaderLanguage::SPIRV_1_0, Property::Map() );
 
     if( mImpl->mCustomShader->mVertexShaderData.empty() )
-=======
-    shader  = Shader::New( mImpl->mCustomShader->mVertexShader.empty() ? mImageVisualShaderFactory.GetVertexShaderSource() : mImpl->mCustomShader->mVertexShader,
-                           fragmentShader,
-                           mImpl->mCustomShader->mHints );
-    if( mImpl->mCustomShader->mVertexShader.empty() )
->>>>>>> 5438509b
     {
       shader.RegisterProperty( PIXEL_AREA_UNIFORM_NAME, FULL_TEXTURE_RECT );
     }
@@ -739,9 +702,9 @@
                                          mWrapModeV, textureObserver, atlasUploadObserver, atlasManager,
                                          mOrientationCorrection, forceReload, preMultiplyOnLoad);
 
-  if( textures )
-  {
-    EnablePreMultipliedAlpha( preMultiplyOnLoad == TextureManager::MultiplyOnLoad::MULTIPLY_ON_LOAD );
+  if( textures && preMultiplyOnLoad == TextureManager::MultiplyOnLoad::MULTIPLY_ON_LOAD)
+  {
+    EnablePreMultipliedAlpha( true );
   }
 
   if( atlasing ) // Flag needs to be set before creating renderer
@@ -961,59 +924,6 @@
            mImpl->mResourceStatus == Toolkit::Visual::ResourceStatus::FAILED );
 }
 
-<<<<<<< HEAD
-Shader ImageVisual::GetImageShader( VisualFactoryCache& factoryCache, bool atlasing, bool defaultTextureWrapping )
-{
-  Shader shader;
-  if( atlasing )
-  {
-    if( defaultTextureWrapping )
-    {
-      shader = factoryCache.GetShader( VisualFactoryCache::IMAGE_SHADER_ATLAS_DEFAULT_WRAP );
-      if( !shader )
-      {
-        shader = DevelShader::New<uint32_t>( GraphicsGetBuiltinShader( "SHADER_IMAGE_VISUAL_SHADER_VERT" ),
-                                             GraphicsGetBuiltinShader( "SHADER_IMAGE_VISUAL_ATLAS_CLAMP_SHADER_FRAG" ),
-                                             DevelShader::ShaderLanguage::SPIRV_1_0, Property::Map() );
-
-        shader.RegisterProperty( PIXEL_AREA_UNIFORM_NAME, FULL_TEXTURE_RECT );
-        factoryCache.SaveShader( VisualFactoryCache::IMAGE_SHADER_ATLAS_DEFAULT_WRAP, shader );
-      }
-    }
-    else
-    {
-      shader = factoryCache.GetShader( VisualFactoryCache::IMAGE_SHADER_ATLAS_CUSTOM_WRAP );
-      if( !shader )
-      {
-        shader = DevelShader::New<uint32_t>( GraphicsGetBuiltinShader( "SHADER_IMAGE_VISUAL_SHADER_VERT" ),
-                                             GraphicsGetBuiltinShader( "SHADER_IMAGE_VISUAL_ATLAS_VARIOUS_WRAP_SHADER_FRAG" ),
-                                             DevelShader::ShaderLanguage::SPIRV_1_0, Property::Map() );
-
-        shader.RegisterProperty( PIXEL_AREA_UNIFORM_NAME, FULL_TEXTURE_RECT );
-        factoryCache.SaveShader( VisualFactoryCache::IMAGE_SHADER_ATLAS_CUSTOM_WRAP, shader );
-      }
-    }
-  }
-  else
-  {
-    shader = factoryCache.GetShader( VisualFactoryCache::IMAGE_SHADER );
-    if( !shader )
-    {
-      shader = DevelShader::New<uint32_t>(
-        GraphicsGetBuiltinShader( "SHADER_IMAGE_VISUAL_SHADER_VERT" ),
-        GraphicsGetBuiltinShader( "SHADER_IMAGE_VISUAL_NO_ATLAS_SHADER_FRAG" ),
-        DevelShader::ShaderLanguage::SPIRV_1_0, Property::Map() );
-
-      shader.RegisterProperty( PIXEL_AREA_UNIFORM_NAME, FULL_TEXTURE_RECT );
-      factoryCache.SaveShader( VisualFactoryCache::IMAGE_SHADER, shader );
-    }
-  }
-
-  return shader;
-}
-
-=======
->>>>>>> 5438509b
 void ImageVisual::ApplyImageToSampler( const Image& image )
 {
   if( image )
@@ -1060,8 +970,10 @@
       {
         mImpl->mRenderer.RegisterProperty( ATLAS_RECT_UNIFORM_NAME, mAtlasRect );
       }
-
-      EnablePreMultipliedAlpha( preMultiplied );
+      else if( preMultiplied )
+      {
+        EnablePreMultipliedAlpha( true );
+      }
 
       actor.AddRenderer( mImpl->mRenderer );
       // reset the weak handle so that the renderer only get added to actor once
