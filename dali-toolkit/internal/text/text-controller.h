#ifndef __DALI_TOOLKIT_TEXT_CONTROLLER_H__
#define __DALI_TOOLKIT_TEXT_CONTROLLER_H__

/*
 * Copyright (c) 2015 Samsung Electronics Co., Ltd.
 *
 * Licensed under the Apache License, Version 2.0 (the "License");
 * you may not use this file except in compliance with the License.
 * You may obtain a copy of the License at
 *
 * http://www.apache.org/licenses/LICENSE-2.0
 *
 * Unless required by applicable law or agreed to in writing, software
 * distributed under the License is distributed on an "AS IS" BASIS,
 * WITHOUT WARRANTIES OR CONDITIONS OF ANY KIND, either express or implied.
 * See the License for the specific language governing permissions and
 * limitations under the License.
 *
 */

// EXTERNAL INCLUDES
#include <string>
#include <dali/devel-api/adaptor-framework/imf-manager.h>
#include <dali/public-api/common/dali-vector.h>
#include <dali/public-api/common/intrusive-ptr.h>
#include <dali/public-api/events/gesture.h>
#include <dali/public-api/events/key-event.h>
#include <dali/public-api/math/vector3.h>
#include <dali/public-api/math/vector2.h>
#include <dali/public-api/object/ref-object.h>

// INTERNAL INCLUDES
#include <dali-toolkit/devel-api/controls/text-controls/text-selection-popup-callback-interface.h>
#include <dali-toolkit/internal/text/decorator/text-decorator.h>
#include <dali-toolkit/internal/text/font-run.h>
#include <dali-toolkit/internal/text/layouts/layout-engine.h>
#include <dali-toolkit/internal/text/text-control-interface.h>
#include <dali-toolkit/internal/text/text-view.h>

namespace Dali
{

namespace Toolkit
{

namespace Text
{

class Controller;
class LayoutEngine;

typedef IntrusivePtr<Controller> ControllerPtr;
typedef Dali::Toolkit::Text::ControlInterface ControlInterface;

/**
 * @brief Different placeholder-text can be shown when the control is active/inactive.
 */
enum PlaceholderType
{
  PLACEHOLDER_TYPE_ACTIVE,
  PLACEHOLDER_TYPE_INACTIVE,
};

/**
 * @brief A Text Controller is used by UI Controls which display text.
 *
 * It manipulates the Logical & Visual text models on behalf of the UI Controls.
 * It provides a view of the text that can be used by rendering back-ends.
 *
 * For selectable/editable UI controls, the controller handles input events from the UI control
<<<<<<< HEAD
 * and decorations (grab handles etc) via an interface.
 */
class Controller : public RefObject, public Decorator::ControllerInterface
=======
 * and decorations (grab handles etc) via the Decorator::ControllerInterface interface.
 *
 * The text selection popup button callbacks are as well handled via the TextSelectionPopupCallbackInterface interface.
 */
class Controller : public RefObject, public Decorator::ControllerInterface, public TextSelectionPopupCallbackInterface
>>>>>>> a275bbe1
{
public:

  /**
   * @brief Text related operations to be done in the relayout process.
   */
  enum OperationsMask
  {
    NO_OPERATION       = 0x0000,
    CONVERT_TO_UTF32   = 0x0001,
    GET_SCRIPTS        = 0x0002,
    VALIDATE_FONTS     = 0x0004,
    GET_LINE_BREAKS    = 0x0008,
    GET_WORD_BREAKS    = 0x0010,
    BIDI_INFO          = 0x0020,
    SHAPE_TEXT         = 0x0040,
    GET_GLYPH_METRICS  = 0x0080,
    LAYOUT             = 0x0100,
    UPDATE_ACTUAL_SIZE = 0x0200,
    REORDER            = 0x0400,
    ALIGN              = 0x0800,
    ALL_OPERATIONS     = 0xFFFF
  };

  /**
   * @brief Used to distinguish between regular key events and IMF events
   */
  enum InsertType
  {
    COMMIT,
    PRE_EDIT
  };

  /**
   * @brief Create a new instance of a Controller.
   *
   * @param[in] controlInterface An interface used to request a text relayout.
   * @return A pointer to a new Controller.
   */
  static ControllerPtr New( ControlInterface& controlInterface );

  /**
   * @brief Called to enable text input.
   *
   * @note Selectable or editable controls should call this once after Controller::New().
   * @param[in] decorator Used to create cursor, selection handle decorations etc.
   */
  void EnableTextInput( DecoratorPtr decorator );

  /**
   * @brief Replaces any text previously set.
   *
   * @note This will be converted into UTF-32 when stored in the text model.
   * @param[in] text A string of UTF-8 characters.
   */
  void SetText( const std::string& text );

  /**
   * @brief Retrieve any text previously set.
   *
   * @return A string of UTF-8 characters.
   */
  void GetText( std::string& text ) const;

  /**
   * @brief Remove a given number of characters
   *
   * @param[in] cursorOffset Start position from the current cursor position to start deleting characters.
   * @param[in] numberOfChars The number of characters to delete from the cursorOffset.
   * @return True if the remove was successful.
   */
  bool RemoveText( int cursorOffset, int numberOfChars );

  /**
   * @brief Retrieve the current cursor position.
   *
   * @return The cursor position.
   */
  unsigned int GetLogicalCursorPosition() const;

  /**
   * @brief Replaces any placeholder text previously set.
   *
   * @param[in] type Different placeholder-text can be shown when the control is active/inactive.
   * @param[in] text A string of UTF-8 characters.
   */
  void SetPlaceholderText( PlaceholderType type, const std::string& text );

  /**
   * @brief Retrieve any placeholder text previously set.
   *
   * @param[in] type Different placeholder-text can be shown when the control is active/inactive.
   * @param[out] A string of UTF-8 characters.
   */
  void GetPlaceholderText( PlaceholderType type, std::string& text ) const;

  /**
   * @brief Sets the maximum number of characters that can be inserted into the TextModel
   *
   * @param[in] maxCharacters maximum number of characters to be accepted
   */
  void SetMaximumNumberOfCharacters( int maxCharacters );

  /**
   * @brief Sets the maximum number of characters that can be inserted into the TextModel
   *
   * @param[in] maxCharacters maximum number of characters to be accepted
   */
  int GetMaximumNumberOfCharacters();

  /**
   * @brief Set the default font family.
   *
   * @param[in] defaultFontFamily The default font family.
   */
  void SetDefaultFontFamily( const std::string& defaultFontFamily );

  /**
   * @brief Retrieve the default font family.
   *
   * @return The default font family.
   */
  const std::string& GetDefaultFontFamily() const;

  /**
   * @brief Set the default font style.
   *
   * @param[in] defaultFontStyle The default font style.
   */
  void SetDefaultFontStyle( const std::string& defaultFontStyle );

  /**
   * @brief Retrieve the default font style.
   *
   * @return The default font style.
   */
  const std::string& GetDefaultFontStyle() const;

  /**
   * @brief Set the default point size.
   *
   * @param[in] defaultFontStyle The default point size.
   */
  void SetDefaultPointSize( float pointSize );

  /**
   * @brief Retrieve the default point size.
   *
   * @return The default point size.
   */
  float GetDefaultPointSize() const;

  /**
   * @brief Set the text color
   *
   * @param textColor The text color
   */
  void SetTextColor( const Vector4& textColor );

  /**
   * @brief Retrieve the text color
   *
   * @return The text color
   */
  const Vector4& GetTextColor() const;

  /**
   * @brief Set the text color
   *
   * @param textColor The text color
   */
  void SetPlaceholderTextColor( const Vector4& textColor );

  /**
   * @brief Retrieve the text color
   *
   * @return The text color
   */
  const Vector4& GetPlaceholderTextColor() const;

  /**
   * @brief Set the shadow offset.
   *
   * @param[in] shadowOffset The shadow offset, 0,0 indicates no shadow.
   */
  void SetShadowOffset( const Vector2& shadowOffset );

  /**
   * @brief Retrieve the shadow offset.
   *
   * @return The shadow offset.
   */
  const Vector2& GetShadowOffset() const;

  /**
   * @brief Set the shadow color.
   *
   * @param[in] shadowColor The shadow color.
   */
  void SetShadowColor( const Vector4& shadowColor );

  /**
   * @brief Retrieve the shadow color.
   *
   * @return The shadow color.
   */
  const Vector4& GetShadowColor() const;

  /**
   * @brief Set the underline color.
   *
   * @param[in] color color of underline.
   */
  void SetUnderlineColor( const Vector4& color );

  /**
   * @brief Retrieve the underline color.
   *
   * @return The underline color.
   */
  const Vector4& GetUnderlineColor() const;

  /**
   * @brief Set the underline enabled flag.
   *
   * @param[in] enabled The underline enabled flag.
   */
  void SetUnderlineEnabled( bool enabled );

  /**
   * @brief Returns whether the text is underlined or not.
   *
   * @return The underline state.
   */
  bool IsUnderlineEnabled() const;

  /**
   * @brief Set the override used for underline height, 0 indicates height will be supplied by font metrics
   *
   * @param[in] height The height in pixels of the underline
   */
  void SetUnderlineHeight( float height );

  /**
   * @brief Retrieves the override height of an underline, 0 indicates height is supplied by font metrics
   *
   * @return The height of the underline, or 0 if height is not overrided.
   */
  float GetUnderlineHeight() const;

  /**
   * @brief Called to enable/disable cursor blink.
   *
   * @note Only editable controls should calls this.
   * @param[in] enabled Whether the cursor should blink or not.
   */
  void SetEnableCursorBlink( bool enable );

  /**
   * @brief Query whether cursor blink is enabled.
   *
   * @return Whether the cursor should blink or not.
   */
  bool GetEnableCursorBlink() const;

  /**
   * @brief Query the current scroll position; the UI control is responsible for moving actors to this position.
   *
   * @return The scroll position.
   */
  const Vector2& GetScrollPosition() const;

  /**
   * @brief Query the alignment offset.
   *
   * @return The alignmnet offset.
   */
  const Vector2& GetAlignmentOffset() const;

  /**
   * @copydoc Control::GetNaturalSize()
   */
  Vector3 GetNaturalSize();

  /**
   * @copydoc Control::GetHeightForWidth()
   */
  float GetHeightForWidth( float width );

  /**
   * @brief Triggers a relayout which updates View (if necessary).
   *
   * @note UI Controls are expected to minimize calls to this method e.g. call once after size negotiation.
   * @param[in] size A the size of a bounding box to layout text within.
   * @return True if the text model or decorations were updated.
   */
  bool Relayout( const Size& size );

  /**
   * @brief Process queued events which modify the model.
   */
  void ProcessModifyEvents();

  /**
   * @brief Used to remove placeholder text.
   */
  void ResetText();

  /**
   * @brief Used to reset the cursor position after setting a new text.
   *
   * @param[in] cursorIndex Where to place the cursor.
   */
  void ResetCursorPosition( CharacterIndex cursorIndex );

  /**
   * @brief Used to reset the scroll position after setting a new text.
   */
  void ResetScrollPosition();

  /**
   * @brief Used to process an event queued from SetText()
   */
  void TextReplacedEvent();

  /**
   * @brief Used to process an event queued from key events etc.
   */
  void TextInsertedEvent();

  /**
   * @brief Used to process an event queued from backspace key etc.
   */
  void TextDeletedEvent();

  /**
   * @brief Lays-out the text.
   *
   * GetNaturalSize(), GetHeightForWidth() and Relayout() calls this method.
   *
   * @param[in] size A the size of a bounding box to layout text within.
   * @param[in] operations The layout operations which need to be done.
   * @param[out] layoutSize The size of the laid-out text.
   */
  bool DoRelayout( const Size& size,
                   OperationsMask operations,
                   Size& layoutSize );

  /**
   * @brief Whether to enable the multi-line layout.
   *
   * @param[in] enable \e true enables the multi-line (by default)
   */
  void SetMultiLineEnabled( bool enable );

  /**
   * @return Whether the multi-line layout is enabled.
   */
  bool IsMultiLineEnabled() const;

  /**
   * @copydoc Dali::Toolkit::Text::LayoutEngine::SetHorizontalAlignment()
   */
  void SetHorizontalAlignment( LayoutEngine::HorizontalAlignment alignment );

  /**
   * @copydoc Dali::Toolkit::Text::LayoutEngine::GetHorizontalAlignment()
   */
  LayoutEngine::HorizontalAlignment GetHorizontalAlignment() const;

  /**
   * @copydoc Dali::Toolkit::Text::LayoutEngine::SetVerticalAlignment()
   */
  void SetVerticalAlignment( LayoutEngine::VerticalAlignment alignment );

  /**
   * @copydoc Dali::Toolkit::Text::LayoutEngine::GetVerticalAlignment()
   */
  LayoutEngine::VerticalAlignment GetVerticalAlignment() const;

  /**
   * @brief Calulates the alignment of the whole text inside the bounding box.
   *
   * @param[in] size The size of the bounding box.
   */
  void CalculateTextAlignment( const Size& size );

  /**
   * @brief Return the layout engine.
   *
   * @return A reference to the layout engine.
   */
  LayoutEngine& GetLayoutEngine();

  /**
   * @brief Return a view of the text.
   *
   * @return A reference to the view.
   */
  View& GetView();

  // Text-input Event Queuing

  /**
   * @brief Called by editable UI controls when keyboard focus is gained.
   */
  void KeyboardFocusGainEvent();

  /**
   * @brief Called by editable UI controls when focus is lost.
   */
  void KeyboardFocusLostEvent();

  /**
   * @brief Called by editable UI controls when key events are received.
   *
   * @param[in] event The key event.
   * @param[in] type Used to distinguish between regular key events and IMF events.
   */
  bool KeyEvent( const Dali::KeyEvent& event );

  /**
   * @brief Called by editable UI controls when key events are received.
   *
   * @param[in] text The text to insert.
   * @param[in] type Used to distinguish between regular key events and IMF events.
   */
  void InsertText( const std::string& text, InsertType type );

  /**
   * @brief Checks if text is selected and if so removes it.
   * @return true if text was removed
   */
  bool RemoveSelectedText();

  /**
   * @brief Called by editable UI controls when a tap gesture occurs.
   * @param[in] tapCount The number of taps.
   * @param[in] x The x position relative to the top-left of the parent control.
   * @param[in] y The y position relative to the top-left of the parent control.
   */
  void TapEvent( unsigned int tapCount, float x, float y );

  /**
   * @brief Called by editable UI controls when a pan gesture occurs.
   *
   * @param[in] state The state of the gesture.
   * @param[in] displacement This distance panned since the last pan gesture.
   */
  void PanEvent( Gesture::State state, const Vector2& displacement );

  /**
<<<<<<< HEAD
=======
   * @brief Called by editable UI controls when a long press gesture occurs.
   *
   * @param[in] state The state of the gesture.
   * @param[in] x The x position relative to the top-left of the parent control.
   * @param[in] y The y position relative to the top-left of the parent control.
   */
  void LongPressEvent( Gesture::State state, float x, float y );

  /**
   * @brief Creates a selection event.
   *
   * It could be called from the TapEvent (double tap) or when the text selection popup's sellect all button is pressed.
   *
   * @param[in] x The x position relative to the top-left of the parent control.
   * @param[in] y The y position relative to the top-left of the parent control.
   * @param[in] selectAll Whether the whole text is selected.
   */
  void SelectEvent( float x, float y, bool selectAll );

  /**
>>>>>>> a275bbe1
   * @brief Event received from IMF manager
   *
   * @param[in] imfManager The IMF manager.
   * @param[in] imfEvent The event received.
   * @return A data struture indicating if update is needed, cursor position and current text.
   */
  ImfManager::ImfCallbackData OnImfEvent( ImfManager& imfManager, const ImfManager::ImfEventData& imfEvent );

  /**
<<<<<<< HEAD
=======
   * @brief Paste given string into Text model
   * @param[in] stringToPaste this string will be inserted into the text model
   */
  void PasteText( const std::string& stringToPaste );

  /**
   * @brief Event from Clipboard notifying an Item has been selected for pasting
   */
  void PasteClipboardItemEvent();

  /**
>>>>>>> a275bbe1
   * @copydoc Dali::Toolkit::Text::Decorator::ControllerInterface::GetTargetSize()
   */
  virtual void GetTargetSize( Vector2& targetSize );

  /**
   * @copydoc Dali::Toolkit::Text::Decorator::ControllerInterface::AddDecoration()
   */
<<<<<<< HEAD
  virtual void AddDecoration( Actor& actor );
=======
  virtual void AddDecoration( Actor& actor, bool needsClipping );
>>>>>>> a275bbe1

  /**
   * @copydoc Dali::Toolkit::Text::Decorator::ControllerInterface::DecorationEvent()
   */
  virtual void DecorationEvent( HandleType handle, HandleState state, float x, float y );

<<<<<<< HEAD
=======
  /**
   * @copydoc Dali::Toolkit::TextSelectionPopup::TextPopupButtonCallbackInterface::TextPopupButtonTouched()
   */
  virtual void TextPopupButtonTouched( Dali::Toolkit::TextSelectionPopup::Buttons button );

>>>>>>> a275bbe1
protected:

  /**
   * @brief A reference counted object may only be deleted by calling Unreference().
   */
  virtual ~Controller();

private:

  /**
   * @brief Helper to KeyEvent() to handle the backspace case.
   *
   * @return True if a character was deleted.
   */
  bool BackspaceKeyEvent();

  /**
   * @brief Helper to clear font-specific data.
   */
  void ShowPlaceholderText();

  /**
   * @brief Helper to clear all the model data except for LogicalModel::mText.
   */
  void ClearModelData();

  /**
   * @brief Helper to clear font-specific data (only).
   */
  void ClearFontData();

  /**
   * @brief Private constructor.
   */
  Controller( ControlInterface& controlInterface );

  // Undefined
  Controller( const Controller& handle );

  // Undefined
  Controller& operator=( const Controller& handle );

private:

  struct Impl;
  Impl* mImpl;
};

} // namespace Text

} // namespace Toolkit

} // namespace Dali

#endif // __DALI_TOOLKIT_TEXT_CONTROLLER_H__<|MERGE_RESOLUTION|>--- conflicted
+++ resolved
@@ -68,17 +68,11 @@
  * It provides a view of the text that can be used by rendering back-ends.
  *
  * For selectable/editable UI controls, the controller handles input events from the UI control
-<<<<<<< HEAD
- * and decorations (grab handles etc) via an interface.
- */
-class Controller : public RefObject, public Decorator::ControllerInterface
-=======
  * and decorations (grab handles etc) via the Decorator::ControllerInterface interface.
  *
  * The text selection popup button callbacks are as well handled via the TextSelectionPopupCallbackInterface interface.
  */
 class Controller : public RefObject, public Decorator::ControllerInterface, public TextSelectionPopupCallbackInterface
->>>>>>> a275bbe1
 {
 public:
 
@@ -531,8 +525,6 @@
   void PanEvent( Gesture::State state, const Vector2& displacement );
 
   /**
-<<<<<<< HEAD
-=======
    * @brief Called by editable UI controls when a long press gesture occurs.
    *
    * @param[in] state The state of the gesture.
@@ -553,7 +545,6 @@
   void SelectEvent( float x, float y, bool selectAll );
 
   /**
->>>>>>> a275bbe1
    * @brief Event received from IMF manager
    *
    * @param[in] imfManager The IMF manager.
@@ -563,8 +554,6 @@
   ImfManager::ImfCallbackData OnImfEvent( ImfManager& imfManager, const ImfManager::ImfEventData& imfEvent );
 
   /**
-<<<<<<< HEAD
-=======
    * @brief Paste given string into Text model
    * @param[in] stringToPaste this string will be inserted into the text model
    */
@@ -576,7 +565,6 @@
   void PasteClipboardItemEvent();
 
   /**
->>>>>>> a275bbe1
    * @copydoc Dali::Toolkit::Text::Decorator::ControllerInterface::GetTargetSize()
    */
   virtual void GetTargetSize( Vector2& targetSize );
@@ -584,25 +572,18 @@
   /**
    * @copydoc Dali::Toolkit::Text::Decorator::ControllerInterface::AddDecoration()
    */
-<<<<<<< HEAD
-  virtual void AddDecoration( Actor& actor );
-=======
   virtual void AddDecoration( Actor& actor, bool needsClipping );
->>>>>>> a275bbe1
 
   /**
    * @copydoc Dali::Toolkit::Text::Decorator::ControllerInterface::DecorationEvent()
    */
   virtual void DecorationEvent( HandleType handle, HandleState state, float x, float y );
 
-<<<<<<< HEAD
-=======
   /**
    * @copydoc Dali::Toolkit::TextSelectionPopup::TextPopupButtonCallbackInterface::TextPopupButtonTouched()
    */
   virtual void TextPopupButtonTouched( Dali::Toolkit::TextSelectionPopup::Buttons button );
 
->>>>>>> a275bbe1
 protected:
 
   /**
