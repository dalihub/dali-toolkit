/*
 * Copyright (c) 2015 Samsung Electronics Co., Ltd.
 *
 * Licensed under the Apache License, Version 2.0 (the "License");
 * you may not use this file except in compliance with the License.
 * You may obtain a copy of the License at
 *
 * http://www.apache.org/licenses/LICENSE-2.0
 *
 * Unless required by applicable law or agreed to in writing, software
 * distributed under the License is distributed on an "AS IS" BASIS,
 * WITHOUT WARRANTIES OR CONDITIONS OF ANY KIND, either express or implied.
 * See the License for the specific language governing permissions and
 * limitations under the License.
 *
 */

// CLASS HEADER
#include <dali-toolkit/internal/text/text-controller.h>

// EXTERNAL INCLUDES
#include <limits>
#include <iostream>
#include <dali/public-api/adaptor-framework/key.h>
#include <dali/integration-api/debug.h>
#include <dali/devel-api/adaptor-framework/clipboard-event-notifier.h>

// INTERNAL INCLUDES
#include <dali-toolkit/internal/text/bidirectional-support.h>
#include <dali-toolkit/internal/text/character-set-conversion.h>
#include <dali-toolkit/internal/text/layouts/layout-parameters.h>
#include <dali-toolkit/internal/text/multi-language-support.h>
#include <dali-toolkit/internal/text/script-run.h>
#include <dali-toolkit/internal/text/segmentation.h>
#include <dali-toolkit/internal/text/shaper.h>
#include <dali-toolkit/internal/text/text-controller-impl.h>
#include <dali-toolkit/internal/text/text-io.h>
#include <dali-toolkit/internal/text/text-view.h>

namespace
{

#if defined(DEBUG_ENABLED)
  Debug::Filter* gLogFilter = Debug::Filter::New(Debug::Concise, true, "LOG_TEXT_CONTROLS");
#endif

const float MAX_FLOAT = std::numeric_limits<float>::max();

const std::string EMPTY_STRING("");

float ConvertToEven( float value )
{
  int intValue(static_cast<int>( value ));
  return static_cast<float>(intValue % 2 == 0) ? intValue : (intValue + 1);
}

} // namespace

namespace Dali
{

namespace Toolkit
{

namespace Text
{

ControllerPtr Controller::New( ControlInterface& controlInterface )
{
  return ControllerPtr( new Controller( controlInterface ) );
}

void Controller::EnableTextInput( DecoratorPtr decorator )
{
  if( !mImpl->mEventData )
  {
    mImpl->mEventData = new EventData( decorator );
  }
}

void Controller::SetText( const std::string& text )
{
  // Remove the previously set text
  ResetText();

  CharacterIndex lastCursorIndex = 0u;

<<<<<<< HEAD
=======
  if( mImpl->mEventData )
  {
    // If popup shown then hide it by switching to Editing state
    if ( EventData::SELECTING == mImpl->mEventData->mState ||
         EventData::SELECTION_CHANGED == mImpl->mEventData->mState ||
         EventData::EDITING_WITH_POPUP == mImpl->mEventData->mState )
    {
      mImpl->ChangeState( EventData::EDITING );
    }
  }

>>>>>>> a275bbe1
  if( !text.empty() )
  {
    //  Convert text into UTF-32
    Vector<Character>& utf32Characters = mImpl->mLogicalModel->mText;
    utf32Characters.Resize( text.size() );

    // This is a bit horrible but std::string returns a (signed) char*
    const uint8_t* utf8 = reinterpret_cast<const uint8_t*>( text.c_str() );

    // Transform a text array encoded in utf8 into an array encoded in utf32.
    // It returns the actual number of characters.
    Length characterCount = Utf8ToUtf32( utf8, text.size(), utf32Characters.Begin() );
    utf32Characters.Resize( characterCount );

    DALI_ASSERT_DEBUG( text.size() >= characterCount && "Invalid UTF32 conversion length" );
    DALI_LOG_INFO( gLogFilter, Debug::Verbose, "Controller::SetText %p UTF8 size %d, UTF32 size %d\n", this, text.size(), mImpl->mLogicalModel->mText.Count() );

    // To reset the cursor position
    lastCursorIndex = characterCount;

    // Update the rest of the model during size negotiation
    mImpl->QueueModifyEvent( ModifyEvent::TEXT_REPLACED );

    // The natural size needs to be re-calculated.
    mImpl->mRecalculateNaturalSize = true;

    // Apply modifications to the model
    mImpl->mOperationsPending = ALL_OPERATIONS;
  }
  else
  {
    ShowPlaceholderText();
  }

  // Resets the cursor position.
  ResetCursorPosition( lastCursorIndex );

  // Scrolls the text to make the cursor visible.
  ResetScrollPosition();

  mImpl->RequestRelayout();

  if( mImpl->mEventData )
  {
    // Cancel previously queued events
    mImpl->mEventData->mEventQueue.clear();
  }

  // Reset keyboard as text changed
  mImpl->ResetImfManager();

  // Do this last since it provides callbacks into application code
  mImpl->mControlInterface.TextChanged();
}

void Controller::GetText( std::string& text ) const
{
  if( ! mImpl->IsShowingPlaceholderText() )
  {
    Vector<Character>& utf32Characters = mImpl->mLogicalModel->mText;

    if( 0u != utf32Characters.Count() )
    {
      Utf32ToUtf8( &utf32Characters[0], utf32Characters.Count(), text );
    }
  }
  else
  {
    DALI_LOG_INFO( gLogFilter, Debug::Verbose, "Controller::GetText %p empty (but showing placeholder)\n", this );
  }
}

unsigned int Controller::GetLogicalCursorPosition() const
{
  if( mImpl->mEventData )
  {
    return mImpl->mEventData->mPrimaryCursorPosition;
  }

  return 0u;
}

void Controller::SetPlaceholderText( PlaceholderType type, const std::string& text )
{
  if( mImpl->mEventData )
  {
    if( PLACEHOLDER_TYPE_INACTIVE == type )
    {
      mImpl->mEventData->mPlaceholderTextInactive = text;
    }
    else
    {
      mImpl->mEventData->mPlaceholderTextActive = text;
    }

    // Update placeholder if there is no text
    if( mImpl->IsShowingPlaceholderText() ||
        0u == mImpl->mLogicalModel->mText.Count() )
    {
      ShowPlaceholderText();
    }
  }
}

void Controller::GetPlaceholderText( PlaceholderType type, std::string& text ) const
{
  if( mImpl->mEventData )
  {
    if( PLACEHOLDER_TYPE_INACTIVE == type )
    {
      text = mImpl->mEventData->mPlaceholderTextInactive;
    }
    else
    {
      text = mImpl->mEventData->mPlaceholderTextActive;
    }
  }
}

void Controller::SetMaximumNumberOfCharacters( int maxCharacters )
{
  if ( maxCharacters >= 0 )
  {
    mImpl->mMaximumNumberOfCharacters = maxCharacters;
  }
}

int Controller::GetMaximumNumberOfCharacters()
{
  return mImpl->mMaximumNumberOfCharacters;
}

void Controller::SetDefaultFontFamily( const std::string& defaultFontFamily )
{
  if( !mImpl->mFontDefaults )
  {
    mImpl->mFontDefaults = new FontDefaults();
  }

  mImpl->mFontDefaults->mDefaultFontFamily = defaultFontFamily;

  // Clear the font-specific data
  ClearFontData();

  mImpl->mOperationsPending = ALL_OPERATIONS;
  mImpl->mRecalculateNaturalSize = true;

  mImpl->RequestRelayout();
}

const std::string& Controller::GetDefaultFontFamily() const
{
  if( mImpl->mFontDefaults )
  {
    return mImpl->mFontDefaults->mDefaultFontFamily;
  }

  return EMPTY_STRING;
}

void Controller::SetDefaultFontStyle( const std::string& defaultFontStyle )
{
  if( !mImpl->mFontDefaults )
  {
    mImpl->mFontDefaults = new FontDefaults();
  }

  mImpl->mFontDefaults->mDefaultFontStyle = defaultFontStyle;

  // Clear the font-specific data
  ClearFontData();

  mImpl->mOperationsPending = ALL_OPERATIONS;
  mImpl->mRecalculateNaturalSize = true;

  mImpl->RequestRelayout();
}

const std::string& Controller::GetDefaultFontStyle() const
{
  if( mImpl->mFontDefaults )
  {
    return mImpl->mFontDefaults->mDefaultFontStyle;
  }

  return EMPTY_STRING;
}

void Controller::SetDefaultPointSize( float pointSize )
{
  if( !mImpl->mFontDefaults )
  {
    mImpl->mFontDefaults = new FontDefaults();
  }

  mImpl->mFontDefaults->mDefaultPointSize = pointSize;

  // Clear the font-specific data
  ClearFontData();

  mImpl->mOperationsPending = ALL_OPERATIONS;
  mImpl->mRecalculateNaturalSize = true;

  mImpl->RequestRelayout();
}

float Controller::GetDefaultPointSize() const
{
  if( mImpl->mFontDefaults )
  {
    return mImpl->mFontDefaults->mDefaultPointSize;
  }

  return 0.0f;
}

void Controller::SetTextColor( const Vector4& textColor )
{
  mImpl->mTextColor = textColor;

  if( !mImpl->IsShowingPlaceholderText() )
  {
    mImpl->mVisualModel->SetTextColor( textColor );

    mImpl->RequestRelayout();
  }
}

const Vector4& Controller::GetTextColor() const
{
  return mImpl->mTextColor;
}

bool Controller::RemoveText( int cursorOffset, int numberOfChars )
{
  bool removed( false );

  DALI_LOG_INFO( gLogFilter, Debug::General, "Controller::RemoveText %p mText.Count() %d cursor %d cursorOffset %d numberOfChars %d\n",
                 this, mImpl->mLogicalModel->mText.Count(), mImpl->mEventData->mPrimaryCursorPosition, cursorOffset, numberOfChars );

  if( ! mImpl->IsShowingPlaceholderText() )
  {
    // Delete at current cursor position
    Vector<Character>& currentText = mImpl->mLogicalModel->mText;
    CharacterIndex& oldCursorIndex = mImpl->mEventData->mPrimaryCursorPosition;

    CharacterIndex cursorIndex = oldCursorIndex;

    // Validate the cursor position & number of characters
    if( static_cast< CharacterIndex >( std::abs( cursorOffset ) ) <= cursorIndex )
    {
      cursorIndex = oldCursorIndex + cursorOffset;
    }

    if( (cursorIndex + numberOfChars) > currentText.Count() )
    {
      numberOfChars = currentText.Count() - cursorIndex;
    }

    if( (cursorIndex + numberOfChars) <= currentText.Count() )
    {
      Vector<Character>::Iterator first = currentText.Begin() + cursorIndex;
      Vector<Character>::Iterator last  = first + numberOfChars;

      currentText.Erase( first, last );

      // Cursor position retreat
      oldCursorIndex = cursorIndex;

      DALI_LOG_INFO( gLogFilter, Debug::General, "Controller::RemoveText %p removed %d\n", this, numberOfChars );
      removed = true;
    }
  }

  return removed;
}

void Controller::SetPlaceholderTextColor( const Vector4& textColor )
{
  if( mImpl->mEventData )
  {
    mImpl->mEventData->mPlaceholderTextColor = textColor;
  }

  if( mImpl->IsShowingPlaceholderText() )
  {
    mImpl->mVisualModel->SetTextColor( textColor );
    mImpl->RequestRelayout();
  }
}

const Vector4& Controller::GetPlaceholderTextColor() const
{
  if( mImpl->mEventData )
  {
    return mImpl->mEventData->mPlaceholderTextColor;
  }

  return Color::BLACK;
}

void Controller::SetShadowOffset( const Vector2& shadowOffset )
{
  mImpl->mVisualModel->SetShadowOffset( shadowOffset );

  mImpl->RequestRelayout();
}

const Vector2& Controller::GetShadowOffset() const
{
  return mImpl->mVisualModel->GetShadowOffset();
}

void Controller::SetShadowColor( const Vector4& shadowColor )
{
  mImpl->mVisualModel->SetShadowColor( shadowColor );

  mImpl->RequestRelayout();
}

const Vector4& Controller::GetShadowColor() const
{
  return mImpl->mVisualModel->GetShadowColor();
}

void Controller::SetUnderlineColor( const Vector4& color )
{
  mImpl->mVisualModel->SetUnderlineColor( color );

  mImpl->RequestRelayout();
}

const Vector4& Controller::GetUnderlineColor() const
{
  return mImpl->mVisualModel->GetUnderlineColor();
}

void Controller::SetUnderlineEnabled( bool enabled )
{
  mImpl->mVisualModel->SetUnderlineEnabled( enabled );

  mImpl->RequestRelayout();
}

bool Controller::IsUnderlineEnabled() const
{
  return mImpl->mVisualModel->IsUnderlineEnabled();
}

void Controller::SetUnderlineHeight( float height )
{
  mImpl->mVisualModel->SetUnderlineHeight( height );

  mImpl->RequestRelayout();
}

float Controller::GetUnderlineHeight() const
{
  return mImpl->mVisualModel->GetUnderlineHeight();
}

void Controller::SetEnableCursorBlink( bool enable )
{
  DALI_ASSERT_DEBUG( NULL != mImpl->mEventData && "TextInput disabled" );

  if( mImpl->mEventData )
  {
    mImpl->mEventData->mCursorBlinkEnabled = enable;

    if( !enable &&
        mImpl->mEventData->mDecorator )
    {
      mImpl->mEventData->mDecorator->StopCursorBlink();
    }
  }
}

bool Controller::GetEnableCursorBlink() const
{
  if( mImpl->mEventData )
  {
    return mImpl->mEventData->mCursorBlinkEnabled;
  }

  return false;
}

const Vector2& Controller::GetScrollPosition() const
{
  if( mImpl->mEventData )
  {
    return mImpl->mEventData->mScrollPosition;
  }

  return Vector2::ZERO;
}

const Vector2& Controller::GetAlignmentOffset() const
{
  return mImpl->mAlignmentOffset;
}

Vector3 Controller::GetNaturalSize()
{
  DALI_LOG_INFO( gLogFilter, Debug::Verbose, "-->Controller::GetNaturalSize\n" );
  Vector3 naturalSize;

  // Make sure the model is up-to-date before layouting
  ProcessModifyEvents();

  if( mImpl->mRecalculateNaturalSize )
  {
    // Operations that can be done only once until the text changes.
    const OperationsMask onlyOnceOperations = static_cast<OperationsMask>( CONVERT_TO_UTF32  |
                                                                           GET_SCRIPTS       |
                                                                           VALIDATE_FONTS    |
                                                                           GET_LINE_BREAKS   |
                                                                           GET_WORD_BREAKS   |
                                                                           BIDI_INFO         |
                                                                           SHAPE_TEXT        |
                                                                           GET_GLYPH_METRICS );
    // Make sure the model is up-to-date before layouting
    mImpl->UpdateModel( onlyOnceOperations );

    // Operations that need to be done if the size changes.
    const OperationsMask sizeOperations =  static_cast<OperationsMask>( LAYOUT |
                                                                        ALIGN  |
                                                                        REORDER );

    DoRelayout( Size( MAX_FLOAT, MAX_FLOAT ),
                static_cast<OperationsMask>( onlyOnceOperations |
                                             sizeOperations ),
                naturalSize.GetVectorXY() );

    // Do not do again the only once operations.
    mImpl->mOperationsPending = static_cast<OperationsMask>( mImpl->mOperationsPending & ~onlyOnceOperations );

    // Do the size related operations again.
    mImpl->mOperationsPending = static_cast<OperationsMask>( mImpl->mOperationsPending | sizeOperations );

    // Stores the natural size to avoid recalculate it again
    // unless the text/style changes.
    mImpl->mVisualModel->SetNaturalSize( naturalSize.GetVectorXY() );

    mImpl->mRecalculateNaturalSize = false;

    DALI_LOG_INFO( gLogFilter, Debug::Verbose, "<--Controller::GetNaturalSize calculated %f,%f,%f\n", naturalSize.x, naturalSize.y, naturalSize.z );
  }
  else
  {
    naturalSize = mImpl->mVisualModel->GetNaturalSize();

    DALI_LOG_INFO( gLogFilter, Debug::Verbose, "<--Controller::GetNaturalSize cached %f,%f,%f\n", naturalSize.x, naturalSize.y, naturalSize.z );
  }

  naturalSize.x = ConvertToEven( naturalSize.x );
  naturalSize.y = ConvertToEven( naturalSize.y );

  return naturalSize;
}

float Controller::GetHeightForWidth( float width )
{
  DALI_LOG_INFO( gLogFilter, Debug::Verbose, "-->Controller::GetHeightForWidth %p width %f\n", this, width );
  // Make sure the model is up-to-date before layouting
  ProcessModifyEvents();

  Size layoutSize;
  if( width != mImpl->mControlSize.width )
  {
    // Operations that can be done only once until the text changes.
    const OperationsMask onlyOnceOperations = static_cast<OperationsMask>( CONVERT_TO_UTF32  |
                                                                           GET_SCRIPTS       |
                                                                           VALIDATE_FONTS    |
                                                                           GET_LINE_BREAKS   |
                                                                           GET_WORD_BREAKS   |
                                                                           BIDI_INFO         |
                                                                           SHAPE_TEXT        |
                                                                           GET_GLYPH_METRICS );
    // Make sure the model is up-to-date before layouting
    mImpl->UpdateModel( onlyOnceOperations );

    // Operations that need to be done if the size changes.
    const OperationsMask sizeOperations =  static_cast<OperationsMask>( LAYOUT |
                                                                        ALIGN  |
                                                                        REORDER );

    DoRelayout( Size( width, MAX_FLOAT ),
                static_cast<OperationsMask>( onlyOnceOperations |
                                             sizeOperations ),
                layoutSize );

    // Do not do again the only once operations.
    mImpl->mOperationsPending = static_cast<OperationsMask>( mImpl->mOperationsPending & ~onlyOnceOperations );

    // Do the size related operations again.
    mImpl->mOperationsPending = static_cast<OperationsMask>( mImpl->mOperationsPending | sizeOperations );
    DALI_LOG_INFO( gLogFilter, Debug::Verbose, "<--Controller::GetHeightForWidth calculated %f\n", layoutSize.height );
  }
  else
  {
    layoutSize = mImpl->mVisualModel->GetActualSize();
    DALI_LOG_INFO( gLogFilter, Debug::Verbose, "<--Controller::GetHeightForWidth cached %f\n", layoutSize.height );
  }

  return layoutSize.height;
}

bool Controller::Relayout( const Size& size )
{
  DALI_LOG_INFO( gLogFilter, Debug::Verbose, "-->Controller::Relayout %p size %f,%f\n", this, size.width, size.height );

  if( ( size.width < Math::MACHINE_EPSILON_1000 ) || ( size.height < Math::MACHINE_EPSILON_1000 ) )
  {
    bool glyphsRemoved( false );
    if( 0u != mImpl->mVisualModel->mGlyphPositions.Count() )
    {
      mImpl->mVisualModel->mGlyphPositions.Clear();
      glyphsRemoved = true;
    }
    // Not worth to relayout if width or height is equal to zero.
    DALI_LOG_INFO( gLogFilter, Debug::Verbose, "<--Controller::Relayout (skipped)\n" );
    return glyphsRemoved;
  }

  if( size != mImpl->mControlSize )
  {
    DALI_LOG_INFO( gLogFilter, Debug::Verbose, "new size (previous size %f,%f)\n", mImpl->mControlSize.width, mImpl->mControlSize.height );

    // Operations that need to be done if the size changes.
    mImpl->mOperationsPending = static_cast<OperationsMask>( mImpl->mOperationsPending |
                                                             LAYOUT                    |
                                                             ALIGN                     |
                                                             UPDATE_ACTUAL_SIZE        |
                                                             REORDER );

    mImpl->mControlSize = size;
  }

  // Make sure the model is up-to-date before layouting
  ProcessModifyEvents();
  mImpl->UpdateModel( mImpl->mOperationsPending );

  Size layoutSize;
  bool updated = DoRelayout( mImpl->mControlSize,
                             mImpl->mOperationsPending,
                             layoutSize );

  // Do not re-do any operation until something changes.
  mImpl->mOperationsPending = NO_OPERATION;

  // After doing the text layout, the alignment offset to place the actor in the desired position can be calculated.
  CalculateTextAlignment( size );

  if( mImpl->mEventData )
  {
    // Move the cursor, grab handle etc.
    updated = mImpl->ProcessInputEvents() || updated;
  }

  DALI_LOG_INFO( gLogFilter, Debug::Verbose, "<--Controller::Relayout\n" );
  return updated;
}

void Controller::ProcessModifyEvents()
{
  std::vector<ModifyEvent>& events = mImpl->mModifyEvents;

  for( unsigned int i=0; i<events.size(); ++i )
  {
    if( ModifyEvent::TEXT_REPLACED == events[0].type )
    {
      // A (single) replace event should come first, otherwise we wasted time processing NOOP events
      DALI_ASSERT_DEBUG( 0 == i && "Unexpected TEXT_REPLACED event" );

      TextReplacedEvent();
    }
    else if( ModifyEvent::TEXT_INSERTED == events[0].type )
    {
      TextInsertedEvent();
    }
    else if( ModifyEvent::TEXT_DELETED == events[0].type )
    {
      // Placeholder-text cannot be deleted
      if( !mImpl->IsShowingPlaceholderText() )
      {
        TextDeletedEvent();
      }
    }
  }

  // Discard temporary text
  events.clear();
}

void Controller::ResetText()
{
  // Reset buffers.
  mImpl->mLogicalModel->mText.Clear();
  ClearModelData();

  // We have cleared everything including the placeholder-text
  mImpl->PlaceholderCleared();

  // The natural size needs to be re-calculated.
  mImpl->mRecalculateNaturalSize = true;

  // Apply modifications to the model
  mImpl->mOperationsPending = ALL_OPERATIONS;
}

void Controller::ResetCursorPosition( CharacterIndex cursorIndex )
{
  // Reset the cursor position
  if( NULL != mImpl->mEventData )
  {
    mImpl->mEventData->mPrimaryCursorPosition = cursorIndex;

    // Update the cursor if it's in editing mode.
    if( ( EventData::EDITING == mImpl->mEventData->mState ) ||
        ( EventData::EDITING_WITH_POPUP == mImpl->mEventData->mState ) )
    {
      mImpl->mEventData->mUpdateCursorPosition = true;
    }
  }
}

void Controller::ResetScrollPosition()
{
  if( NULL != mImpl->mEventData )
  {
    // Reset the scroll position.
    mImpl->mEventData->mScrollPosition = Vector2::ZERO;
<<<<<<< HEAD
    mImpl->mEventData->mScrollAfterUpdateCursorPosition = true;
=======
    mImpl->mEventData->mScrollAfterUpdatePosition = true;
>>>>>>> a275bbe1
  }
}

void Controller::TextReplacedEvent()
{
  // Reset buffers.
  ClearModelData();

  // The natural size needs to be re-calculated.
  mImpl->mRecalculateNaturalSize = true;

  // Apply modifications to the model
  mImpl->mOperationsPending = ALL_OPERATIONS;
  mImpl->UpdateModel( ALL_OPERATIONS );
  mImpl->mOperationsPending = static_cast<OperationsMask>( LAYOUT             |
                                                           ALIGN              |
                                                           UPDATE_ACTUAL_SIZE |
                                                           REORDER );
}

void Controller::TextInsertedEvent()
{
  DALI_ASSERT_DEBUG( NULL != mImpl->mEventData && "Unexpected TextInsertedEvent" );

  // TODO - Optimize this
  ClearModelData();

  // The natural size needs to be re-calculated.
  mImpl->mRecalculateNaturalSize = true;

  // Apply modifications to the model; TODO - Optimize this
  mImpl->mOperationsPending = ALL_OPERATIONS;
  mImpl->UpdateModel( ALL_OPERATIONS );
  mImpl->mOperationsPending = static_cast<OperationsMask>( LAYOUT             |
                                                           ALIGN              |
                                                           UPDATE_ACTUAL_SIZE |
                                                           REORDER );

  // Queue a cursor reposition event; this must wait until after DoRelayout()
  mImpl->mEventData->mUpdateCursorPosition = true;
  mImpl->mEventData->mScrollAfterUpdatePosition = true;
}

void Controller::TextDeletedEvent()
{
  DALI_ASSERT_DEBUG( NULL != mImpl->mEventData && "Unexpected TextDeletedEvent" );

  // TODO - Optimize this
  ClearModelData();

  // The natural size needs to be re-calculated.
  mImpl->mRecalculateNaturalSize = true;

  // Apply modifications to the model; TODO - Optimize this
  mImpl->mOperationsPending = ALL_OPERATIONS;
  mImpl->UpdateModel( ALL_OPERATIONS );
  mImpl->mOperationsPending = static_cast<OperationsMask>( LAYOUT             |
                                                           ALIGN              |
                                                           UPDATE_ACTUAL_SIZE |
                                                           REORDER );

  // Queue a cursor reposition event; this must wait until after DoRelayout()
  mImpl->mEventData->mScrollAfterDelete = true;
}

bool Controller::DoRelayout( const Size& size,
                             OperationsMask operationsRequired,
                             Size& layoutSize )
{
  DALI_LOG_INFO( gLogFilter, Debug::Verbose, "-->Controller::DoRelayout %p size %f,%f\n", this, size.width, size.height );
  bool viewUpdated( false );

  // Calculate the operations to be done.
  const OperationsMask operations = static_cast<OperationsMask>( mImpl->mOperationsPending & operationsRequired );

  if( LAYOUT & operations )
  {
    // Some vectors with data needed to layout and reorder may be void
    // after the first time the text has been laid out.
    // Fill the vectors again.

    Length numberOfGlyphs = mImpl->mVisualModel->mGlyphs.Count();

    if( 0u == numberOfGlyphs )
    {
      // Nothing else to do if there is no glyphs.
      DALI_LOG_INFO( gLogFilter, Debug::Verbose, "<--Controller::DoRelayout no glyphs, view updated true\n" );
      return true;
    }

    Vector<LineBreakInfo>& lineBreakInfo = mImpl->mLogicalModel->mLineBreakInfo;
    Vector<WordBreakInfo>& wordBreakInfo = mImpl->mLogicalModel->mWordBreakInfo;
    Vector<CharacterDirection>& characterDirection = mImpl->mLogicalModel->mCharacterDirections;
    Vector<GlyphInfo>& glyphs = mImpl->mVisualModel->mGlyphs;
    Vector<CharacterIndex>& glyphsToCharactersMap = mImpl->mVisualModel->mGlyphsToCharacters;
    Vector<Length>& charactersPerGlyph = mImpl->mVisualModel->mCharactersPerGlyph;

    // Set the layout parameters.
    LayoutParameters layoutParameters( size,
                                       mImpl->mLogicalModel->mText.Begin(),
                                       lineBreakInfo.Begin(),
                                       wordBreakInfo.Begin(),
                                       ( 0u != characterDirection.Count() ) ? characterDirection.Begin() : NULL,
                                       numberOfGlyphs,
                                       glyphs.Begin(),
                                       glyphsToCharactersMap.Begin(),
                                       charactersPerGlyph.Begin() );

    // The laid-out lines.
    // It's not possible to know in how many lines the text is going to be laid-out,
    // but it can be resized at least with the number of 'paragraphs' to avoid
    // some re-allocations.
    Vector<LineRun>& lines = mImpl->mVisualModel->mLines;

    // Delete any previous laid out lines before setting the new ones.
    lines.Clear();

    // The capacity of the bidirectional paragraph info is the number of paragraphs.
    lines.Reserve( mImpl->mLogicalModel->mBidirectionalParagraphInfo.Capacity() );

    // Resize the vector of positions to have the same size than the vector of glyphs.
    Vector<Vector2>& glyphPositions = mImpl->mVisualModel->mGlyphPositions;
    glyphPositions.Resize( numberOfGlyphs );

    // Update the visual model.
    viewUpdated = mImpl->mLayoutEngine.LayoutText( layoutParameters,
                                                   glyphPositions,
                                                   lines,
                                                   layoutSize );

    if( viewUpdated )
    {
      // Reorder the lines
      if( REORDER & operations )
      {
        Vector<BidirectionalParagraphInfoRun>& bidirectionalInfo = mImpl->mLogicalModel->mBidirectionalParagraphInfo;

        // Check first if there are paragraphs with bidirectional info.
        if( 0u != bidirectionalInfo.Count() )
        {
          // Get the lines
          const Length numberOfLines = mImpl->mVisualModel->mLines.Count();

          // Reorder the lines.
          Vector<BidirectionalLineInfoRun> lineBidirectionalInfoRuns;
          lineBidirectionalInfoRuns.Reserve( numberOfLines ); // Reserve because is not known yet how many lines have right to left characters.
          ReorderLines( bidirectionalInfo,
                        lines,
                        lineBidirectionalInfoRuns );

          // Set the bidirectional info into the model.
          const Length numberOfBidirectionalInfoRuns = lineBidirectionalInfoRuns.Count();
          mImpl->mLogicalModel->SetVisualToLogicalMap( lineBidirectionalInfoRuns.Begin(),
                                                       numberOfBidirectionalInfoRuns );

          // Set the bidirectional info per line into the layout parameters.
          layoutParameters.lineBidirectionalInfoRunsBuffer = lineBidirectionalInfoRuns.Begin();
          layoutParameters.numberOfBidirectionalInfoRuns = numberOfBidirectionalInfoRuns;

          // Get the character to glyph conversion table and set into the layout.
          layoutParameters.charactersToGlyphsBuffer = mImpl->mVisualModel->mCharactersToGlyph.Begin();

          // Get the glyphs per character table and set into the layout.
          layoutParameters.glyphsPerCharacterBuffer = mImpl->mVisualModel->mGlyphsPerCharacter.Begin();

          // Re-layout the text. Reorder those lines with right to left characters.
          mImpl->mLayoutEngine.ReLayoutRightToLeftLines( layoutParameters,
                                                         glyphPositions );

          // Free the allocated memory used to store the conversion table in the bidirectional line info run.
          for( Vector<BidirectionalLineInfoRun>::Iterator it = lineBidirectionalInfoRuns.Begin(),
                 endIt = lineBidirectionalInfoRuns.End();
               it != endIt;
               ++it )
          {
            BidirectionalLineInfoRun& bidiLineInfo = *it;

            free( bidiLineInfo.visualToLogicalMap );
          }
        }
      } // REORDER

      // Sets the actual size.
      if( UPDATE_ACTUAL_SIZE & operations )
      {
        mImpl->mVisualModel->SetActualSize( layoutSize );
      }
    } // view updated
  }
  else
  {
    layoutSize = mImpl->mVisualModel->GetActualSize();
  }

  if( ALIGN & operations )
  {
    // The laid-out lines.
    Vector<LineRun>& lines = mImpl->mVisualModel->mLines;

    mImpl->mLayoutEngine.Align( layoutSize,
                                lines );

    viewUpdated = true;
  }

  DALI_LOG_INFO( gLogFilter, Debug::Verbose, "<--Controller::DoRelayout, view updated %s\n", ( viewUpdated ? "true" : "false" ) );
  return viewUpdated;
}

void Controller::SetMultiLineEnabled( bool enable )
{
  const LayoutEngine::Layout layout = enable ? LayoutEngine::MULTI_LINE_BOX : LayoutEngine::SINGLE_LINE_BOX;

  if( layout != mImpl->mLayoutEngine.GetLayout() )
  {
    // Set the layout type.
    mImpl->mLayoutEngine.SetLayout( layout );

    // Set the flags to redo the layout operations
    const OperationsMask layoutOperations =  static_cast<OperationsMask>( LAYOUT             |
                                                                          UPDATE_ACTUAL_SIZE |
                                                                          ALIGN              |
                                                                          REORDER );

    mImpl->mOperationsPending = static_cast<OperationsMask>( mImpl->mOperationsPending | layoutOperations );

    mImpl->RequestRelayout();
  }
}

bool Controller::IsMultiLineEnabled() const
{
  return LayoutEngine::MULTI_LINE_BOX == mImpl->mLayoutEngine.GetLayout();
}

void Controller::SetHorizontalAlignment( LayoutEngine::HorizontalAlignment alignment )
{
  if( alignment != mImpl->mLayoutEngine.GetHorizontalAlignment() )
  {
    // Set the alignment.
    mImpl->mLayoutEngine.SetHorizontalAlignment( alignment );

    // Set the flag to redo the alignment operation.
    mImpl->mOperationsPending = static_cast<OperationsMask>( mImpl->mOperationsPending | ALIGN );

    mImpl->RequestRelayout();
  }
}

LayoutEngine::HorizontalAlignment Controller::GetHorizontalAlignment() const
{
  return mImpl->mLayoutEngine.GetHorizontalAlignment();
}

void Controller::SetVerticalAlignment( LayoutEngine::VerticalAlignment alignment )
{
  if( alignment != mImpl->mLayoutEngine.GetVerticalAlignment() )
  {
    // Set the alignment.
    mImpl->mLayoutEngine.SetVerticalAlignment( alignment );

    // Set the flag to redo the alignment operation.
    // TODO : Is not needed re-layout and reorder again but with the current implementation it is.
    //        Im working on a different patch to fix an issue with the alignment. When that patch
    //        is in, this issue can be fixed.
    const OperationsMask layoutOperations =  static_cast<OperationsMask>( LAYOUT             |
                                                                          UPDATE_ACTUAL_SIZE |
                                                                          ALIGN              |
                                                                          REORDER );

    mImpl->mOperationsPending = static_cast<OperationsMask>( mImpl->mOperationsPending | layoutOperations );

    mImpl->RequestRelayout();
  }
}

LayoutEngine::VerticalAlignment Controller::GetVerticalAlignment() const
{
  return mImpl->mLayoutEngine.GetVerticalAlignment();
}

void Controller::CalculateTextAlignment( const Size& size )
{
  // Get the direction of the first character.
  const CharacterDirection firstParagraphDirection = mImpl->mLogicalModel->GetCharacterDirection( 0u );

  Size actualSize = mImpl->mVisualModel->GetActualSize();
  if( fabsf( actualSize.height ) < Math::MACHINE_EPSILON_1000 )
  {
    // Get the line height of the default font.
    actualSize.height = mImpl->GetDefaultFontLineHeight();
  }

  // If the first paragraph is right to left swap ALIGN_BEGIN and ALIGN_END;
  LayoutEngine::HorizontalAlignment horizontalAlignment = mImpl->mLayoutEngine.GetHorizontalAlignment();
  if( firstParagraphDirection &&
      ( LayoutEngine::HORIZONTAL_ALIGN_CENTER != horizontalAlignment ) )
  {
    if( LayoutEngine::HORIZONTAL_ALIGN_BEGIN == horizontalAlignment )
    {
      horizontalAlignment = LayoutEngine::HORIZONTAL_ALIGN_END;
    }
    else
    {
      horizontalAlignment = LayoutEngine::HORIZONTAL_ALIGN_BEGIN;
    }
  }

  switch( horizontalAlignment )
  {
    case LayoutEngine::HORIZONTAL_ALIGN_BEGIN:
    {
      mImpl->mAlignmentOffset.x = 0.f;
      break;
    }
    case LayoutEngine::HORIZONTAL_ALIGN_CENTER:
    {
      const int intOffset = static_cast<int>( 0.5f * ( size.width - actualSize.width ) ); // try to avoid pixel alignment.
      mImpl->mAlignmentOffset.x = static_cast<float>( intOffset );
      break;
    }
    case LayoutEngine::HORIZONTAL_ALIGN_END:
    {
      mImpl->mAlignmentOffset.x = size.width - actualSize.width;
      break;
    }
  }

  const LayoutEngine::VerticalAlignment verticalAlignment = mImpl->mLayoutEngine.GetVerticalAlignment();
  switch( verticalAlignment )
  {
    case LayoutEngine::VERTICAL_ALIGN_TOP:
    {
      mImpl->mAlignmentOffset.y = 0.f;
      break;
    }
    case LayoutEngine::VERTICAL_ALIGN_CENTER:
    {
      const int intOffset = static_cast<int>( 0.5f * ( size.height - actualSize.height ) ); // try to avoid pixel alignment.
      mImpl->mAlignmentOffset.y = static_cast<float>( intOffset );
      break;
    }
    case LayoutEngine::VERTICAL_ALIGN_BOTTOM:
    {
      mImpl->mAlignmentOffset.y = size.height - actualSize.height;
      break;
    }
  }
}

LayoutEngine& Controller::GetLayoutEngine()
{
  return mImpl->mLayoutEngine;
}

View& Controller::GetView()
{
  return mImpl->mView;
}

void Controller::KeyboardFocusGainEvent()
{
  DALI_ASSERT_DEBUG( mImpl->mEventData && "Unexpected KeyboardFocusGainEvent" );

  if( mImpl->mEventData )
  {
    mImpl->ChangeState( EventData::EDITING );

    if( mImpl->IsShowingPlaceholderText() )
    {
      // Show alternative placeholder-text when editing
      ShowPlaceholderText();
    }

    mImpl->RequestRelayout();
  }
}

void Controller::KeyboardFocusLostEvent()
{
  DALI_ASSERT_DEBUG( mImpl->mEventData && "Unexpected KeyboardFocusLostEvent" );

  if( mImpl->mEventData )
  {
    if ( EventData::INTERRUPTED != mImpl->mEventData->mState )
    {
      mImpl->ChangeState( EventData::INACTIVE );

      if( mImpl->IsShowingPlaceholderText() )
      {
        // Revert to regular placeholder-text when not editing
        ShowPlaceholderText();
      }
    }
  }
  mImpl->RequestRelayout();
}

bool Controller::KeyEvent( const Dali::KeyEvent& keyEvent )
{
  DALI_ASSERT_DEBUG( mImpl->mEventData && "Unexpected KeyEvent" );

  bool textChanged( false );

  if( mImpl->mEventData &&
      keyEvent.state == KeyEvent::Down )
  {
    int keyCode = keyEvent.keyCode;
    const std::string& keyString = keyEvent.keyPressed;

    // Hide the grab handle.
    mImpl->mEventData->mDecorator->SetHandleActive( GRAB_HANDLE, false );

    // Pre-process to separate modifying events from non-modifying input events.
    if( Dali::DALI_KEY_ESCAPE == keyCode )
    {
      // Escape key is a special case which causes focus loss
      KeyboardFocusLostEvent();
    }
    else if( Dali::DALI_KEY_CURSOR_LEFT  == keyCode ||
             Dali::DALI_KEY_CURSOR_RIGHT == keyCode ||
             Dali::DALI_KEY_CURSOR_UP    == keyCode ||
             Dali::DALI_KEY_CURSOR_DOWN  == keyCode )
    {
      Event event( Event::CURSOR_KEY_EVENT );
      event.p1.mInt = keyCode;
      mImpl->mEventData->mEventQueue.push_back( event );
    }
    else if( Dali::DALI_KEY_BACKSPACE == keyCode )
    {
<<<<<<< HEAD
      DALI_LOG_INFO( gLogFilter, Debug::Verbose, "Controller::KeyEvent %p DALI_KEY_BACKSPACE\n", this );

      // IMF manager is no longer handling key-events
      mImpl->ClearPreEditFlag();

      // Remove the character before the current cursor position
      bool removed = RemoveText( -1, 1 );

      if( removed )
      {
        if( 0u != mImpl->mLogicalModel->mText.Count() ||
            !mImpl->IsPlaceholderAvailable() )
        {
          mImpl->QueueModifyEvent( ModifyEvent::TEXT_DELETED );
        }
        else
        {
          ShowPlaceholderText();
          mImpl->mEventData->mUpdateCursorPosition = true;
        }

        textChanged = true;
      }
=======
      textChanged = BackspaceKeyEvent();
    }
    else if ( IsKey( keyEvent,  Dali::DALI_KEY_POWER ) )
    {
      mImpl->ChangeState( EventData::INTERRUPTED ); // State is not INACTIVE as expect to return to edit mode.
      // Avoids calling the InsertText() method which can delete selected text
    }
    else if ( IsKey( keyEvent, Dali::DALI_KEY_MENU ) ||
              IsKey( keyEvent, Dali::DALI_KEY_HOME ) )
    {
      mImpl->ChangeState( EventData::INACTIVE );
      // Menu/Home key behaviour does not allow edit mode to resume like Power key
      // Avoids calling the InsertText() method which can delete selected text
>>>>>>> a275bbe1
    }
    else
    {
      DALI_LOG_INFO( gLogFilter, Debug::Verbose, "Controller::KeyEvent %p keyString %s\n", this, keyString.c_str() );

      // IMF manager is no longer handling key-events
      mImpl->ClearPreEditFlag();

      InsertText( keyString, COMMIT );
      textChanged = true;
    }

    if ( mImpl->mEventData->mState != EventData::INTERRUPTED &&  mImpl->mEventData->mState != EventData::INACTIVE )
    {
      mImpl->ChangeState( EventData::EDITING );
    }

    mImpl->RequestRelayout();
  }

  if( textChanged )
  {
    // Do this last since it provides callbacks into application code
    mImpl->mControlInterface.TextChanged();
  }

  return false;
}

void Controller::InsertText( const std::string& text, Controller::InsertType type )
{
  bool removedPrevious( false );
  bool maxLengthReached( false );

  DALI_ASSERT_DEBUG( NULL != mImpl->mEventData && "Unexpected InsertText" )
  DALI_LOG_INFO( gLogFilter, Debug::Verbose, "Controller::InsertText %p %s (%s) mPrimaryCursorPosition %d mPreEditFlag %d mPreEditStartPosition %d mPreEditLength %d\n",
                 this, text.c_str(), (COMMIT == type ? "COMMIT" : "PRE_EDIT"),
                 mImpl->mEventData->mPrimaryCursorPosition, mImpl->mEventData->mPreEditFlag, mImpl->mEventData->mPreEditStartPosition, mImpl->mEventData->mPreEditLength );

  Vector<Character> utf32Characters;
  Length characterCount( 0u );

  // Remove the previous IMF pre-edit (predicitive text)
  if( mImpl->mEventData &&
      mImpl->mEventData->mPreEditFlag &&
      0 != mImpl->mEventData->mPreEditLength )
  {
    CharacterIndex offset = mImpl->mEventData->mPrimaryCursorPosition - mImpl->mEventData->mPreEditStartPosition;
    removedPrevious = RemoveText( -static_cast<int>(offset), mImpl->mEventData->mPreEditLength );

    mImpl->mEventData->mPrimaryCursorPosition = mImpl->mEventData->mPreEditStartPosition;
    mImpl->mEventData->mPreEditLength = 0;
  }
  else
  {
    // Remove the previous Selection
    removedPrevious = RemoveSelectedText();
  }

  if( ! text.empty() )
  {
    //  Convert text into UTF-32
    utf32Characters.Resize( text.size() );

    // This is a bit horrible but std::string returns a (signed) char*
    const uint8_t* utf8 = reinterpret_cast<const uint8_t*>( text.c_str() );

    // Transform a text array encoded in utf8 into an array encoded in utf32.
    // It returns the actual number of characters.
    characterCount = Utf8ToUtf32( utf8, text.size(), utf32Characters.Begin() );
    utf32Characters.Resize( characterCount );

    DALI_ASSERT_DEBUG( text.size() >= utf32Characters.Count() && "Invalid UTF32 conversion length" );
    DALI_LOG_INFO( gLogFilter, Debug::Verbose, "UTF8 size %d, UTF32 size %d\n", text.size(), utf32Characters.Count() );
  }

  if( 0u != utf32Characters.Count() ) // Check if Utf8ToUtf32 conversion succeeded
  {
    // The placeholder text is no longer needed
    if( mImpl->IsShowingPlaceholderText() )
    {
      ResetText();
    }

    mImpl->ChangeState( EventData::EDITING );

    // Handle the IMF (predicitive text) state changes
    if( mImpl->mEventData )
    {
      if( COMMIT == type )
      {
        // IMF manager is no longer handling key-events
        mImpl->ClearPreEditFlag();
      }
      else // PRE_EDIT
      {
        if( ! mImpl->mEventData->mPreEditFlag )
        {
          DALI_LOG_INFO( gLogFilter, Debug::Verbose, "Entered PreEdit state" );

          // Record the start of the pre-edit text
          mImpl->mEventData->mPreEditStartPosition = mImpl->mEventData->mPrimaryCursorPosition;
        }

        mImpl->mEventData->mPreEditLength = utf32Characters.Count();
        mImpl->mEventData->mPreEditFlag = true;

        DALI_LOG_INFO( gLogFilter, Debug::Verbose, "mPreEditStartPosition %d mPreEditLength %d\n", mImpl->mEventData->mPreEditStartPosition, mImpl->mEventData->mPreEditLength );
      }
    }

    const Length numberOfCharactersInModel = mImpl->mLogicalModel->mText.Count();

    // Restrict new text to fit within Maximum characters setting
    Length maxSizeOfNewText = std::min ( ( mImpl->mMaximumNumberOfCharacters - numberOfCharactersInModel ), characterCount );
    maxLengthReached = ( characterCount > maxSizeOfNewText );

    // Insert at current cursor position
    CharacterIndex& cursorIndex = mImpl->mEventData->mPrimaryCursorPosition;

    Vector<Character>& modifyText = mImpl->mLogicalModel->mText;

    if( cursorIndex < numberOfCharactersInModel )
    {
      modifyText.Insert( modifyText.Begin() + cursorIndex, utf32Characters.Begin(), utf32Characters.Begin() + maxSizeOfNewText );
    }
    else
    {
      modifyText.Insert( modifyText.End(), utf32Characters.Begin(), utf32Characters.Begin() + maxSizeOfNewText );
    }

    cursorIndex += maxSizeOfNewText;

    DALI_LOG_INFO( gLogFilter, Debug::Verbose, "Inserted %d characters, new size %d new cursor %d\n", maxSizeOfNewText, mImpl->mLogicalModel->mText.Count(), mImpl->mEventData->mPrimaryCursorPosition );
  }

  if( 0u == mImpl->mLogicalModel->mText.Count() &&
      mImpl->IsPlaceholderAvailable() )
  {
    // Show place-holder if empty after removing the pre-edit text
    ShowPlaceholderText();
    mImpl->mEventData->mUpdateCursorPosition = true;
    mImpl->ClearPreEditFlag();
  }
  else if( removedPrevious ||
           0 != utf32Characters.Count() )
  {
    // Queue an inserted event
    mImpl->QueueModifyEvent( ModifyEvent::TEXT_INSERTED );
  }

  if( maxLengthReached )
  {
    DALI_LOG_INFO( gLogFilter, Debug::Verbose, "MaxLengthReached (%d)\n", mImpl->mLogicalModel->mText.Count() );

    mImpl->ResetImfManager();

    // Do this last since it provides callbacks into application code
    mImpl->mControlInterface.MaxLengthReached();
  }
}

bool Controller::RemoveSelectedText()
{
  bool textRemoved( false );

  if ( EventData::SELECTING         == mImpl->mEventData->mState ||
       EventData::SELECTION_CHANGED == mImpl->mEventData->mState )
  {
    std::string removedString;
    mImpl->RetrieveSelection( removedString, true );

    if( !removedString.empty() )
    {
      textRemoved = true;
      mImpl->ChangeState( EventData::EDITING );
    }
  }

  return textRemoved;
}

void Controller::TapEvent( unsigned int tapCount, float x, float y )
{
  DALI_ASSERT_DEBUG( mImpl->mEventData && "Unexpected TapEvent" );

  if( NULL != mImpl->mEventData )
  {
    const bool isShowingPlaceholderText = mImpl->IsShowingPlaceholderText();
    if( 1u == tapCount )
    {
      if( !isShowingPlaceholderText &&
          ( EventData::EDITING == mImpl->mEventData->mState ) )
      {
        mImpl->ChangeState( EventData::EDITING_WITH_GRAB_HANDLE );
      }
      else if( EventData::EDITING_WITH_GRAB_HANDLE != mImpl->mEventData->mState  )
      {
        // Handles & cursors must be repositioned after Relayout() i.e. after the Model has been updated
        mImpl->ChangeState( EventData::EDITING );
      }

      Event event( Event::TAP_EVENT );
      event.p1.mUint = tapCount;
      event.p2.mFloat = x;
      event.p3.mFloat = y;
      mImpl->mEventData->mEventQueue.push_back( event );

      mImpl->RequestRelayout();
    }
    else if( !isShowingPlaceholderText &&
             mImpl->mEventData->mSelectionEnabled &&
             ( 2u == tapCount ) )
    {
      SelectEvent( x, y, false );
    }
  }

  // Reset keyboard as tap event has occurred.
  mImpl->ResetImfManager();
}

void Controller::PanEvent( Gesture::State state, const Vector2& displacement )
{
  DALI_ASSERT_DEBUG( mImpl->mEventData && "Unexpected PanEvent" );

  if( mImpl->mEventData )
  {
    Event event( Event::PAN_EVENT );
    event.p1.mInt = state;
    event.p2.mFloat = displacement.x;
    event.p3.mFloat = displacement.y;
    mImpl->mEventData->mEventQueue.push_back( event );

    mImpl->RequestRelayout();
  }
}

<<<<<<< HEAD
void Controller::GetTargetSize( Vector2& targetSize )
{
  targetSize = mImpl->mControlSize;
}

void Controller::AddDecoration( Actor& actor )
{
  mImpl->mControlInterface.AddDecoration( actor );
}

void Controller::DecorationEvent( HandleType handleType, HandleState state, float x, float y )
{
=======
void Controller::LongPressEvent( Gesture::State state, float x, float y  )
{
  DALI_ASSERT_DEBUG( mImpl->mEventData && "Unexpected PanEvent" );

  if  ( mImpl->IsShowingPlaceholderText() || mImpl->mLogicalModel->mText.Count() == 0u )
  {
    if ( mImpl->mEventData )
    {
      Event event( Event::LONG_PRESS_EVENT );
      event.p1.mInt = state;
      mImpl->mEventData->mEventQueue.push_back( event );
      mImpl->RequestRelayout();
    }
  }
  else if( mImpl->mEventData )
  {
    SelectEvent( x, y, false );
  }
}

void Controller::SelectEvent( float x, float y, bool selectAll )
{
  if( mImpl->mEventData )
  {
    if ( mImpl->mEventData->mState == EventData::SELECTING )
    {
      mImpl->ChangeState( EventData::SELECTION_CHANGED );
    }
    else
    {
      mImpl->ChangeState( EventData::SELECTING );
    }

    if( selectAll )
    {
      Event event( Event::SELECT_ALL );
      mImpl->mEventData->mEventQueue.push_back( event );
    }
    else
    {
      Event event( Event::SELECT );
      event.p2.mFloat = x;
      event.p3.mFloat = y;
      mImpl->mEventData->mEventQueue.push_back( event );
    }

    mImpl->RequestRelayout();
  }
}

void Controller::GetTargetSize( Vector2& targetSize )
{
  targetSize = mImpl->mControlSize;
}

void Controller::AddDecoration( Actor& actor, bool needsClipping )
{
  mImpl->mControlInterface.AddDecoration( actor, needsClipping );
}

void Controller::DecorationEvent( HandleType handleType, HandleState state, float x, float y )
{
>>>>>>> a275bbe1
  DALI_ASSERT_DEBUG( mImpl->mEventData && "Unexpected DecorationEvent" );

  if( mImpl->mEventData )
  {
    switch( handleType )
    {
      case GRAB_HANDLE:
      {
        Event event( Event::GRAB_HANDLE_EVENT );
        event.p1.mUint  = state;
        event.p2.mFloat = x;
        event.p3.mFloat = y;

        mImpl->mEventData->mEventQueue.push_back( event );
        break;
      }
      case LEFT_SELECTION_HANDLE:
      {
        Event event( Event::LEFT_SELECTION_HANDLE_EVENT );
        event.p1.mUint  = state;
        event.p2.mFloat = x;
        event.p3.mFloat = y;

        mImpl->mEventData->mEventQueue.push_back( event );
        break;
      }
      case RIGHT_SELECTION_HANDLE:
      {
        Event event( Event::RIGHT_SELECTION_HANDLE_EVENT );
        event.p1.mUint  = state;
        event.p2.mFloat = x;
        event.p3.mFloat = y;

        mImpl->mEventData->mEventQueue.push_back( event );
        break;
      }
      case HANDLE_TYPE_COUNT:
      {
        DALI_ASSERT_DEBUG( !"Controller::HandleEvent. Unexpected handle type" );
      }
    }

    mImpl->RequestRelayout();
  }
}

void Controller::PasteText( const std::string& stringToPaste )
{
  InsertText( stringToPaste, Text::Controller::COMMIT );
  mImpl->ChangeState( EventData::EDITING );
  mImpl->RequestRelayout();
}

void Controller::PasteClipboardItemEvent()
{
  ClipboardEventNotifier notifier( ClipboardEventNotifier::Get() );
  std::string stringToPaste( notifier.GetContent() );
  PasteText( stringToPaste );
}

void Controller::TextPopupButtonTouched( Dali::Toolkit::TextSelectionPopup::Buttons button )
{
  if( NULL == mImpl->mEventData )
  {
    return;
  }

  switch( button )
  {
    case Toolkit::TextSelectionPopup::CUT:
    {
      mImpl->SendSelectionToClipboard( true ); // Synchronous call to modify text
      mImpl->mOperationsPending = ALL_OPERATIONS;
      if( 0u != mImpl->mLogicalModel->mText.Count() ||
          !mImpl->IsPlaceholderAvailable() )
      {
        mImpl->QueueModifyEvent( ModifyEvent::TEXT_DELETED );
      }
      else
      {
        ShowPlaceholderText();
        mImpl->mEventData->mUpdateCursorPosition = true;
      }
      mImpl->RequestRelayout();
      mImpl->mControlInterface.TextChanged();
      break;
    }
    case Toolkit::TextSelectionPopup::COPY:
    {
      mImpl->SendSelectionToClipboard( false ); // Text not modified
      mImpl->RequestRelayout(); // Handles, Selection Highlight, Popup
      break;
    }
    case Toolkit::TextSelectionPopup::PASTE:
    {
      std::string stringToPaste("");
      mImpl->GetTextFromClipboard( 0, stringToPaste ); // Paste latest item from system clipboard
      PasteText( stringToPaste );
      break;
    }
    case Toolkit::TextSelectionPopup::SELECT:
    {
      const Vector2& currentCursorPosition = mImpl->mEventData->mDecorator->GetPosition( PRIMARY_CURSOR );

      if( mImpl->mEventData->mSelectionEnabled  )
      {
        // Creates a SELECT event.
        SelectEvent( currentCursorPosition.x, currentCursorPosition.y, false );
      }
      break;
    }
    case Toolkit::TextSelectionPopup::SELECT_ALL:
    {
      // Creates a SELECT_ALL event
      SelectEvent( 0.f, 0.f, true );
      break;
    }
    case Toolkit::TextSelectionPopup::CLIPBOARD:
    {
      mImpl->ShowClipboard();
      break;
    }
    case Toolkit::TextSelectionPopup::NONE:
    {
      // Nothing to do.
      break;
    }
  }
}

ImfManager::ImfCallbackData Controller::OnImfEvent( ImfManager& imfManager, const ImfManager::ImfEventData& imfEvent )
{
  bool update( false );
  bool requestRelayout = false;

  std::string text;
  unsigned int cursorPosition( 0 );

  switch ( imfEvent.eventName )
  {
    case ImfManager::COMMIT:
    {
      InsertText( imfEvent.predictiveString, Text::Controller::COMMIT );
      requestRelayout = true;
      break;
    }
    case ImfManager::PREEDIT:
    {
      InsertText( imfEvent.predictiveString, Text::Controller::PRE_EDIT );
      update = true;
      requestRelayout = true;
      break;
    }
    case ImfManager::DELETESURROUNDING:
    {
      RemoveText( imfEvent.cursorOffset, imfEvent.numberOfChars );
      requestRelayout = true;
      break;
    }
    case ImfManager::GETSURROUNDING:
    {
      GetText( text );
      cursorPosition = GetLogicalCursorPosition();

      imfManager.SetSurroundingText( text );
      imfManager.SetCursorPosition( cursorPosition );
      break;
    }
    case ImfManager::VOID:
    {
      // do nothing
      break;
    }
  } // end switch

  if( ImfManager::GETSURROUNDING != imfEvent.eventName )
  {
    GetText( text );
    cursorPosition = GetLogicalCursorPosition();
  }

  if( requestRelayout )
  {
    mImpl->mOperationsPending = ALL_OPERATIONS;
    mImpl->RequestRelayout();

    // Do this last since it provides callbacks into application code
    mImpl->mControlInterface.TextChanged();
  }

  ImfManager::ImfCallbackData callbackData( update, cursorPosition, text, false );

  return callbackData;
}

Controller::~Controller()
{
  delete mImpl;
}

bool Controller::BackspaceKeyEvent()
{
  DALI_LOG_INFO( gLogFilter, Debug::Verbose, "Controller::KeyEvent %p DALI_KEY_BACKSPACE\n", this );

  // IMF manager is no longer handling key-events
  mImpl->ClearPreEditFlag();

  bool removed( false );

  if ( EventData::SELECTING         == mImpl->mEventData->mState ||
       EventData::SELECTION_CHANGED == mImpl->mEventData->mState )
  {
    removed = RemoveSelectedText();
  }
  else if( mImpl->mEventData->mPrimaryCursorPosition > 0 )
  {
    // Remove the character before the current cursor position
    removed = RemoveText( -1, 1 );
  }

  if( removed )
  {
    if( 0u != mImpl->mLogicalModel->mText.Count() ||
        !mImpl->IsPlaceholderAvailable() )
    {
      mImpl->QueueModifyEvent( ModifyEvent::TEXT_DELETED );
    }
    else
    {
      ShowPlaceholderText();
      mImpl->mEventData->mUpdateCursorPosition = true;
    }
  }

  return removed;
}

void Controller::ShowPlaceholderText()
{
  if( mImpl->IsPlaceholderAvailable() )
  {
    DALI_ASSERT_DEBUG( mImpl->mEventData && "No placeholder text available" );

    mImpl->mEventData->mIsShowingPlaceholderText = true;

    // Disable handles when showing place-holder text
    mImpl->mEventData->mDecorator->SetHandleActive( GRAB_HANDLE, false );
    mImpl->mEventData->mDecorator->SetHandleActive( LEFT_SELECTION_HANDLE, false );
    mImpl->mEventData->mDecorator->SetHandleActive( RIGHT_SELECTION_HANDLE, false );

    const char* text( NULL );
    size_t size( 0 );

    // TODO - Switch placeholder text styles when changing state
    if( EventData::INACTIVE != mImpl->mEventData->mState &&
        0u != mImpl->mEventData->mPlaceholderTextActive.c_str() )
    {
      text = mImpl->mEventData->mPlaceholderTextActive.c_str();
      size = mImpl->mEventData->mPlaceholderTextActive.size();
    }
    else
    {
      text = mImpl->mEventData->mPlaceholderTextInactive.c_str();
      size = mImpl->mEventData->mPlaceholderTextInactive.size();
    }

    // Reset model for showing placeholder.
    mImpl->mLogicalModel->mText.Clear();
    ClearModelData();
    mImpl->mVisualModel->SetTextColor( mImpl->mEventData->mPlaceholderTextColor );

    // Convert text into UTF-32
    Vector<Character>& utf32Characters = mImpl->mLogicalModel->mText;
    utf32Characters.Resize( size );

    // This is a bit horrible but std::string returns a (signed) char*
    const uint8_t* utf8 = reinterpret_cast<const uint8_t*>( text );

    // Transform a text array encoded in utf8 into an array encoded in utf32.
    // It returns the actual number of characters.
    Length characterCount = Utf8ToUtf32( utf8, size, utf32Characters.Begin() );
    utf32Characters.Resize( characterCount );

    // Reset the cursor position
    mImpl->mEventData->mPrimaryCursorPosition = 0;

    // The natural size needs to be re-calculated.
    mImpl->mRecalculateNaturalSize = true;

    // Apply modifications to the model
    mImpl->mOperationsPending = ALL_OPERATIONS;

    // Update the rest of the model during size negotiation
    mImpl->QueueModifyEvent( ModifyEvent::TEXT_REPLACED );
  }
}

void Controller::ClearModelData()
{
  // n.b. This does not Clear the mText from mLogicalModel
  mImpl->mLogicalModel->mScriptRuns.Clear();
  mImpl->mLogicalModel->mFontRuns.Clear();
  mImpl->mLogicalModel->mLineBreakInfo.Clear();
  mImpl->mLogicalModel->mWordBreakInfo.Clear();
  mImpl->mLogicalModel->mBidirectionalParagraphInfo.Clear();
  mImpl->mLogicalModel->mCharacterDirections.Clear();
  mImpl->mLogicalModel->mBidirectionalLineInfo.Clear();
  mImpl->mLogicalModel->mLogicalToVisualMap.Clear();
  mImpl->mLogicalModel->mVisualToLogicalMap.Clear();
  mImpl->mVisualModel->mGlyphs.Clear();
  mImpl->mVisualModel->mGlyphsToCharacters.Clear();
  mImpl->mVisualModel->mCharactersToGlyph.Clear();
  mImpl->mVisualModel->mCharactersPerGlyph.Clear();
  mImpl->mVisualModel->mGlyphsPerCharacter.Clear();
  mImpl->mVisualModel->mGlyphPositions.Clear();
  mImpl->mVisualModel->mLines.Clear();
  mImpl->mVisualModel->ClearCaches();
}

void Controller::ClearFontData()
{
  mImpl->mFontDefaults->mFontId = 0u; // Remove old font ID
  mImpl->mLogicalModel->mFontRuns.Clear();
  mImpl->mVisualModel->mGlyphs.Clear();
  mImpl->mVisualModel->mGlyphsToCharacters.Clear();
  mImpl->mVisualModel->mCharactersToGlyph.Clear();
  mImpl->mVisualModel->mCharactersPerGlyph.Clear();
  mImpl->mVisualModel->mGlyphsPerCharacter.Clear();
  mImpl->mVisualModel->mGlyphPositions.Clear();
  mImpl->mVisualModel->mLines.Clear();
  mImpl->mVisualModel->ClearCaches();
}

Controller::Controller( ControlInterface& controlInterface )
: mImpl( NULL )
{
  mImpl = new Controller::Impl( controlInterface );
}

} // namespace Text

} // namespace Toolkit

} // namespace Dali<|MERGE_RESOLUTION|>--- conflicted
+++ resolved
@@ -85,8 +85,6 @@
 
   CharacterIndex lastCursorIndex = 0u;
 
-<<<<<<< HEAD
-=======
   if( mImpl->mEventData )
   {
     // If popup shown then hide it by switching to Editing state
@@ -98,7 +96,6 @@
     }
   }
 
->>>>>>> a275bbe1
   if( !text.empty() )
   {
     //  Convert text into UTF-32
@@ -732,11 +729,7 @@
   {
     // Reset the scroll position.
     mImpl->mEventData->mScrollPosition = Vector2::ZERO;
-<<<<<<< HEAD
-    mImpl->mEventData->mScrollAfterUpdateCursorPosition = true;
-=======
     mImpl->mEventData->mScrollAfterUpdatePosition = true;
->>>>>>> a275bbe1
   }
 }
 
@@ -1147,9 +1140,6 @@
     int keyCode = keyEvent.keyCode;
     const std::string& keyString = keyEvent.keyPressed;
 
-    // Hide the grab handle.
-    mImpl->mEventData->mDecorator->SetHandleActive( GRAB_HANDLE, false );
-
     // Pre-process to separate modifying events from non-modifying input events.
     if( Dali::DALI_KEY_ESCAPE == keyCode )
     {
@@ -1167,31 +1157,6 @@
     }
     else if( Dali::DALI_KEY_BACKSPACE == keyCode )
     {
-<<<<<<< HEAD
-      DALI_LOG_INFO( gLogFilter, Debug::Verbose, "Controller::KeyEvent %p DALI_KEY_BACKSPACE\n", this );
-
-      // IMF manager is no longer handling key-events
-      mImpl->ClearPreEditFlag();
-
-      // Remove the character before the current cursor position
-      bool removed = RemoveText( -1, 1 );
-
-      if( removed )
-      {
-        if( 0u != mImpl->mLogicalModel->mText.Count() ||
-            !mImpl->IsPlaceholderAvailable() )
-        {
-          mImpl->QueueModifyEvent( ModifyEvent::TEXT_DELETED );
-        }
-        else
-        {
-          ShowPlaceholderText();
-          mImpl->mEventData->mUpdateCursorPosition = true;
-        }
-
-        textChanged = true;
-      }
-=======
       textChanged = BackspaceKeyEvent();
     }
     else if ( IsKey( keyEvent,  Dali::DALI_KEY_POWER ) )
@@ -1205,7 +1170,6 @@
       mImpl->ChangeState( EventData::INACTIVE );
       // Menu/Home key behaviour does not allow edit mode to resume like Power key
       // Avoids calling the InsertText() method which can delete selected text
->>>>>>> a275bbe1
     }
     else
     {
@@ -1444,20 +1408,6 @@
   }
 }
 
-<<<<<<< HEAD
-void Controller::GetTargetSize( Vector2& targetSize )
-{
-  targetSize = mImpl->mControlSize;
-}
-
-void Controller::AddDecoration( Actor& actor )
-{
-  mImpl->mControlInterface.AddDecoration( actor );
-}
-
-void Controller::DecorationEvent( HandleType handleType, HandleState state, float x, float y )
-{
-=======
 void Controller::LongPressEvent( Gesture::State state, float x, float y  )
 {
   DALI_ASSERT_DEBUG( mImpl->mEventData && "Unexpected PanEvent" );
@@ -1520,7 +1470,6 @@
 
 void Controller::DecorationEvent( HandleType handleType, HandleState state, float x, float y )
 {
->>>>>>> a275bbe1
   DALI_ASSERT_DEBUG( mImpl->mEventData && "Unexpected DecorationEvent" );
 
   if( mImpl->mEventData )
