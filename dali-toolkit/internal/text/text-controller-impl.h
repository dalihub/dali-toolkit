#ifndef __DALI_TOOLKIT_TEXT_CONTROLLER_IMPL_H__
#define __DALI_TOOLKIT_TEXT_CONTROLLER_IMPL_H__

/*
 * Copyright (c) 2015 Samsung Electronics Co., Ltd.
 *
 * Licensed under the Apache License, Version 2.0 (the "License");
 * you may not use this file except in compliance with the License.
 * You may obtain a copy of the License at
 *
 * http://www.apache.org/licenses/LICENSE-2.0
 *
 * Unless required by applicable law or agreed to in writing, software
 * distributed under the License is distributed on an "AS IS" BASIS,
 * WITHOUT WARRANTIES OR CONDITIONS OF ANY KIND, either express or implied.
 * See the License for the specific language governing permissions and
 * limitations under the License.
 *
 */

// EXTERNAL INCLUDES
<<<<<<< HEAD
#include <dali/public-api/text-abstraction/font-client.h>
#include <dali/public-api/adaptor-framework/imf-manager.h>
=======
#include <dali/devel-api/text-abstraction/font-client.h>
#include <dali/devel-api/adaptor-framework/imf-manager.h>
>>>>>>> 074b05f5

// INTERNAL INCLUDES
#include <dali-toolkit/internal/text/layouts/layout-engine.h>
#include <dali-toolkit/internal/text/logical-model-impl.h>
#include <dali-toolkit/internal/text/text-controller.h>
#include <dali-toolkit/internal/text/visual-model-impl.h>

namespace Dali
{

namespace Toolkit
{

namespace Text
{

struct Event
{
  // Used to queue input events until DoRelayout()
  enum Type
  {
    CURSOR_KEY_EVENT,
    TAP_EVENT,
    PAN_EVENT,
    GRAB_HANDLE_EVENT,
    LEFT_SELECTION_HANDLE_EVENT,
    RIGHT_SELECTION_HANDLE_EVENT
  };

  union Param
  {
    int mInt;
    unsigned int mUint;
    float mFloat;
  };

  Event( Type eventType )
  : type( eventType )
  {
    p1.mInt = 0;
    p2.mInt = 0;
    p3.mInt = 0;
  }

  Type type;
  Param p1;
  Param p2;
  Param p3;
};

struct CursorInfo
{
  CursorInfo()
  : primaryPosition(),
    secondaryPosition(),
    lineHeight( 0.f ),
    primaryCursorHeight( 0.f ),
    secondaryCursorHeight( 0.f ),
    isSecondaryCursor( false )
  {}

  ~CursorInfo()
  {}

  Vector2 primaryPosition;       ///< The primary cursor's position.
  Vector2 secondaryPosition;     ///< The secondary cursor's position.
  float   lineHeight;            ///< The height of the line where the cursor is placed.
  float   primaryCursorHeight;   ///< The primary cursor's height.
  float   secondaryCursorHeight; ///< The secondary cursor's height.
  bool    isSecondaryCursor;     ///< Whether the secondary cursor is valid.
};

struct EventData
{
  enum State
  {
    INACTIVE,
    SELECTING,
    EDITING,
    EDITING_WITH_POPUP
  };

  EventData( DecoratorPtr decorator );

  ~EventData();

  DecoratorPtr       mDecorator;               ///< Pointer to the decorator
  std::string        mPlaceholderTextActive;   ///< The text to display when the TextField is empty with key-input focus
  std::string        mPlaceholderTextInactive; ///< The text to display when the TextField is empty and inactive
  Vector4            mPlaceholderTextColor;    ///< The in/active placeholder text color

  /**
   * This is used to delay handling events until after the model has been updated.
   * The number of updates to the model is minimized to improve performance.
   */
  std::vector<Event> mEventQueue;              ///< The queue of touch events etc.

  /**
   * 0,0 means that the top-left corner of the layout matches the top-left corner of the UI control.
   * Typically this will have a negative value with scrolling occurs.
   */
  Vector2            mScrollPosition;          ///< The text is offset by this position when scrolling.

  State              mState;                   ///< Selection mode, edit mode etc.

  CharacterIndex     mPrimaryCursorPosition;   ///< Index into logical model for primary cursor.
  CharacterIndex     mLeftSelectionPosition;   ///< Index into logical model for left selection handle.
  CharacterIndex     mRightSelectionPosition;  ///< Index into logical model for right selection handle.

  CharacterIndex     mPreEditStartPosition;    ///< Used to remove the pre-edit text if necessary.
  Length             mPreEditLength;           ///< Used to remove the pre-edit text if necessary.

  bool mIsShowingPlaceholderText           : 1;   ///< True if the place-holder text is being displayed.
  bool mPreEditFlag                        : 1;   ///< True if the model contains text in pre-edit state.
  bool mDecoratorUpdated                   : 1;   ///< True if the decorator was updated during event processing.
  bool mCursorBlinkEnabled                 : 1;   ///< True if cursor should blink when active.
  bool mGrabHandleEnabled                  : 1;   ///< True if grab handle is enabled.
  bool mGrabHandlePopupEnabled             : 1;   ///< True if the grab handle popu-up should be shown.
  bool mSelectionEnabled                   : 1;   ///< True if selection handles, highlight etc. are enabled.
  bool mHorizontalScrollingEnabled         : 1;   ///< True if horizontal scrolling is enabled.
  bool mVerticalScrollingEnabled           : 1;   ///< True if vertical scrolling is enabled.
  bool mUpdateCursorPosition               : 1;   ///< True if the visual position of the cursor must be recalculated.
  bool mUpdateLeftSelectionPosition        : 1;   ///< True if the visual position of the left selection handle must be recalculated.
  bool mUpdateRightSelectionPosition       : 1;   ///< True if the visual position of the right selection handle must be recalculated.
  bool mScrollAfterUpdateCursorPosition    : 1;   ///< Whether to scroll after the cursor position is updated.
};

struct ModifyEvent
{
  enum Type
  {
<<<<<<< HEAD
    PLACEHOLDER_TEXT, ///< Show the placeholder text if necessary
    TEXT_REPLACED,    ///< The entire text was replaced
    TEXT_INSERTED,      ///< Insert characters at the current cursor position
=======
    TEXT_REPLACED,    ///< The entire text was replaced
    TEXT_INSERTED,    ///< Insert characters at the current cursor position
>>>>>>> 074b05f5
    TEXT_DELETED      ///< Characters were deleted
  };

  Type type;
};

struct FontDefaults
{
  FontDefaults()
  : mDefaultPointSize(0.0f),
    mFontId(0u)
  {
  }

  FontId GetFontId( TextAbstraction::FontClient& fontClient )
  {
    if( !mFontId )
    {
      Dali::TextAbstraction::PointSize26Dot6 pointSize = mDefaultPointSize*64;
      mFontId = fontClient.GetFontId( mDefaultFontFamily, mDefaultFontStyle, pointSize );
    }

    return mFontId;
  }

  std::string mDefaultFontFamily;
  std::string mDefaultFontStyle;
  float mDefaultPointSize;
  FontId mFontId;
};

struct Controller::Impl
{
  Impl( ControlInterface& controlInterface )
  : mControlInterface( controlInterface ),
    mLogicalModel(),
    mVisualModel(),
    mFontDefaults( NULL ),
    mEventData( NULL ),
    mFontClient(),
    mView(),
    mLayoutEngine(),
    mModifyEvents(),
    mControlSize(),
    mTextColor( Color::BLACK ),
    mAlignmentOffset(),
    mOperationsPending( NO_OPERATION ),
    mMaximumNumberOfCharacters( 50 ),
    mRecalculateNaturalSize( true )
  {
    mLogicalModel = LogicalModel::New();
    mVisualModel  = VisualModel::New();

    mFontClient = TextAbstraction::FontClient::Get();

    mView.SetVisualModel( mVisualModel );

    // Set the text properties to default
    mVisualModel->SetUnderlineEnabled( false );
    mVisualModel->SetUnderlineHeight( 0.0f );
  }

  ~Impl()
  {
    delete mEventData;
  }

  /**
   * @brief Request a relayout using the ControlInterface.
   */
  void RequestRelayout();

  /**
   * @brief Request a relayout using the ControlInterface.
   */
  void QueueModifyEvent( ModifyEvent::Type type )
  {
    ModifyEvent event;
    event.type = type;
    mModifyEvents.push_back( event );

    // The event will be processed during relayout
    RequestRelayout();
  }

  /**
   * @brief Helper to move the cursor, grab handle etc.
   */
  bool ProcessInputEvents();

  /**
   * @brief Helper to check whether any place-holder text is available.
   */
  bool IsPlaceholderAvailable() const
  {
    return ( mEventData &&
             ( !mEventData->mPlaceholderTextInactive.empty() ||
               !mEventData->mPlaceholderTextActive.empty() )
           );
  }

  bool IsShowingPlaceholderText() const
  {
    return ( mEventData && mEventData->mIsShowingPlaceholderText );
  }
<<<<<<< HEAD

  void ShowPlaceholderText()
  {
    if( IsPlaceholderAvailable() )
    {
      mEventData->mIsShowingPlaceholderText = true;

      // Placeholder-text is dependent on focus state i.e. replace after event processing
      QueueModifyEvent( ModifyEvent::PLACEHOLDER_TEXT );
    }
  }

  /**
   * @brief Called when placeholder-text is hidden
   */
  void PlaceholderCleared()
  {
    if( mEventData )
    {
      mEventData->mIsShowingPlaceholderText = false;

      // Remove mPlaceholderTextColor
      mVisualModel->SetTextColor( mTextColor );
    }
  }

  void PreEditReset()
  {
    // Reset incase we are in a pre-edit state.
    ImfManager imfManager = ImfManager::Get();
    if ( imfManager )
    {
      imfManager.Reset(); // Will trigger a commit message
    }
  }

  /**
   * @brief Called when placeholder-text is shown
   */
  void ReplaceTextWithPlaceholder();

  void UpdateModel( OperationsMask operationsRequired );

  /**
   * @brief Retrieve the default fonts.
   *
   * @param[out] fonts The default font family, style and point sizes.
   * @param[in] numberOfCharacters The number of characters in the logical model.
   */
  void GetDefaultFonts( Dali::Vector<FontRun>& fonts, Length numberOfCharacters );

  void OnKeyboardFocus( bool hasFocus );
=======
>>>>>>> 074b05f5

  /**
   * @brief Called when placeholder-text is hidden
   */
  void PlaceholderCleared()
  {
    if( mEventData )
    {
      mEventData->mIsShowingPlaceholderText = false;

<<<<<<< HEAD
=======
      // Remove mPlaceholderTextColor
      mVisualModel->SetTextColor( mTextColor );
    }
  }

  void ClearPreEditFlag()
  {
    if( mEventData )
    {
      mEventData->mPreEditFlag = false;
      mEventData->mPreEditStartPosition = 0;
      mEventData->mPreEditLength = 0;
    }
  }

  void ResetImfManager()
  {
    // Reset incase we are in a pre-edit state.
    ImfManager imfManager = ImfManager::Get();
    if ( imfManager )
    {
      imfManager.Reset(); // Will trigger a commit message
    }

    ClearPreEditFlag();
  }

  void UpdateModel( OperationsMask operationsRequired );

  /**
   * @brief Retrieve the default fonts.
   *
   * @param[out] fonts The default font family, style and point sizes.
   * @param[in] numberOfCharacters The number of characters in the logical model.
   */
  void GetDefaultFonts( Dali::Vector<FontRun>& fonts, Length numberOfCharacters );

  void OnCursorKeyEvent( const Event& event );

>>>>>>> 074b05f5
  void OnTapEvent( const Event& event );

  void OnPanEvent( const Event& event );

  void OnHandleEvent( const Event& event );

  void RepositionSelectionHandles( float visualX, float visualY );

  void ChangeState( EventData::State newState );

  LineIndex GetClosestLine( float y ) const;

  /**
   * @brief Retrieves the cursor's logical position for a given touch point x,y
   *
   * @param[in] visualX The touch point x.
   * @param[in] visualY The touch point y.
   *
   * @return The logical cursor position (in characters). 0 is just before the first character, a value equal to the number of characters is just after the last character.
   */
  CharacterIndex GetClosestCursorIndex( float visualX,
                                        float visualY );

  /**
   * @brief Calculates the cursor's position for a given character index in the logical order.
   *
   * It retrieves as well the line's height and the cursor's height and
   * if there is a valid alternative cursor, its position and height.
   *
   * @param[in] logical The logical cursor position (in characters). 0 is just before the first character, a value equal to the number of characters is just after the last character.
   * @param[out] cursorInfo The line's height, the cursor's height, the cursor's position and whether there is an alternative cursor.
   */
  void GetCursorPosition( CharacterIndex logical,
                          CursorInfo& cursorInfo );

  /**
   * @brief Calculates the new cursor index.
   *
   * It takes into account that in some scripts multiple characters can form a glyph and all of them
   * need to be jumped with one key event.
   *
   * @param[in] index The initial new index.
   *
   * @return The new cursor index.
   */
  CharacterIndex CalculateNewCursorIndex( CharacterIndex index ) const;

  /**
   * @brief Updates the cursor position.
   *
   * Retrieves the x,y position of the cursor logical position and sets it into the decorator.
   * It sets the position of the secondary cursor if it's a valid one.
   * Sets which cursors are active.
   */
  void UpdateCursorPosition();

  /**
   * @brief Updates the position of the given selection handle.
   *
   * @param[in] handleType One of the selection handles.
   */
  void UpdateSelectionHandle( HandleType handleType );

  /**
   * @biref Clamps the horizontal scrolling to get the control always filled with text.
   *
   * @param[in] actualSize The size of the laid out text.
   */
  void ClampHorizontalScroll( const Vector2& actualSize );

  /**
   * @biref Clamps the vertical scrolling to get the control always filled with text.
   *
   * @param[in] actualSize The size of the laid out text.
   */
  void ClampVerticalScroll( const Vector2& actualSize );

  /**
   * @brief Scrolls the text to make the cursor visible.
   *
   * This method is called after inserting, deleting or moving the cursor with the keypad.
   */
  void ScrollToMakeCursorVisible();

  ControlInterface& mControlInterface;     ///< Reference to the text controller.
  LogicalModelPtr mLogicalModel;           ///< Pointer to the logical model.
  VisualModelPtr  mVisualModel;            ///< Pointer to the visual model.
  FontDefaults* mFontDefaults;             ///< Avoid allocating this when the user does not specify a font.
  EventData* mEventData;                   ///< Avoid allocating everything for text input until EnableTextInput().
  TextAbstraction::FontClient mFontClient; ///< Handle to the font client.
  View mView;                              ///< The view interface to the rendering back-end.
  LayoutEngine mLayoutEngine;              ///< The layout engine.
  std::vector<ModifyEvent> mModifyEvents;  ///< Temporary stores the text set until the next relayout.
  Size mControlSize;                       ///< The size of the control.
  Vector4 mTextColor;                      ///< The regular text color
  Vector2 mAlignmentOffset;                ///< Vertical and horizontal offset of the whole text inside the control due to alignment.
  OperationsMask mOperationsPending;       ///< Operations pending to be done to layout the text.
  Length mMaximumNumberOfCharacters;       ///< Maximum number of characters that can be inserted.
  bool mRecalculateNaturalSize:1;          ///< Whether the natural size needs to be recalculated.
};

} // namespace Text

} // namespace Toolkit

} // namespace Dali

#endif // __DALI_TOOLKIT_TEXT_CONTROLLER_H__<|MERGE_RESOLUTION|>--- conflicted
+++ resolved
@@ -19,13 +19,8 @@
  */
 
 // EXTERNAL INCLUDES
-<<<<<<< HEAD
-#include <dali/public-api/text-abstraction/font-client.h>
-#include <dali/public-api/adaptor-framework/imf-manager.h>
-=======
 #include <dali/devel-api/text-abstraction/font-client.h>
 #include <dali/devel-api/adaptor-framework/imf-manager.h>
->>>>>>> 074b05f5
 
 // INTERNAL INCLUDES
 #include <dali-toolkit/internal/text/layouts/layout-engine.h>
@@ -157,14 +152,8 @@
 {
   enum Type
   {
-<<<<<<< HEAD
-    PLACEHOLDER_TEXT, ///< Show the placeholder text if necessary
-    TEXT_REPLACED,    ///< The entire text was replaced
-    TEXT_INSERTED,      ///< Insert characters at the current cursor position
-=======
     TEXT_REPLACED,    ///< The entire text was replaced
     TEXT_INSERTED,    ///< Insert characters at the current cursor position
->>>>>>> 074b05f5
     TEXT_DELETED      ///< Characters were deleted
   };
 
@@ -270,18 +259,6 @@
   {
     return ( mEventData && mEventData->mIsShowingPlaceholderText );
   }
-<<<<<<< HEAD
-
-  void ShowPlaceholderText()
-  {
-    if( IsPlaceholderAvailable() )
-    {
-      mEventData->mIsShowingPlaceholderText = true;
-
-      // Placeholder-text is dependent on focus state i.e. replace after event processing
-      QueueModifyEvent( ModifyEvent::PLACEHOLDER_TEXT );
-    }
-  }
 
   /**
    * @brief Called when placeholder-text is hidden
@@ -297,7 +274,17 @@
     }
   }
 
-  void PreEditReset()
+  void ClearPreEditFlag()
+  {
+    if( mEventData )
+    {
+      mEventData->mPreEditFlag = false;
+      mEventData->mPreEditStartPosition = 0;
+      mEventData->mPreEditLength = 0;
+    }
+  }
+
+  void ResetImfManager()
   {
     // Reset incase we are in a pre-edit state.
     ImfManager imfManager = ImfManager::Get();
@@ -305,12 +292,9 @@
     {
       imfManager.Reset(); // Will trigger a commit message
     }
-  }
-
-  /**
-   * @brief Called when placeholder-text is shown
-   */
-  void ReplaceTextWithPlaceholder();
+
+    ClearPreEditFlag();
+  }
 
   void UpdateModel( OperationsMask operationsRequired );
 
@@ -322,61 +306,8 @@
    */
   void GetDefaultFonts( Dali::Vector<FontRun>& fonts, Length numberOfCharacters );
 
-  void OnKeyboardFocus( bool hasFocus );
-=======
->>>>>>> 074b05f5
-
-  /**
-   * @brief Called when placeholder-text is hidden
-   */
-  void PlaceholderCleared()
-  {
-    if( mEventData )
-    {
-      mEventData->mIsShowingPlaceholderText = false;
-
-<<<<<<< HEAD
-=======
-      // Remove mPlaceholderTextColor
-      mVisualModel->SetTextColor( mTextColor );
-    }
-  }
-
-  void ClearPreEditFlag()
-  {
-    if( mEventData )
-    {
-      mEventData->mPreEditFlag = false;
-      mEventData->mPreEditStartPosition = 0;
-      mEventData->mPreEditLength = 0;
-    }
-  }
-
-  void ResetImfManager()
-  {
-    // Reset incase we are in a pre-edit state.
-    ImfManager imfManager = ImfManager::Get();
-    if ( imfManager )
-    {
-      imfManager.Reset(); // Will trigger a commit message
-    }
-
-    ClearPreEditFlag();
-  }
-
-  void UpdateModel( OperationsMask operationsRequired );
-
-  /**
-   * @brief Retrieve the default fonts.
-   *
-   * @param[out] fonts The default font family, style and point sizes.
-   * @param[in] numberOfCharacters The number of characters in the logical model.
-   */
-  void GetDefaultFonts( Dali::Vector<FontRun>& fonts, Length numberOfCharacters );
-
   void OnCursorKeyEvent( const Event& event );
 
->>>>>>> 074b05f5
   void OnTapEvent( const Event& event );
 
   void OnPanEvent( const Event& event );
