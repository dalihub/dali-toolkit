--- conflicted
+++ resolved
@@ -36,50 +36,6 @@
   return VisualModelPtr( new VisualModel() );
 }
 
-<<<<<<< HEAD
-void VisualModel::SetGlyphs( const GlyphInfo* const glyphs,
-                             const CharacterIndex* const characterIndices,
-                             const Length* const charactersPerGlyph,
-                             Length numberOfGlyphs )
-{
-  if( 0u == numberOfGlyphs )
-  {
-    mGlyphs.Clear();
-    mGlyphsToCharacters.Clear();
-    mCharactersToGlyph.Clear();
-    mCharactersPerGlyph.Clear();
-    mGlyphsPerCharacter.Clear();
-  }
-  else
-  {
-    if( NULL != glyphs )
-    {
-      mGlyphs.Resize( numberOfGlyphs );
-      memcpy( mGlyphs.Begin(), glyphs, numberOfGlyphs * sizeof( GlyphInfo ) );
-    }
-
-    if( NULL != characterIndices )
-    {
-      mGlyphsToCharacters.Resize( numberOfGlyphs );
-      memcpy( mGlyphsToCharacters.Begin(), characterIndices, numberOfGlyphs * sizeof( CharacterIndex ) );
-    }
-
-    if( NULL != charactersPerGlyph )
-    {
-      mCharactersPerGlyph.Resize( numberOfGlyphs );
-      memcpy( mCharactersPerGlyph.Begin(), charactersPerGlyph, numberOfGlyphs * sizeof( Length ) );
-
-      // Build the glyphs per character table.
-      CreateGlyphsPerCharacterTable();
-
-      // Build the characters to glyph conversion table.
-      CreateCharacterToGlyphTable();
-    }
-  }
-}
-
-=======
->>>>>>> a275bbe1
 void VisualModel::CreateCharacterToGlyphTable( Length numberOfCharacters )
 {
   // 1) Reserve some space for the characters to avoid reallocations.
@@ -167,84 +123,6 @@
   memcpy( glyphs, mGlyphs.Begin() + glyphIndex, numberOfGlyphs * sizeof( GlyphInfo ) );
 }
 
-<<<<<<< HEAD
-const GlyphInfo& VisualModel::GetGlyphInfo( GlyphIndex glyphIndex ) const
-{
-  return mGlyphs[glyphIndex];
-}
-
-void VisualModel::ReplaceGlyphs( GlyphIndex glyphIndex,
-                                 Length numberOfGlyphsToRemove,
-                                 const GlyphInfo* const glyphs,
-                                 const Length* const numberOfCharacters,
-                                 Length numberOfGlyphsToInsert )
-{
-}
-
-CharacterIndex VisualModel::GetCharacterIndex( GlyphIndex glyphIndex ) const
-{
-  return mGlyphsToCharacters[glyphIndex];
-}
-
-Length VisualModel::GetCharactersPerGlyph( GlyphIndex glyphIndex ) const
-{
-  return mCharactersPerGlyph[glyphIndex];
-}
-
-GlyphIndex VisualModel::GetGlyphIndex( CharacterIndex characterIndex ) const
-{
-  return mCharactersToGlyph[characterIndex];
-}
-
-void VisualModel::GetCharacterToGlyphMap( GlyphIndex* characterToGlyphMap,
-                                          CharacterIndex characterIndex,
-                                          Length numberOfCharacters ) const
-{
-  memcpy( characterToGlyphMap, mCharactersToGlyph.Begin() + characterIndex, numberOfCharacters * sizeof( GlyphIndex ) );
-}
-
-void VisualModel::GetGlyphToCharacterMap( CharacterIndex* glyphToCharacter,
-                                          GlyphIndex glyphIndex,
-                                          Length numberOfGlyphs ) const
-{
-  memcpy( glyphToCharacter, mGlyphsToCharacters.Begin() + glyphIndex, numberOfGlyphs * sizeof( CharacterIndex ) );
-}
-
-void VisualModel::GetCharactersPerGlyphMap( Length* charactersPerGlyph,
-                                            GlyphIndex glyphIndex,
-                                            Length numberOfGlyphs ) const
-{
-  memcpy( charactersPerGlyph, mCharactersPerGlyph.Begin() + glyphIndex, numberOfGlyphs * sizeof( Length ) );
-}
-
-void VisualModel::GetGlyphsPerCharacterMap( Length* glyphsPerCharacter,
-                                            CharacterIndex characterIndex,
-                                            Length numberOfCharacters ) const
-{
-  memcpy( glyphsPerCharacter, mGlyphsPerCharacter.Begin() + characterIndex, numberOfCharacters * sizeof( Length ) );
-}
-
-void VisualModel::SetGlyphPositions( const Vector2* const glyphPositions,
-                                     Length numberOfGlyphs )
-{
-  if( 0u == numberOfGlyphs )
-  {
-    mGlyphPositions.Clear();
-  }
-  else
-  {
-    mGlyphPositions.Resize( numberOfGlyphs );
-    memcpy( mGlyphPositions.Begin(), glyphPositions, numberOfGlyphs * sizeof( Vector2 ) );
-  }
-}
-
-Length VisualModel::GetNumberOfGlyphPositions() const
-{
-  return mGlyphPositions.Count();
-}
-
-=======
->>>>>>> a275bbe1
 void VisualModel::GetGlyphPositions( Vector2* glyphPositions,
                                      GlyphIndex glyphIndex,
                                      Length numberOfGlyphs ) const
