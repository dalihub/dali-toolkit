#ifndef __DALI_TOOLKIT_ATLAS_GLYPH_MANAGER_H__
#define __DALI_TOOLKIT_ATLAS_GLYPH_MANAGER_H__

/*
 * Copyright (c) 2015 Samsung Electronics Co., Ltd.
 *
 * Licensed under the Apache License, Version 2.0 (the "License");
 * you may not use this file except in compliance with the License.
 * You may obtain a copy of the License at
 *
 * http://www.apache.org/licenses/LICENSE-2.0
 *
 * Unless required by applicable law or agreed to in writing, software
 * distributed under the License is distributed on an "AS IS" BASIS,
 * WITHOUT WARRANTIES OR CONDITIONS OF ANY KIND, either express or implied.
 * See the License for the specific language governing permissions and
 * limitations under the License.
 *
 */

// INTERNAL INCLUDES
#include <dali-toolkit/internal/atlas-manager/atlas-manager.h>
#include <dali-toolkit/internal/text/text-definitions.h>

namespace Dali
{

namespace Toolkit
{

namespace Internal DALI_INTERNAL
{
class AtlasGlyphManager;
}


class AtlasGlyphManager : public BaseHandle
{
public:

  /**
   * Description of GlyphManager state
   */
  struct Metrics
  {
    uint32_t mGlyphCount;                   // number of glyphs being managed
    AtlasManager::Metrics mAtlasMetrics;    // metrics from the Atlas Manager
  };

  /**
   * @brief Create a AtlasGlyphManager handle.
   *
   * Calling member functions with an uninitialised handle is not allowed.
   */
  AtlasGlyphManager();

  /**
   * @brief Destructor
   *
   * This is non-virtual since derived Handle types must not contain data or virtual methods.
   */
  ~AtlasGlyphManager();

  /**
   * @brief Create or retrieve AtlasGlyphManager singleton.
   *
   * @return A handle to the AtlasGlyphManager control.
   */
  static AtlasGlyphManager Get();

  /**
   * @brief Ask Atlas Manager to add a glyph
   *
   * @param[in] fontId fontId glyph comes from
   * @param[in] glyph glyph to add to an atlas
   * @param[in] bitmap bitmap to use for glyph addition
   * @param[out] slot information returned by atlas manager for addition
   */
  void Add( Text::FontId fontId,
            const Text::GlyphInfo& glyph,
            const BufferImage& bitmap,
            AtlasManager::AtlasSlot& slot );

  /**
   * @brief Generate mesh data for an image contained in an atlas
   *
   * @param[in] imageId ID of image to generate geometry for
   * @param[in] position top left of image
   * @param[out] meshData generated MeshData
   */
  void GenerateMeshData( uint32_t imageId,
                         const Vector2& position,
                         Toolkit::AtlasManager::Mesh2D& mesh );

  /**
   * @brief Stitch Two Meshes together
   *
   * @param[in] first first mesh
   * @param[in] second second mesh
   */
  void StitchMesh( Toolkit::AtlasManager::Mesh2D& first,
                   const Toolkit::AtlasManager::Mesh2D& second );

  /**
   * @brief Check to see if a glyph is being cached
   *
   * @param[in] fontId The font that this glyph comes from
   * @param[in] index The GlyphIndex of this glyph
   * @param[out] slot container holding information about the glyph( mImage = 0 indicates not being cached )
   *
   * @return Whether glyph is cached or not ?
   */
  bool Cached( Text::FontId fontId,
               Text::GlyphIndex index,
               AtlasManager::AtlasSlot& slot );

  /**
   * @brief Retrieve the size of an atlas
   *
   * @param[in] atlasId Id of the atlas to interrogate
   *
   * @return The pixel size of the atlas
   */
  Vector2 GetAtlasSize( uint32_t atlasId );

   /**
    * @brief Set the atlas size and block size for subsequent Atlas generation
    *
    * @param[in] width width of atlas in pixels
    * @param[in] height height of atlas in pixels
    * @param[in] blockWidth width of a block in pixels
    * @param[in] blockHeight height of a block in pixels
    */
  void SetNewAtlasSize( uint32_t width, uint32_t height, uint32_t blockWidth, uint32_t blockHeight );

  /**
   * @brief Get the Pixel Format used by an atlas
   *
   * @param[in] atlasId Id of atlas to check
   *
   * @return The pixel format of the atlas
   */
  Pixel::Format GetPixelFormat( uint32_t atlasId );

  /**
   * @brief Get the material used by an atlas
   *
   * @param[in] atlasId Id of an atlas
   *
   * @return The material used by the atlas
   */
  Material GetMaterial( uint32_t atlasId ) const;

  /**
   * @brief Get the sampler used by an atlas
   *
   * @param[in] atlasId Id of an atlas
   *
   * @return The sampler used by the atlas
   */
  Sampler GetSampler( uint32_t atlasId ) const;

  /**
   * @brief Get Glyph Manager metrics
   *
   * @return const reference to glyph manager metrics
   */
  const Metrics& GetMetrics();

  /**
<<<<<<< HEAD
   * @brief Get Shader used for rendering glyph effect buffers
   *
   * @return Handle of shader needed
   */
  Shader GetEffectBufferShader() const;

  /**
   * @brief Get Shader used rendering Glyph Shadows
   *
   * @return Handle of shader needed
   */
  Shader GetGlyphShadowShader() const;
=======
   * @brief Adjust the reference count for an imageId and remove cache entry if it becomes free
   *
   * @param[in] fontId the font this image came from
   * @param[in] imageId The imageId
   * @param[in] delta adjustment to make to reference count
   */
  void AdjustReferenceCount( Text::FontId fontId, uint32_t imageId, int32_t delta );
>>>>>>> 653e65df

private:

  explicit DALI_INTERNAL AtlasGlyphManager(Internal::AtlasGlyphManager *impl);

};

} // namespace Toolkit

} // namespace Dali

#endif // __DALI_TOOLKIT_ATLAS_GLYPH_MANAGER_H__<|MERGE_RESOLUTION|>--- conflicted
+++ resolved
@@ -168,20 +168,6 @@
   const Metrics& GetMetrics();
 
   /**
-<<<<<<< HEAD
-   * @brief Get Shader used for rendering glyph effect buffers
-   *
-   * @return Handle of shader needed
-   */
-  Shader GetEffectBufferShader() const;
-
-  /**
-   * @brief Get Shader used rendering Glyph Shadows
-   *
-   * @return Handle of shader needed
-   */
-  Shader GetGlyphShadowShader() const;
-=======
    * @brief Adjust the reference count for an imageId and remove cache entry if it becomes free
    *
    * @param[in] fontId the font this image came from
@@ -189,7 +175,20 @@
    * @param[in] delta adjustment to make to reference count
    */
   void AdjustReferenceCount( Text::FontId fontId, uint32_t imageId, int32_t delta );
->>>>>>> 653e65df
+
+  /**
+   * @brief Get Shader used for rendering glyph effect buffers
+   *
+   * @return Handle of shader needed
+   */
+  Shader GetEffectBufferShader() const;
+
+  /**
+   * @brief Get Shader used rendering Glyph Shadows
+   *
+   * @return Handle of shader needed
+   */
+  Shader GetGlyphShadowShader() const;
 
 private:
 
