
#ifndef __DALI_TOOLKIT_ATLAS_GLYPH_MANAGER_IMPL_H__
#define __DALI_TOOLKIT_ATLAS_GLYPH_MANAGER_IMPL_H__

/*
 * Copyright (c) 2015 Samsung Electronics Co., Ltd.
 *
 * Licensed under the Apache License, Version 2.0 (the "License");
 * you may not use this file except in compliance with the License.
 * You may obtain a copy of the License at
 *
 * http://www.apache.org/licenses/LICENSE-2.0
 *
 * Unless required by applicable law or agreed to in writing, software
 * distributed under the License is distributed on an "AS IS" BASIS,
 * WITHOUT WARRANTIES OR CONDITIONS OF ANY KIND, either express or implied.
 * See the License for the specific language governing permissions and
 * limitations under the License.
 */


// EXTERNAL INCLUDES
#include <dali/public-api/common/vector-wrapper.h>
#include <dali/public-api/object/base-object.h>

// INTERNAL INCLUDES
#include <dali-toolkit/internal/text/rendering/atlas/atlas-glyph-manager.h>

namespace Dali
{

namespace Toolkit
{

class AtlasGlyphManager;

} // namespace Toolkit

namespace Toolkit
{

namespace Internal
{

class AtlasGlyphManager;
typedef IntrusivePtr<AtlasGlyphManager> AtlasGlyphManagerPtr;

class AtlasGlyphManager : public Dali::BaseObject
{
public:

  struct GlyphRecordEntry
  {
    Text::GlyphIndex mIndex;
    uint32_t mImageId;
    int32_t mCount;
<<<<<<< HEAD
  };

  struct FontGlyphRecord
  {
    Text::FontId mFontId;
    Vector< GlyphRecordEntry > mGlyphRecords;
=======
>>>>>>> a275bbe1
  };

  struct FontGlyphRecord
  {
    Text::FontId mFontId;
    Vector< GlyphRecordEntry > mGlyphRecords;
  };

  /**
   * @brief Constructor
   */
  AtlasGlyphManager();

  /**
   * @copydoc Toolkit::AtlasGlyphManager::Add
   */
  void Add( Text::FontId fontId,
            const Text::GlyphInfo& glyph,
            const BufferImage& bitmap,
            Dali::Toolkit::AtlasManager::AtlasSlot& slot );

  /**
   * @copydoc Toolkit::AtlasGlyphManager::GenerateMeshData
   */
  void GenerateMeshData( uint32_t imageId,
                         const Vector2& position,
                         Toolkit::AtlasManager::Mesh2D& mesh );

  /**
   * @copydoc Toolkit::AtlasGlyphManager::StitchMesh
   */
  void StitchMesh( Toolkit::AtlasManager::Mesh2D& first,
                   const Toolkit::AtlasManager::Mesh2D& second );

  /**
   * @copydoc Toolkit::AtlasGlyphManager::Cached
   */
  bool Cached( Text::FontId fontId,
               Text::GlyphIndex index,
               Dali::Toolkit::AtlasManager::AtlasSlot& slot );

  /**
   * @copydoc Toolkit::AtlasGlyphManager::GetAtlasSize
   */
  Vector2 GetAtlasSize( uint32_t atlasId );

  /**
   * @copydoc Toolkit::AtlasGlyphManager::SetNewAtlasSize
   */
  void SetNewAtlasSize( uint32_t width, uint32_t height, uint32_t blockWidth, uint32_t blockHeight );

  /**
<<<<<<< HEAD
   * @copydoc toolkit::AtlasGlyphManager::GetPixelFormat
=======
   * @copydoc Toolkit::AtlasGlyphManager::GetPixelFormat
   */
  Pixel::Format GetPixelFormat( uint32_t atlasId );

  /**
   * @copydoc toolkit::AtlasGlyphManager::AdjustReferenceCount
>>>>>>> a275bbe1
   */
  void AdjustReferenceCount( Text::FontId fontId, Text::GlyphIndex index, int32_t delta );

  /**
   * @copydoc Toolkit::AtlasGlyphManager::GetMaterial
   */
  Material GetMaterial( uint32_t atlasId ) const;

  /**
   * @copydoc Toolkit::AtlasGlyphManager::GetMaterial
   */
  Sampler GetSampler( uint32_t atlasId ) const;

  /**
   * @copydoc Toolkit::AtlasGlyphManager::GetMetrics
   */
  const Toolkit::AtlasGlyphManager::Metrics& GetMetrics();

  /**
<<<<<<< HEAD
   * @copydoc toolkit::AtlasGlyphManager::AdjustReferenceCount
   */
  void AdjustReferenceCount( Text::FontId fontId, uint32_t imageId, int32_t delta );

private:

  Dali::Toolkit::AtlasManager mAtlasManager;
  std::vector< FontGlyphRecord > mFontGlyphRecords;
  uint32_t mCount;
  Toolkit::AtlasGlyphManager::Metrics mMetrics;
=======
   * @copydoc Toolkit::AtlasGlyphManager::GetEffectBufferShader
   */
  Shader GetEffectBufferShader() const
  {
    return mEffectBufferShader;
  }

  /**
   * @copydoc Toolkit::AtlasGlyphManager::GetGlyphShadowShader
   */
  Shader GetGlyphShadowShader() const
  {
    return mShadowShader;
  }

protected:

  /**
   * A reference counted object may only be deleted by calling Unreference()
   */
  virtual ~AtlasGlyphManager();

private:

  Dali::Toolkit::AtlasManager mAtlasManager;          ///> Atlas Manager created by GlyphManager
  std::vector< FontGlyphRecord > mFontGlyphRecords;
  Toolkit::AtlasGlyphManager::Metrics mMetrics;       ///> Metrics to pass back on GlyphManager status
  Shader mEffectBufferShader;                         ///> Shader used to render drop shadow buffer textures
  Shader mShadowShader;                               ///> Shader used to render drop shadow into buffer
>>>>>>> a275bbe1
};

} // namespace Internal

inline const Internal::AtlasGlyphManager& GetImplementation(const Toolkit::AtlasGlyphManager& manager)
{
  DALI_ASSERT_ALWAYS( manager && "AtlasGlyphManager handle is empty" );

  const BaseObject& handle = manager.GetBaseObject();

  return static_cast<const Internal::AtlasGlyphManager&>(handle);
}

inline Internal::AtlasGlyphManager& GetImplementation(Toolkit::AtlasGlyphManager& manager)
{
  DALI_ASSERT_ALWAYS( manager && "AtlasGlyphManager handle is empty" );

  BaseObject& handle = manager.GetBaseObject();

  return static_cast<Internal::AtlasGlyphManager&>(handle);
}

} // namespace Toolkit

} // namespace Dali


 #endif // __DALI_TOOLKIT_ATLAS_GLYPH_MANAGER_IMPL_H__<|MERGE_RESOLUTION|>--- conflicted
+++ resolved
@@ -54,15 +54,6 @@
     Text::GlyphIndex mIndex;
     uint32_t mImageId;
     int32_t mCount;
-<<<<<<< HEAD
-  };
-
-  struct FontGlyphRecord
-  {
-    Text::FontId mFontId;
-    Vector< GlyphRecordEntry > mGlyphRecords;
-=======
->>>>>>> a275bbe1
   };
 
   struct FontGlyphRecord
@@ -79,8 +70,7 @@
   /**
    * @copydoc Toolkit::AtlasGlyphManager::Add
    */
-  void Add( Text::FontId fontId,
-            const Text::GlyphInfo& glyph,
+  void Add( const Text::GlyphInfo& glyph,
             const BufferImage& bitmap,
             Dali::Toolkit::AtlasManager::AtlasSlot& slot );
 
@@ -115,16 +105,12 @@
   void SetNewAtlasSize( uint32_t width, uint32_t height, uint32_t blockWidth, uint32_t blockHeight );
 
   /**
-<<<<<<< HEAD
-   * @copydoc toolkit::AtlasGlyphManager::GetPixelFormat
-=======
    * @copydoc Toolkit::AtlasGlyphManager::GetPixelFormat
    */
   Pixel::Format GetPixelFormat( uint32_t atlasId );
 
   /**
    * @copydoc toolkit::AtlasGlyphManager::AdjustReferenceCount
->>>>>>> a275bbe1
    */
   void AdjustReferenceCount( Text::FontId fontId, Text::GlyphIndex index, int32_t delta );
 
@@ -144,18 +130,6 @@
   const Toolkit::AtlasGlyphManager::Metrics& GetMetrics();
 
   /**
-<<<<<<< HEAD
-   * @copydoc toolkit::AtlasGlyphManager::AdjustReferenceCount
-   */
-  void AdjustReferenceCount( Text::FontId fontId, uint32_t imageId, int32_t delta );
-
-private:
-
-  Dali::Toolkit::AtlasManager mAtlasManager;
-  std::vector< FontGlyphRecord > mFontGlyphRecords;
-  uint32_t mCount;
-  Toolkit::AtlasGlyphManager::Metrics mMetrics;
-=======
    * @copydoc Toolkit::AtlasGlyphManager::GetEffectBufferShader
    */
   Shader GetEffectBufferShader() const
@@ -185,7 +159,6 @@
   Toolkit::AtlasGlyphManager::Metrics mMetrics;       ///> Metrics to pass back on GlyphManager status
   Shader mEffectBufferShader;                         ///> Shader used to render drop shadow buffer textures
   Shader mShadowShader;                               ///> Shader used to render drop shadow into buffer
->>>>>>> a275bbe1
 };
 
 } // namespace Internal
