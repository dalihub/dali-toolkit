
#ifndef __DALI_TOOLKIT_ATLAS_GLYPH_MANAGER_IMPL_H__
#define __DALI_TOOLKIT_ATLAS_GLYPH_MANAGER_IMPL_H__

/*
 * Copyright (c) 2015 Samsung Electronics Co., Ltd.
 *
 * Licensed under the Apache License, Version 2.0 (the "License");
 * you may not use this file except in compliance with the License.
 * You may obtain a copy of the License at
 *
 * http://www.apache.org/licenses/LICENSE-2.0
 *
 * Unless required by applicable law or agreed to in writing, software
 * distributed under the License is distributed on an "AS IS" BASIS,
 * WITHOUT WARRANTIES OR CONDITIONS OF ANY KIND, either express or implied.
 * See the License for the specific language governing permissions and
 * limitations under the License.
 */


// EXTERNAL INCLUDES
#include <dali/public-api/common/vector-wrapper.h>
#include <dali/public-api/object/base-object.h>

// INTERNAL INCLUDES
#include <dali-toolkit/internal/text/rendering/atlas/atlas-glyph-manager.h>

namespace Dali
{

namespace Toolkit
{

class AtlasGlyphManager;

} // namespace Toolkit

namespace Toolkit
{

namespace Internal
{

class AtlasGlyphManager;
typedef IntrusivePtr<AtlasGlyphManager> AtlasGlyphManagerPtr;

class AtlasGlyphManager : public Dali::BaseObject
{
public:

  struct GlyphRecordEntry
  {
    Text::GlyphIndex mIndex;
    uint32_t mImageId;
    int32_t mCount;
  };

  struct FontGlyphRecord
  {
    Text::FontId mFontId;
    Vector< GlyphRecordEntry > mGlyphRecords;
  };

  AtlasGlyphManager();

  virtual ~AtlasGlyphManager();

/**
   * Create a new AtlasGlyphManager
   */
  static AtlasGlyphManagerPtr New();

  /**
   * @copydoc Toolkit::AtlasGlyphManager::Add
   */
  void Add( Text::FontId fontId,
            const Text::GlyphInfo& glyph,
            const BufferImage& bitmap,
            Dali::Toolkit::AtlasManager::AtlasSlot& slot );

  /**
   * @copydoc Toolkit::AtlasGlyphManager::GenerateMeshData
   */
  void GenerateMeshData( uint32_t imageId,
                         const Vector2& position,
                         Toolkit::AtlasManager::Mesh2D& mesh );

  /**
   * @copydoc Toolkit::AtlasGlyphManager::StitchMesh
   */
  void StitchMesh( Toolkit::AtlasManager::Mesh2D& first,
                   const Toolkit::AtlasManager::Mesh2D& second );

  /**
   * @copydoc Toolkit::AtlasGlyphManager::Cached
   */
  bool Cached( Text::FontId fontId,
               Text::GlyphIndex index,
               Dali::Toolkit::AtlasManager::AtlasSlot& slot );

  /**
   * @copydoc Toolkit::AtlasGlyphManager::GetAtlasSize
   */
  Vector2 GetAtlasSize( uint32_t atlasId );

  /**
   * @copydoc Toolkit::AtlasGlyphManager::SetNewAtlasSize
   */
  void SetNewAtlasSize( uint32_t width, uint32_t height, uint32_t blockWidth, uint32_t blockHeight );

  /**
<<<<<<< HEAD
   * @copydoc Toolkit::AtlasGlyphManager::Remove
   */
  void Remove( uint32_t imageId );

  /**
   * @copydoc Toolkit::AtlasGlyphManager::GetPixelFormat
=======
   * @copydoc toolkit::AtlasGlyphManager::GetPixelFormat
>>>>>>> 653e65df
   */
  Pixel::Format GetPixelFormat( uint32_t atlasId );

  /**
   * @copydoc Toolkit::AtlasGlyphManager::GetMaterial
   */
  Material GetMaterial( uint32_t atlasId ) const;

  /**
   * @copydoc Toolkit::AtlasGlyphManager::GetMaterial
   */
  Sampler GetSampler( uint32_t atlasId ) const;

  /**
   * @copydoc Toolkit::AtlasGlyphManager::GetMetrics
   */
  const Toolkit::AtlasGlyphManager::Metrics& GetMetrics();

  /**
<<<<<<< HEAD
   * @copydoc Toolkit::AtlasGlyphManager::GetEffectBufferShader
   */
  Shader GetEffectBufferShader() const
  {
    return mEffectBufferShader;
  }

  /**
   * @copydoc Toolkit::AtlasGlyphManager::GetGlyphShadowShader
   */
  Shader GetGlyphShadowShader() const
  {
    return mShadowShader;
  }

private:

  Dali::Toolkit::AtlasManager mAtlasManager;          ///> Atlas Manager created by GlyphManager
  Vector< GlyphRecord > mGlyphRecords;                ///> Cached glyph information
  Toolkit::AtlasGlyphManager::Metrics mMetrics;       ///> Metrics to pass back on GlyphManager status
  Shader mEffectBufferShader;                         ///> Shader used to render drop shadow buffer textures
  Shader mShadowShader;                               ///> Shader used to render drop shadow into buffer
=======
   * @copydoc toolkit::AtlasGlyphManager::AdjustReferenceCount
   */
  void AdjustReferenceCount( Text::FontId fontId, uint32_t imageId, int32_t delta );

private:

  Dali::Toolkit::AtlasManager mAtlasManager;
  std::vector< FontGlyphRecord > mFontGlyphRecords;
  uint32_t mCount;
  Toolkit::AtlasGlyphManager::Metrics mMetrics;
>>>>>>> 653e65df
};

} // namespace Internal

inline const Internal::AtlasGlyphManager& GetImplementation(const Toolkit::AtlasGlyphManager& manager)
{
  DALI_ASSERT_ALWAYS( manager && "AtlasGlyphManager handle is empty" );

  const BaseObject& handle = manager.GetBaseObject();

  return static_cast<const Internal::AtlasGlyphManager&>(handle);
}

inline Internal::AtlasGlyphManager& GetImplementation(Toolkit::AtlasGlyphManager& manager)
{
  DALI_ASSERT_ALWAYS( manager && "AtlasGlyphManager handle is empty" );

  BaseObject& handle = manager.GetBaseObject();

  return static_cast<Internal::AtlasGlyphManager&>(handle);
}

} // namespace Toolkit

} // namespace Dali


 #endif // __DALI_TOOLKIT_ATLAS_GLYPH_MANAGER_IMPL_H__<|MERGE_RESOLUTION|>--- conflicted
+++ resolved
@@ -110,18 +110,14 @@
   void SetNewAtlasSize( uint32_t width, uint32_t height, uint32_t blockWidth, uint32_t blockHeight );
 
   /**
-<<<<<<< HEAD
-   * @copydoc Toolkit::AtlasGlyphManager::Remove
+   * @copydoc Toolkit::AtlasGlyphManager::GetPixelFormat
    */
-  void Remove( uint32_t imageId );
+  Pixel::Format GetPixelFormat( uint32_t atlasId );
 
   /**
-   * @copydoc Toolkit::AtlasGlyphManager::GetPixelFormat
-=======
-   * @copydoc toolkit::AtlasGlyphManager::GetPixelFormat
->>>>>>> 653e65df
+   * @copydoc toolkit::AtlasGlyphManager::AdjustReferenceCount
    */
-  Pixel::Format GetPixelFormat( uint32_t atlasId );
+  void AdjustReferenceCount( Text::FontId fontId, uint32_t imageId, int32_t delta );
 
   /**
    * @copydoc Toolkit::AtlasGlyphManager::GetMaterial
@@ -139,7 +135,6 @@
   const Toolkit::AtlasGlyphManager::Metrics& GetMetrics();
 
   /**
-<<<<<<< HEAD
    * @copydoc Toolkit::AtlasGlyphManager::GetEffectBufferShader
    */
   Shader GetEffectBufferShader() const
@@ -158,22 +153,10 @@
 private:
 
   Dali::Toolkit::AtlasManager mAtlasManager;          ///> Atlas Manager created by GlyphManager
-  Vector< GlyphRecord > mGlyphRecords;                ///> Cached glyph information
+  std::vector< FontGlyphRecord > mFontGlyphRecords;
   Toolkit::AtlasGlyphManager::Metrics mMetrics;       ///> Metrics to pass back on GlyphManager status
   Shader mEffectBufferShader;                         ///> Shader used to render drop shadow buffer textures
   Shader mShadowShader;                               ///> Shader used to render drop shadow into buffer
-=======
-   * @copydoc toolkit::AtlasGlyphManager::AdjustReferenceCount
-   */
-  void AdjustReferenceCount( Text::FontId fontId, uint32_t imageId, int32_t delta );
-
-private:
-
-  Dali::Toolkit::AtlasManager mAtlasManager;
-  std::vector< FontGlyphRecord > mFontGlyphRecords;
-  uint32_t mCount;
-  Toolkit::AtlasGlyphManager::Metrics mMetrics;
->>>>>>> 653e65df
 };
 
 } // namespace Internal
