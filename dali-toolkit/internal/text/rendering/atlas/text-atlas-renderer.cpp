/*
 * Copyright (c) 2015 Samsung Electronics Co., Ltd.
 *
 * Licensed under the Apache License, Version 2.0 (the "License");
 * you may not use this file except in compliance with the License.
 * You may obtain a copy of the License at
 *
 * http://www.apache.org/licenses/LICENSE-2.0
 *
 * Unless required by applicable law or agreed to in writing, software
 * distributed under the License is distributed on an "AS IS" BASIS,
 * WITHOUT WARRANTIES OR CONDITIONS OF ANY KIND, either express or implied.
 * See the License for the specific language governing permissions and
 * limitations under the License.
 *
 */

// CLASS HEADER
#include <dali-toolkit/internal/text/rendering/atlas/text-atlas-renderer.h>

// EXTERNAL INCLUDES
#include <dali/dali.h>
#include <dali/devel-api/object/property-buffer.h>
#include <dali/devel-api/rendering/geometry.h>
#include <dali/devel-api/rendering/renderer.h>
#include <dali/devel-api/rendering/sampler.h>
#include <dali/devel-api/rendering/shader.h>
#include <dali/devel-api/text-abstraction/font-client.h>
#include <dali/integration-api/debug.h>
// INTERNAL INCLUDES
#include <dali-toolkit/public-api/controls/control-depth-index-ranges.h>
#include <dali-toolkit/internal/text/rendering/atlas/atlas-glyph-manager.h>

using namespace Dali;
using namespace Dali::Toolkit;
using namespace Dali::Toolkit::Text;

namespace
{
#if defined(DEBUG_ENABLED)
  Debug::Filter* gLogFilter = Debug::Filter::New(Debug::Concise, true, "LOG_TEXT_RENDERING");
#endif

const float ZERO( 0.0f );
const float HALF( 0.5f );
const float ONE( 1.0f );
const float TWO( 2.0f );
const uint32_t DEFAULT_ATLAS_WIDTH = 512u;
const uint32_t DEFAULT_ATLAS_HEIGHT = 512u;
}
struct AtlasRenderer::Impl : public ConnectionTracker
{

  enum Style
  {
    STYLE_NORMAL,
    STYLE_DROP_SHADOW
  };

  struct MeshRecord
  {
    Vector4 mColor;
    uint32_t mAtlasId;
    AtlasManager::Mesh2D mMesh;
    FrameBufferImage mBuffer;
    bool mIsUnderline;
  };

  struct Extent
  {
    float mBaseLine;
    float mLeft;
    float mRight;
    float mUnderlinePosition;
    float mUnderlineThickness;
    uint32_t mMeshRecordIndex;
  };

  struct MaxBlockSize
  {
    FontId mFontId;
    uint32_t mNeededBlockWidth;
    uint32_t mNeededBlockHeight;
  };

  struct CheckEntry
  {
    FontId mFontId;
    Text::GlyphIndex mIndex;
  };

  struct TextCacheEntry
  {
    FontId mFontId;
    Text::GlyphIndex mIndex;
    uint32_t mImageId;
  };

  Impl()
  {
    mGlyphManager = AtlasGlyphManager::Get();
    mFontClient = TextAbstraction::FontClient::Get();

    mQuadVertexFormat[ "aPosition" ] = Property::VECTOR2;
    mQuadVertexFormat[ "aTexCoord" ] = Property::VECTOR2;
    mQuadIndexFormat[ "indices" ] = Property::UNSIGNED_INTEGER;
  }

  void AddGlyphs( const std::vector<Vector2>& positions,
                  const Vector<GlyphInfo>& glyphs,
                  const Vector4& textColor,
                  const Vector2& shadowOffset,
                  const Vector4& shadowColor,
                  bool underlineEnabled,
                  const Vector4& underlineColor,
                  float underlineHeight,
                  unsigned int depth )
  {
    AtlasManager::AtlasSlot slot;
    std::vector< MeshRecord > meshContainer;
    Vector< Extent > extents;
<<<<<<< HEAD
    mDepth = static_cast< int >( depth );
=======
    TextCacheEntry textCacheEntry;
>>>>>>> 653e65df

    float currentUnderlinePosition = ZERO;
    float currentUnderlineThickness = underlineHeight;
    uint32_t currentBlockSize = 0;
    FontId lastFontId = 0;
    Style style = STYLE_NORMAL;

    if ( fabsf( shadowOffset.x ) > Math::MACHINE_EPSILON_1 || fabsf( shadowOffset.y ) > Math::MACHINE_EPSILON_1 )
    {
      style = STYLE_DROP_SHADOW;
    }

    if ( mTextCache.Size() )
    {
      // Update the glyph cache with any changes to current text
      RemoveText( glyphs );
    }

    CalculateBlocksSize( glyphs );

    for( uint32_t i = 0, glyphSize = glyphs.Size(); i < glyphSize; ++i )
    {
      const GlyphInfo& glyph = glyphs[ i ];

      // No operation for white space
      if ( glyph.width && glyph.height )
      {
        // Are we still using the same fontId as previous
        if ( glyph.fontId != lastFontId )
        {
          // We need to fetch fresh font underline metrics
          FontMetrics fontMetrics;
          mFontClient.GetFontMetrics( glyph.fontId, fontMetrics );
          currentUnderlinePosition = ceil( fabsf( fontMetrics.underlinePosition ) );
          float descender = ceil( fabsf( fontMetrics.descender ) );

          if ( underlineHeight == ZERO )
          {
            currentUnderlineThickness = fontMetrics.underlineThickness;

            // Ensure underline will be at least a pixel high
            if ( currentUnderlineThickness < ONE )
            {
              currentUnderlineThickness = ONE;
            }
            else
            {
              currentUnderlineThickness = ceil( currentUnderlineThickness );
            }
          }

          // Clamp the underline position at the font descender and check for ( as EFL describes it ) a broken font
          if ( currentUnderlinePosition > descender )
          {
            currentUnderlinePosition = descender;
          }
          if ( ZERO == currentUnderlinePosition )
          {
            // Move offset down by one ( EFL behavior )
            currentUnderlinePosition = ONE;
          }
        }

        const Vector2& position = positions[ i ];
<<<<<<< HEAD
        AtlasManager::Mesh2D newMesh;
        mGlyphManager.Cached( glyph.fontId, glyph.index, slot );

        if ( slot.mImageId )
        {
          // This glyph already exists so generate mesh data plugging in our supplied position
          mGlyphManager.GenerateMeshData( slot.mImageId, position, newMesh );
          mImageIds.PushBack( slot.mImageId );
        }
        else
=======
        MeshData newMeshData;

        if ( !mGlyphManager.Cached( glyph.fontId, glyph.index, slot ) )
>>>>>>> 653e65df
        {
          // Select correct size for new atlas if needed....?
          if ( lastFontId != glyph.fontId )
          {
            for ( uint32_t j = 0; j < mBlockSizes.size(); ++j )
            {
              if ( mBlockSizes[ j ].mFontId == glyph.fontId )
              {
                currentBlockSize = j;
                mGlyphManager.SetNewAtlasSize( DEFAULT_ATLAS_WIDTH,
                                               DEFAULT_ATLAS_HEIGHT,
                                               mBlockSizes[ j ].mNeededBlockWidth,
                                               mBlockSizes[ j ].mNeededBlockHeight );
              }
            }
          }

          // Create a new image for the glyph
          BufferImage bitmap = mFontClient.CreateBitmap( glyph.fontId, glyph.index );
          if ( bitmap )
          {
            // Ensure that the next image will fit into the current block size
            bool setSize = false;
            if ( bitmap.GetWidth() > mBlockSizes[ currentBlockSize ].mNeededBlockWidth )
            {
              setSize = true;
              mBlockSizes[ currentBlockSize ].mNeededBlockWidth = bitmap.GetWidth();
            }
            if ( bitmap.GetHeight() > mBlockSizes[ currentBlockSize ].mNeededBlockHeight )
            {
              setSize = true;
              mBlockSizes[ currentBlockSize ].mNeededBlockHeight = bitmap.GetHeight();
            }

            if ( setSize )
            {
              mGlyphManager.SetNewAtlasSize( DEFAULT_ATLAS_WIDTH,
                                             DEFAULT_ATLAS_HEIGHT,
                                             mBlockSizes[ currentBlockSize ].mNeededBlockWidth,
                                             mBlockSizes[ currentBlockSize ].mNeededBlockHeight );
            }

            // Locate a new slot for our glyph
<<<<<<< HEAD
            mGlyphManager.Add( glyph, bitmap, slot );

            // Generate mesh data for this quad, plugging in our supplied position
            if ( slot.mImageId )
            {
              mGlyphManager.GenerateMeshData( slot.mImageId, position, newMesh );
              mImageIds.PushBack( slot.mImageId );
            }
=======
            mGlyphManager.Add( glyph.fontId, glyph, bitmap, slot );
>>>>>>> 653e65df
          }
        }

        // Generate mesh data for this quad, plugging in our supplied position
        mGlyphManager.GenerateMeshData( slot.mImageId, position, newMeshData );
        textCacheEntry.mFontId = glyph.fontId;
        textCacheEntry.mImageId = slot.mImageId;
        textCacheEntry.mIndex = glyph.index;
        mTextCache.PushBack( textCacheEntry );

        // Find an existing mesh data object to attach to ( or create a new one, if we can't find one using the same atlas)
        StitchTextMesh( meshContainer,
                        newMesh,
                        extents,
                        textColor,
                        position.y + glyph.yBearing,
                        currentUnderlinePosition,
                        currentUnderlineThickness,
                        slot );
       lastFontId = glyph.fontId;
      }
    }

    if ( underlineEnabled )
    {
      // Check to see if any of the text needs an underline
      GenerateUnderlines( meshContainer, extents, underlineColor, textColor );
    }

    // For each MeshData object, create a mesh actor and add to the renderable actor
    if ( meshContainer.size() )
    {
      for ( std::vector< MeshRecord >::iterator mIt = meshContainer.begin(); mIt != meshContainer.end(); ++mIt )
      {
        Actor actor = CreateMeshActor( *mIt );

        // Create an effect if necessary
        if ( style == STYLE_DROP_SHADOW )
        {
          actor.Add( GenerateShadow( *mIt, shadowOffset, shadowColor ) );
        }

        if ( mActor )
        {
          mActor.Add( actor );
        }
        else
        {
          mActor = actor;
        }
      }
    }
#if defined(DEBUG_ENABLED)
    Toolkit::AtlasGlyphManager::Metrics metrics = mGlyphManager.GetMetrics();
    DALI_LOG_INFO( gLogFilter, Debug::General, "TextAtlasRenderer::GlyphManager::GlyphCount: %i, AtlasCount: %i, TextureMemoryUse: %iK\n",
                                                metrics.mGlyphCount,
                                                metrics.mAtlasMetrics.mAtlasCount,
                                                metrics.mAtlasMetrics.mTextureMemoryUsed / 1024 );
    for ( uint32_t i = 0; i < metrics.mAtlasMetrics.mAtlasCount; ++i )
    {
      DALI_LOG_INFO( gLogFilter, Debug::Verbose, "Atlas [%i] %sPixels: %s Size: %ix%i, BlockSize: %ix%i, BlocksUsed: %i/%i\n",
                                                 i + 1, i > 8 ? "" : " ",
                                                 metrics.mAtlasMetrics.mAtlasMetrics[ i ].mPixelFormat == Pixel::L8 ? "L8  " : "BGRA",
                                                 metrics.mAtlasMetrics.mAtlasMetrics[ i ].mSize.mWidth,
                                                 metrics.mAtlasMetrics.mAtlasMetrics[ i ].mSize.mHeight,
                                                 metrics.mAtlasMetrics.mAtlasMetrics[ i ].mSize.mBlockWidth,
                                                 metrics.mAtlasMetrics.mAtlasMetrics[ i ].mSize.mBlockHeight,
                                                 metrics.mAtlasMetrics.mAtlasMetrics[ i ].mBlocksUsed,
                                                 metrics.mAtlasMetrics.mAtlasMetrics[ i ].mTotalBlocks );
    }
#endif
  }

  Actor CreateMeshActor( const MeshRecord& meshRecord )
  {
    PropertyBuffer quadVertices = PropertyBuffer::New( mQuadVertexFormat, meshRecord.mMesh.mVertices.Size() );
    PropertyBuffer quadIndices = PropertyBuffer::New( mQuadIndexFormat, meshRecord.mMesh.mIndices.Size() );
    quadVertices.SetData( const_cast< AtlasManager::Vertex2D* >( &meshRecord.mMesh.mVertices[ 0 ] ) );
    quadIndices.SetData( const_cast< unsigned int* >( &meshRecord.mMesh.mIndices[ 0 ] ) );

    Geometry quadGeometry = Geometry::New();
    quadGeometry.AddVertexBuffer( quadVertices );
    quadGeometry.SetIndexBuffer( quadIndices );

    Material material = mGlyphManager.GetMaterial( meshRecord.mAtlasId );
    Dali::Renderer renderer = Dali::Renderer::New( quadGeometry, material );
    renderer.SetDepthIndex( mDepth );
    Actor actor = Actor::New();
    actor.AddRenderer( renderer );
    actor.SetSize( 1.0f, 1.0f );
    actor.SetColor( meshRecord.mColor );

    if ( meshRecord.mIsUnderline )
    {
      actor.SetColorMode( USE_OWN_COLOR );
    }
    else
    {
      actor.SetColorMode( USE_OWN_MULTIPLY_PARENT_COLOR );
    }
    return actor;
  }

  void StitchTextMesh( std::vector< MeshRecord >& meshContainer,
                       AtlasManager::Mesh2D& newMesh,
                       Vector< Extent >& extents,
                       const Vector4& color,
                       float baseLine,
                       float underlinePosition,
                       float underlineThickness,
                       AtlasManager::AtlasSlot& slot )
  {
    if ( slot.mImageId )
    {
      float left = newMesh.mVertices[ 0 ].mPosition.x;
      float right = newMesh.mVertices[ 1 ].mPosition.x;

      // Check to see if there's a mesh data object that references the same atlas ?
      uint32_t index = 0;
      for ( std::vector< MeshRecord >::iterator mIt = meshContainer.begin(); mIt != meshContainer.end(); ++mIt, ++index )
      {
        if ( slot.mAtlasId == mIt->mAtlasId && color == mIt->mColor )
        {
          // Stitch the mesh to the existing mesh and adjust any extents
          mGlyphManager.StitchMesh( mIt->mMesh, newMesh );
          AdjustExtents( extents,
                         meshContainer,
                         index,
                         left,
                         right,
                         baseLine,
                         underlinePosition,
                         underlineThickness );
          return;
        }
      }

      // No mesh data object currently exists that references this atlas, so create a new one
      MeshRecord meshRecord;
      meshRecord.mAtlasId = slot.mAtlasId;
      meshRecord.mMesh = newMesh;
      meshRecord.mColor = color;
      meshRecord.mIsUnderline = false;
      meshContainer.push_back( meshRecord );

      // Adjust extents for this new meshrecord
      AdjustExtents( extents,
                     meshContainer,
                     meshContainer.size() - 1u,
                     left,
                     right,
                     baseLine,
                     underlinePosition,
                     underlineThickness );

    }
  }

  void AdjustExtents( Vector< Extent >& extents,
                      std::vector< MeshRecord>& meshRecords,
                      uint32_t index,
                      float left,
                      float right,
                      float baseLine,
                      float underlinePosition,
                      float underlineThickness )
  {
    bool foundExtent = false;
    for ( Vector< Extent >::Iterator eIt = extents.Begin(); eIt != extents.End(); ++eIt )
    {
      if ( Equals( baseLine, eIt->mBaseLine ) )
      {
        foundExtent = true;
        if ( left < eIt->mLeft )
        {
          eIt->mLeft = left;
        }
        if ( right > eIt->mRight  )
        {
          eIt->mRight = right;
        }

        if ( underlinePosition > eIt->mUnderlinePosition )
        {
          eIt->mUnderlinePosition = underlinePosition;
        }
        if ( underlineThickness > eIt->mUnderlineThickness )
        {
          eIt->mUnderlineThickness = underlineThickness;
        }
      }
    }
    if ( !foundExtent )
    {
      Extent extent;
      extent.mLeft = left;
      extent.mRight = right;
      extent.mBaseLine = baseLine;
      extent.mUnderlinePosition = underlinePosition;
      extent.mUnderlineThickness = underlineThickness;
      extent.mMeshRecordIndex = index;
      extents.PushBack( extent );
    }
  }

  void RemoveText( const Vector<GlyphInfo>& glyphs )
  {
    Vector< CheckEntry > checked;
    CheckEntry checkEntry;

    for ( Vector< TextCacheEntry >::Iterator tCit = mTextCache.Begin(); tCit != mTextCache.End(); ++tCit )
    {
      uint32_t index = tCit->mIndex;
      uint32_t fontId = tCit->mFontId;

      // Check that this character has not already been checked...
      bool wasChecked = false;
      for ( Vector< CheckEntry >::Iterator cEit = checked.Begin(); cEit != checked.End(); ++cEit )
      {
        if ( fontId == cEit->mFontId && index == cEit->mIndex )
        {
          wasChecked = true;
        }
      }

      if ( !wasChecked )
      {

        int32_t newCount = 0;
        int32_t oldCount = 0;

        // How many times does this character occur in the old text ?
        for ( Vector< TextCacheEntry >::Iterator oTcit = mTextCache.Begin(); oTcit != mTextCache.End(); ++oTcit )
        {
          if ( fontId == oTcit->mFontId && index == oTcit->mIndex )
          {
            oldCount++;
          }
        }

        // And how many times in the new ?
        for ( Vector< GlyphInfo >::Iterator cGit = glyphs.Begin(); cGit != glyphs.End(); ++cGit )
        {
          if ( fontId == cGit->fontId && index == cGit->index )
          {
            newCount++;
          }
        }
        mGlyphManager.AdjustReferenceCount( fontId, tCit->mImageId, newCount - oldCount );
        checkEntry.mIndex = index;
        checkEntry.mFontId = fontId;
        checked.PushBack( checkEntry );
      }
    }
    mTextCache.Resize( 0 );
  }

  void CalculateBlocksSize( const Vector<GlyphInfo>& glyphs )
  {
    MaxBlockSize maxBlockSize;
    for ( uint32_t i = 0; i < glyphs.Size(); ++i )
    {
      FontId fontId = glyphs[ i ].fontId;
      bool foundFont = false;
      for ( uint32_t j = 0; j < mBlockSizes.size(); ++j )
      {
        if ( mBlockSizes[ j ].mFontId == fontId )
        {
          foundFont = true;
        }
      }
      if ( !foundFont )
      {
        FontMetrics fontMetrics;
        mFontClient.GetFontMetrics( fontId, fontMetrics );
        maxBlockSize.mNeededBlockWidth = static_cast< uint32_t >( fontMetrics.height );
        maxBlockSize.mNeededBlockHeight = static_cast< uint32_t >( fontMetrics.height );
        maxBlockSize.mFontId = fontId;
        mBlockSizes.push_back( maxBlockSize );
      }
    }
  }

  void GenerateUnderlines( std::vector< MeshRecord>& meshRecords,
                           Vector< Extent >& extents,
                           const Vector4& underlineColor,
                           const Vector4& textColor )
  {
    AtlasManager::Mesh2D newMesh;
    unsigned short faceIndex = 0;
    for ( Vector< Extent >::ConstIterator eIt = extents.Begin(); eIt != extents.End(); ++eIt )
    {
      AtlasManager::Vertex2D vert;
      uint32_t index = eIt->mMeshRecordIndex;
      Vector2 uv = mGlyphManager.GetAtlasSize( meshRecords[ index ].mAtlasId );

      // Make sure we don't hit texture edge for single pixel texture ( filled pixel is in top left of every atlas )
      float u = HALF / uv.x;
      float v = HALF / uv.y;
      float thickness = eIt->mUnderlineThickness;
      float baseLine = eIt->mBaseLine + eIt->mUnderlinePosition - ( thickness * HALF );
      float tlx = eIt->mLeft;
      float brx = eIt->mRight;

      vert.mPosition.x = tlx;
      vert.mPosition.y = baseLine;
      vert.mTexCoords.x = ZERO;
      vert.mTexCoords.y = ZERO;
      newMesh.mVertices.PushBack( vert );

      vert.mPosition.x = brx;
      vert.mPosition.y = baseLine;
      vert.mTexCoords.x = u;
      newMesh.mVertices.PushBack( vert );

      vert.mPosition.x = tlx;
      vert.mPosition.y = baseLine + thickness;
      vert.mTexCoords.x = ZERO;
      vert.mTexCoords.y = v;
      newMesh.mVertices.PushBack( vert );

      vert.mPosition.x = brx;
      vert.mPosition.y = baseLine + thickness;
      vert.mTexCoords.x = u;
      newMesh.mVertices.PushBack( vert );

      // Six indices in counter clockwise winding
      newMesh.mIndices.PushBack( faceIndex + 1u );
      newMesh.mIndices.PushBack( faceIndex );
      newMesh.mIndices.PushBack( faceIndex + 2u );
      newMesh.mIndices.PushBack( faceIndex + 2u );
      newMesh.mIndices.PushBack( faceIndex + 3u );
      newMesh.mIndices.PushBack( faceIndex + 1u );
      faceIndex += 4;

      if ( underlineColor == textColor )
      {
        mGlyphManager.StitchMesh( meshRecords[ index ].mMesh, newMesh );
      }
      else
      {
        MeshRecord record;
        record.mMesh = newMesh;
        record.mAtlasId = meshRecords[ index ].mAtlasId;
        record.mColor = underlineColor;
        record.mIsUnderline = true;
        meshRecords.push_back( record );
      }
    }
  }

  Actor GenerateShadow( MeshRecord& meshRecord,
                        const Vector2& shadowOffset,
                        const Vector4& shadowColor )
  {
    // Scan vertex buffer to determine width and height of effect buffer needed
    const Vector< AtlasManager::Vertex2D >& verts = meshRecord.mMesh.mVertices;
    float tlx = verts[ 0 ].mPosition.x;
    float tly = verts[ 0 ].mPosition.y;
    float brx = ZERO;
    float bry = ZERO;

    for ( uint32_t i = 0; i < verts.Size(); ++i )
    {
      if ( verts[ i ].mPosition.x < tlx )
      {
        tlx = verts[ i ].mPosition.x;
      }
      if ( verts[ i ].mPosition.y < tly )
      {
        tly = verts[ i ].mPosition.y;
      }
      if ( verts[ i ].mPosition.x > brx )
      {
        brx = verts[ i ].mPosition.x;
      }
      if ( verts[ i ].mPosition.y > bry )
      {
        bry = verts[ i ].mPosition.y;
      }
    }

    float width = brx - tlx;
    float height = bry - tly;
    float divWidth = TWO / width;
    float divHeight = TWO / height;

    // Create a buffer to render to
    meshRecord.mBuffer = FrameBufferImage::New( width, height );

    // We will render a quad into this buffer
    unsigned int indices[ 6 ] = { 1, 0, 2, 2, 3, 1 };
    PropertyBuffer quadVertices = PropertyBuffer::New( mQuadVertexFormat, 4u );
    PropertyBuffer quadIndices = PropertyBuffer::New( mQuadIndexFormat, sizeof(indices)/sizeof(indices[0]) );

    AtlasManager::Vertex2D vertices[ 4 ] = {
    { Vector2( tlx + shadowOffset.x, tly + shadowOffset.y ), Vector2( ZERO, ZERO ) },
    { Vector2( brx + shadowOffset.x, tly + shadowOffset.y ), Vector2( ONE, ZERO ) },
    { Vector2( tlx + shadowOffset.x, bry + shadowOffset.y ), Vector2( ZERO, ONE ) },
    { Vector2( brx + shadowOffset.x, bry + shadowOffset.y ), Vector2( ONE, ONE ) } };

    quadVertices.SetData( vertices );
    quadIndices.SetData( indices );

    Geometry quadGeometry = Geometry::New();
    quadGeometry.AddVertexBuffer( quadVertices );
    quadGeometry.SetIndexBuffer( quadIndices );

    Sampler sampler = Sampler::New( meshRecord.mBuffer, "sTexture" );
    Material material = Material::New( mGlyphManager.GetEffectBufferShader() );
    material.AddSampler( sampler );

    Dali::Renderer renderer = Dali::Renderer::New( quadGeometry, material );

    // Ensure shadow is behind the text...
    renderer.SetDepthIndex( mDepth + CONTENT_DEPTH_INDEX - 1 );
    Actor actor = Actor::New();
    actor.AddRenderer( renderer );
    actor.SetSize( 1.0f, 1.0f );

    // Create a sub actor to render the source with normalized vertex positions
    Vector< AtlasManager::Vertex2D > normVertexList;
    for ( uint32_t i = 0; i < verts.Size(); ++i )
    {
      AtlasManager::Vertex2D vertex = verts[ i ];
      vertex.mPosition.x = ( ( vertex.mPosition.x - tlx ) * divWidth ) - ONE;
      vertex.mPosition.y = ( ( vertex.mPosition.y - tly ) * divHeight ) - ONE;
      normVertexList.PushBack( vertex );
    }

    PropertyBuffer normVertices = PropertyBuffer::New( mQuadVertexFormat, normVertexList.Size() );
    PropertyBuffer normIndices = PropertyBuffer::New( mQuadIndexFormat, meshRecord.mMesh.mIndices.Size() );
    normVertices.SetData( const_cast< AtlasManager::Vertex2D* >( &normVertexList[ 0 ] ) );
    normIndices.SetData( const_cast< unsigned int* >( &meshRecord.mMesh.mIndices[ 0 ] ) );

    Geometry normGeometry = Geometry::New();
    normGeometry.AddVertexBuffer( normVertices );
    normGeometry.SetIndexBuffer( normIndices );

    Material normMaterial = Material::New( mGlyphManager.GetGlyphShadowShader() );
    Sampler normSampler =  mGlyphManager.GetSampler( meshRecord.mAtlasId );
    normMaterial.AddSampler( normSampler );
    Dali::Renderer normRenderer = Dali::Renderer::New( normGeometry, normMaterial );
    Actor subActor = Actor::New();
    subActor.AddRenderer( normRenderer );
    subActor.SetSize( 1.0f, 1.0f );
    subActor.SetColorMode( USE_OWN_MULTIPLY_PARENT_COLOR );
    subActor.SetColor( shadowColor );

    // Create a render task to render the effect
    RenderTask task = Stage::GetCurrent().GetRenderTaskList().CreateTask();
    task.SetTargetFrameBuffer( meshRecord.mBuffer );
    task.SetSourceActor( subActor );
    task.SetClearEnabled( true );
    task.SetClearColor( Vector4::ZERO );
    task.SetExclusive( true );
    task.SetRefreshRate( RenderTask::REFRESH_ONCE );
    task.FinishedSignal().Connect( this, &AtlasRenderer::Impl::RenderComplete );
    actor.Add( subActor );

    return actor;
  }

  void RenderComplete( RenderTask& renderTask )
  {
    // Disconnect and remove this single shot render task
    renderTask.FinishedSignal().Disconnect( this, &AtlasRenderer::Impl::RenderComplete );
    Stage::GetCurrent().GetRenderTaskList().RemoveTask( renderTask );

    // Get the actor used for render to buffer and remove it from the parent
    Actor renderActor = renderTask.GetSourceActor();
    if ( renderActor )
    {
      Actor parent = renderActor.GetParent();
      if ( parent )
      {
        parent.Remove( renderActor );
      }
    }
  }

  Actor mActor;                                       ///< The actor parent which renders the text
  AtlasGlyphManager mGlyphManager;                    ///< Glyph Manager to handle upload and caching
  TextAbstraction::FontClient mFontClient;            ///> The font client used to supply glyph information
  std::vector< MaxBlockSize > mBlockSizes;            ///> Maximum size needed to contain a glyph in a block within a new atlas
<<<<<<< HEAD
  std::vector< uint32_t > mFace;                      ///> Face indices for a quad
  Property::Map mQuadVertexFormat;
  Property::Map mQuadIndexFormat;
  int mDepth;
=======
  std::vector< MeshData::FaceIndex > mFace;           ///> Face indices for a quad
  Vector< TextCacheEntry > mTextCache;
>>>>>>> 653e65df
};

Text::RendererPtr AtlasRenderer::New()
{
  DALI_LOG_INFO( gLogFilter, Debug::Verbose, "Text::AtlasRenderer::New()\n" );

  return Text::RendererPtr( new AtlasRenderer() );
}

Actor AtlasRenderer::Render( Text::ViewInterface& view, unsigned int depth )
{
  UnparentAndReset( mImpl->mActor );

  Length numberOfGlyphs = view.GetNumberOfGlyphs();

  if( numberOfGlyphs > 0u )
  {
    Vector<GlyphInfo> glyphs;
    glyphs.Resize( numberOfGlyphs );

    std::vector<Vector2> positions;
    positions.resize( numberOfGlyphs );

    numberOfGlyphs = view.GetGlyphs( glyphs.Begin(),
                                     &positions[0],
                                     0u,
                                     numberOfGlyphs );
    glyphs.Resize( numberOfGlyphs );
    positions.resize( numberOfGlyphs );

    mImpl->AddGlyphs( positions,
                      glyphs,
                      view.GetTextColor(),
                      view.GetShadowOffset(),
                      view.GetShadowColor(),
                      view.IsUnderlineEnabled(),
                      view.GetUnderlineColor(),
                      view.GetUnderlineHeight(),
                      depth );
  }

  return mImpl->mActor;
}

AtlasRenderer::AtlasRenderer()
{
  mImpl = new Impl();

}

AtlasRenderer::~AtlasRenderer()
{
  Vector< GlyphInfo > emptyGlyphs;
  mImpl->RemoveText( emptyGlyphs );
  delete mImpl;
}<|MERGE_RESOLUTION|>--- conflicted
+++ resolved
@@ -119,11 +119,8 @@
     AtlasManager::AtlasSlot slot;
     std::vector< MeshRecord > meshContainer;
     Vector< Extent > extents;
-<<<<<<< HEAD
+    TextCacheEntry textCacheEntry;
     mDepth = static_cast< int >( depth );
-=======
-    TextCacheEntry textCacheEntry;
->>>>>>> 653e65df
 
     float currentUnderlinePosition = ZERO;
     float currentUnderlineThickness = underlineHeight;
@@ -188,22 +185,9 @@
         }
 
         const Vector2& position = positions[ i ];
-<<<<<<< HEAD
         AtlasManager::Mesh2D newMesh;
-        mGlyphManager.Cached( glyph.fontId, glyph.index, slot );
-
-        if ( slot.mImageId )
-        {
-          // This glyph already exists so generate mesh data plugging in our supplied position
-          mGlyphManager.GenerateMeshData( slot.mImageId, position, newMesh );
-          mImageIds.PushBack( slot.mImageId );
-        }
-        else
-=======
-        MeshData newMeshData;
 
         if ( !mGlyphManager.Cached( glyph.fontId, glyph.index, slot ) )
->>>>>>> 653e65df
         {
           // Select correct size for new atlas if needed....?
           if ( lastFontId != glyph.fontId )
@@ -247,23 +231,12 @@
             }
 
             // Locate a new slot for our glyph
-<<<<<<< HEAD
-            mGlyphManager.Add( glyph, bitmap, slot );
-
-            // Generate mesh data for this quad, plugging in our supplied position
-            if ( slot.mImageId )
-            {
-              mGlyphManager.GenerateMeshData( slot.mImageId, position, newMesh );
-              mImageIds.PushBack( slot.mImageId );
-            }
-=======
             mGlyphManager.Add( glyph.fontId, glyph, bitmap, slot );
->>>>>>> 653e65df
           }
         }
 
         // Generate mesh data for this quad, plugging in our supplied position
-        mGlyphManager.GenerateMeshData( slot.mImageId, position, newMeshData );
+        mGlyphManager.GenerateMeshData( slot.mImageId, position, newMesh );
         textCacheEntry.mFontId = glyph.fontId;
         textCacheEntry.mImageId = slot.mImageId;
         textCacheEntry.mIndex = glyph.index;
@@ -744,15 +717,11 @@
   AtlasGlyphManager mGlyphManager;                    ///< Glyph Manager to handle upload and caching
   TextAbstraction::FontClient mFontClient;            ///> The font client used to supply glyph information
   std::vector< MaxBlockSize > mBlockSizes;            ///> Maximum size needed to contain a glyph in a block within a new atlas
-<<<<<<< HEAD
   std::vector< uint32_t > mFace;                      ///> Face indices for a quad
+  Vector< TextCacheEntry > mTextCache;
   Property::Map mQuadVertexFormat;
   Property::Map mQuadIndexFormat;
   int mDepth;
-=======
-  std::vector< MeshData::FaceIndex > mFace;           ///> Face indices for a quad
-  Vector< TextCacheEntry > mTextCache;
->>>>>>> 653e65df
 };
 
 Text::RendererPtr AtlasRenderer::New()
