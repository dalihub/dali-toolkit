--- conflicted
+++ resolved
@@ -121,10 +121,7 @@
     std::vector< MeshRecord > meshContainer;
     Vector< Extent > extents;
     TextCacheEntry textCacheEntry;
-<<<<<<< HEAD
-=======
     mDepth = depth;
->>>>>>> a275bbe1
 
     float currentUnderlinePosition = ZERO;
     float currentUnderlineThickness = underlineHeight;
@@ -137,15 +134,6 @@
       style = STYLE_DROP_SHADOW;
     }
 
-<<<<<<< HEAD
-    if ( mTextCache.Size() )
-    {
-      // Update the glyph cache with any changes to current text
-      RemoveText( glyphs );
-    }
-
-=======
->>>>>>> a275bbe1
     CalculateBlocksSize( glyphs );
 
     // Avoid emptying mTextCache (& removing references) until after incremented references for the new text
@@ -195,11 +183,7 @@
         }
 
         const Vector2& position = positions[ i ];
-<<<<<<< HEAD
-        MeshData newMeshData;
-=======
         AtlasManager::Mesh2D newMesh;
->>>>>>> a275bbe1
 
         if ( !mGlyphManager.Cached( glyph.fontId, glyph.index, slot ) )
         {
@@ -245,18 +229,6 @@
             }
 
             // Locate a new slot for our glyph
-<<<<<<< HEAD
-            mGlyphManager.Add( glyph.fontId, glyph, bitmap, slot );
-          }
-        }
-
-        // Generate mesh data for this quad, plugging in our supplied position
-        mGlyphManager.GenerateMeshData( slot.mImageId, position, newMeshData );
-        textCacheEntry.mFontId = glyph.fontId;
-        textCacheEntry.mImageId = slot.mImageId;
-        textCacheEntry.mIndex = glyph.index;
-        mTextCache.PushBack( textCacheEntry );
-=======
             mGlyphManager.Add( glyph, bitmap, slot );
           }
         }
@@ -272,7 +244,6 @@
         textCacheEntry.mImageId = slot.mImageId;
         textCacheEntry.mIndex = glyph.index;
         newTextCache.PushBack( textCacheEntry );
->>>>>>> a275bbe1
 
         // Find an existing mesh data object to attach to ( or create a new one, if we can't find one using the same atlas)
         StitchTextMesh( meshContainer,
@@ -489,61 +460,6 @@
     }
   }
 
-<<<<<<< HEAD
-  void RemoveText( const Vector<GlyphInfo>& glyphs )
-  {
-    Vector< CheckEntry > checked;
-    CheckEntry checkEntry;
-
-    for ( Vector< TextCacheEntry >::Iterator tCit = mTextCache.Begin(); tCit != mTextCache.End(); ++tCit )
-    {
-      uint32_t index = tCit->mIndex;
-      uint32_t fontId = tCit->mFontId;
-
-      // Check that this character has not already been checked...
-      bool wasChecked = false;
-      for ( Vector< CheckEntry >::Iterator cEit = checked.Begin(); cEit != checked.End(); ++cEit )
-      {
-        if ( fontId == cEit->mFontId && index == cEit->mIndex )
-        {
-          wasChecked = true;
-        }
-      }
-
-      if ( !wasChecked )
-      {
-
-        int32_t newCount = 0;
-        int32_t oldCount = 0;
-
-        // How many times does this character occur in the old text ?
-        for ( Vector< TextCacheEntry >::Iterator oTcit = mTextCache.Begin(); oTcit != mTextCache.End(); ++oTcit )
-        {
-          if ( fontId == oTcit->mFontId && index == oTcit->mIndex )
-          {
-            oldCount++;
-          }
-        }
-
-        // And how many times in the new ?
-        for ( Vector< GlyphInfo >::Iterator cGit = glyphs.Begin(); cGit != glyphs.End(); ++cGit )
-        {
-          if ( fontId == cGit->fontId && index == cGit->index )
-          {
-            newCount++;
-          }
-        }
-        mGlyphManager.AdjustReferenceCount( fontId, tCit->mImageId, newCount - oldCount );
-        checkEntry.mIndex = index;
-        checkEntry.mFontId = fontId;
-        checked.PushBack( checkEntry );
-      }
-    }
-    mTextCache.Resize( 0 );
-  }
-
-=======
->>>>>>> a275bbe1
   void CalculateBlocksSize( const Vector<GlyphInfo>& glyphs )
   {
     MaxBlockSize maxBlockSize;
@@ -772,16 +688,11 @@
   AtlasGlyphManager mGlyphManager;                    ///< Glyph Manager to handle upload and caching
   TextAbstraction::FontClient mFontClient;            ///> The font client used to supply glyph information
   std::vector< MaxBlockSize > mBlockSizes;            ///> Maximum size needed to contain a glyph in a block within a new atlas
-<<<<<<< HEAD
-  std::vector< MeshData::FaceIndex > mFace;           ///> Face indices for a quad
-  Vector< TextCacheEntry > mTextCache;
-=======
   std::vector< uint32_t > mFace;                      ///> Face indices for a quad
   Vector< TextCacheEntry > mTextCache;
   Property::Map mQuadVertexFormat;
   Property::Map mQuadIndexFormat;
   int mDepth;
->>>>>>> a275bbe1
 };
 
 Text::RendererPtr AtlasRenderer::New()
@@ -834,11 +745,6 @@
 
 AtlasRenderer::~AtlasRenderer()
 {
-<<<<<<< HEAD
-  Vector< GlyphInfo > emptyGlyphs;
-  mImpl->RemoveText( emptyGlyphs );
-=======
   mImpl->RemoveText();
->>>>>>> a275bbe1
   delete mImpl;
 }