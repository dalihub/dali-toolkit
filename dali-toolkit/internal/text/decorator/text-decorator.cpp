/*
 * Copyright (c) 2015 Samsung Electronics Co., Ltd.
 *
 * Licensed under the Apache License, Version 2.0 (the "License");
 * you may not use this file except in compliance with the License.
 * You may obtain a copy of the License at
 *
 * http://www.apache.org/licenses/LICENSE-2.0
 *
 * Unless required by applicable law or agreed to in writing, software
 * distributed under the License is distributed on an "AS IS" BASIS,
 * WITHOUT WARRANTIES OR CONDITIONS OF ANY KIND, either express or implied.
 * See the License for the specific language governing permissions and
 * limitations under the License.
 *
 */

// CLASS HEADER
#include <dali-toolkit/internal/text/decorator/text-decorator.h>

// EXTERNAL INCLUDES
#include <dali/integration-api/debug.h>
#include <dali/public-api/actors/actor.h>
#include <dali/public-api/adaptor-framework/timer.h>
#include <dali/public-api/actors/image-actor.h>
#include <dali/public-api/actors/layer.h>
#include <dali/public-api/animation/constraint.h>
#include <dali/public-api/common/constants.h>
#include <dali/public-api/common/stage.h>
#include <dali/public-api/events/tap-gesture.h>
#include <dali/public-api/events/tap-gesture-detector.h>
#include <dali/public-api/events/touch-event.h>
#include <dali/public-api/events/pan-gesture.h>
#include <dali/public-api/events/pan-gesture-detector.h>
#include <dali/public-api/images/resource-image.h>
#include <dali/public-api/math/rect.h>
#include <dali/public-api/math/vector2.h>
#include <dali/public-api/math/vector4.h>
#include <dali/public-api/object/property-notification.h>
#include <dali/public-api/signals/connection-tracker.h>

// INTERNAL INCLUDES
#include <dali-toolkit/public-api/controls/control.h>
#include <dali-toolkit/public-api/controls/control-depth-index-ranges.h>
#include <dali-toolkit/public-api/controls/control-impl.h>
#include <dali-toolkit/public-api/controls/buttons/push-button.h>
#include <dali-toolkit/public-api/controls/default-controls/solid-color-actor.h>
#include <dali-toolkit/public-api/controls/text-controls/text-label.h>
#include <dali-toolkit/devel-api/controls/text-controls/text-selection-popup.h>

#ifdef DEBUG_ENABLED
#define DECORATOR_DEBUG

#endif

namespace Dali
{
namespace Internal
{
namespace
{
#ifdef DECORATOR_DEBUG
Integration::Log::Filter* gLogFilter( Integration::Log::Filter::New(Debug::NoLogging, false, "LOG_TEXT_DECORATOR") );
#endif
}
}
}


// Local Data
namespace
{

const char* DEFAULT_GRAB_HANDLE_IMAGE_RELEASED( DALI_IMAGE_DIR "insertpoint-icon.png" );
const char* DEFAULT_GRAB_HANDLE_IMAGE_PRESSED( DALI_IMAGE_DIR "insertpoint-icon-pressed.png" );
const char* DEFAULT_SELECTION_HANDLE_ONE_RELEASED( DALI_IMAGE_DIR "text-input-selection-handle-left.png" );
const char* DEFAULT_SELECTION_HANDLE_ONE_PRESSED( DALI_IMAGE_DIR "text-input-selection-handle-left-press.png" );
const char* DEFAULT_SELECTION_HANDLE_TWO_RELEASED( DALI_IMAGE_DIR "text-input-selection-handle-right.png" );
const char* DEFAULT_SELECTION_HANDLE_TWO_PRESSED( DALI_IMAGE_DIR "text-input-selection-handle-right-press.png" );

const int DEFAULT_POPUP_OFFSET( -100.0f ); // Vertical offset of Popup from cursor or handles position.

const Dali::Vector3 DEFAULT_GRAB_HANDLE_RELATIVE_SIZE( 1.25f, 1.5f, 1.0f );
const Dali::Vector3 DEFAULT_SELECTION_HANDLE_RELATIVE_SIZE( 1.25f, 1.5f, 1.0f );

const Dali::Vector4 LIGHT_BLUE( (0xb2 / 255.0f), (0xeb / 255.0f), (0xf2 / 255.0f), 0.5f ); // The text highlight color.

const unsigned int CURSOR_BLINK_INTERVAL = 500u; // Cursor blink interval
const float TO_MILLISECONDS = 1000.f;
const float TO_SECONDS = 1.f / TO_MILLISECONDS;

const float DISPLAYED_HIGHLIGHT_Z_OFFSET( -0.05f );

const unsigned int SCROLL_TICK_INTERVAL = 50u;

const float SCROLL_THRESHOLD = 10.f;
const float SCROLL_SPEED = 300.f;
const float SCROLL_DISTANCE = SCROLL_SPEED * SCROLL_TICK_INTERVAL * TO_SECONDS;

/**
 * structure to hold coordinates of each quad, which will make up the mesh.
 */
struct QuadCoordinates
{
  /**
   * Default constructor
   */
  QuadCoordinates()
  {
  }

  /**
   * Constructor
   * @param[in] x1 left co-ordinate
   * @param[in] y1 top co-ordinate
   * @param[in] x2 right co-ordinate
   * @param[in] y2 bottom co-ordinate
   */
  QuadCoordinates(float x1, float y1, float x2, float y2)
  : min(x1, y1),
    max(x2, y2)
  {
  }

  Dali::Vector2 min;                          ///< top-left (minimum) position of quad
  Dali::Vector2 max;                          ///< bottom-right (maximum) position of quad
};

typedef std::vector<QuadCoordinates> QuadContainer;

/**
 * @brief Takes a bounding rectangle in the local coordinates of an actor and returns the world coordinates Bounding Box.
 * @param[in] boundingRectangle local bounding
 * @param[out] Vector4 World coordinate bounding Box.
 */
void LocalToWorldCoordinatesBoundingBox( const Dali::Rect<int>& boundingRectangle, Dali::Vector4& boundingBox )
{
  // Convert to world coordinates and store as a Vector4 to be compatible with Property Notifications.
  Dali::Vector2 stageSize = Dali::Stage::GetCurrent().GetSize();

  const float originX = boundingRectangle.x - 0.5f * stageSize.width;
  const float originY = boundingRectangle.y - 0.5f * stageSize.height;

  boundingBox = Dali::Vector4( originX,
                               originY,
                               originX + boundingRectangle.width,
                               originY + boundingRectangle.height );
}


} // end of namespace

namespace Dali
{

namespace Toolkit
{

namespace Text
{

struct Decorator::Impl : public ConnectionTracker
{
  enum ScrollDirection
  {
    SCROLL_NONE,
    SCROLL_RIGHT,
    SCROLL_LEFT,
    SCROLL_TOP,
    SCROLL_BOTTOM
  };

  struct CursorImpl
  {
    CursorImpl()
    : color( Dali::Color::BLACK ),
      position(),
      cursorHeight( 0.0f ),
      lineHeight( 0.0f )
    {
    }

    Vector4 color;
    Vector2 position;
    float cursorHeight;
    float lineHeight;
  };

  struct HandleImpl
  {
    HandleImpl()
    : position(),
      lineHeight( 0.0f ),
      grabDisplacementX( 0.f ),
      grabDisplacementY( 0.f ),
      active( false ),
      visible( false ),
      pressed( false ),
      flipped( false )
    {
    }

    ImageActor actor;
    Actor grabArea;

    Vector2 position;
    float lineHeight; ///< Not the handle height
    float grabDisplacementX;
    float grabDisplacementY;
    bool active  : 1;
    bool visible : 1;
    bool pressed : 1;
    bool flipped : 1;
  };

  struct PopupImpl
  {
    PopupImpl()
    : position(),
      offset( DEFAULT_POPUP_OFFSET )
    {
    }

    TextSelectionPopup actor;
    Vector3 position;
    int offset;
  };

  Impl( ControllerInterface& controller,
        TextSelectionPopupCallbackInterface& callbackInterface )
  : mController( controller ),
    mEnabledPopupButtons( TextSelectionPopup::NONE ),
    mTextSelectionPopupCallbackInterface( callbackInterface ),
    mBoundingBox( Rect<int>() ),
    mHighlightColor( LIGHT_BLUE ),
    mHighlightPosition( Vector2::ZERO ),
    mActiveCursor( ACTIVE_CURSOR_NONE ),
    mCursorBlinkInterval( CURSOR_BLINK_INTERVAL ),
    mCursorBlinkDuration( 0.0f ),
    mHandleScrolling( HANDLE_TYPE_COUNT ),
    mScrollDirection( SCROLL_NONE ),
    mScrollThreshold( SCROLL_THRESHOLD ),
    mScrollSpeed( SCROLL_SPEED ),
    mScrollDistance( SCROLL_DISTANCE ),
    mActiveCopyPastePopup( false ),
    mCursorBlinkStatus( true ),
    mPrimaryCursorVisible( false ),
    mSecondaryCursorVisible( false ),
    mSwapSelectionHandles( false ),
    mNotifyEndOfScroll( false )
  {
  }

  /**
   * Relayout of the decorations owned by the decorator.
   * @param[in] size The Size of the UI control the decorator is adding it's decorations to.
   */
  void Relayout( const Vector2& size )
  {
    // TODO - Remove this if nothing is active
    CreateActiveLayer();

    /*
    // Show or hide the cursors
    CreateCursors();
    if( mPrimaryCursor )
    {
      const CursorImpl& cursor = mCursor[PRIMARY_CURSOR];
      mPrimaryCursorVisible = ( cursor.position.x <= size.width ) && ( cursor.position.x >= 0.f );
      if( mPrimaryCursorVisible )
      {
        Vector2 position = cursor.position;

        mPrimaryCursor.SetPosition( position.x,
                                    position.y );
        mPrimaryCursor.SetSize( Size( 1.0f, cursor.cursorHeight ) );
      }
      mPrimaryCursor.SetVisible( mPrimaryCursorVisible );
    }
    if( mSecondaryCursor )
    {
      const CursorImpl& cursor = mCursor[SECONDARY_CURSOR];
      mSecondaryCursorVisible = ( cursor.position.x <= size.width ) && ( cursor.position.x >= 0.f );
      if( mSecondaryCursorVisible )
      {
        mSecondaryCursor.SetPosition( cursor.position.x,
                                      cursor.position.y );
        mSecondaryCursor.SetSize( Size( 1.0f, cursor.cursorHeight ) );
      }
      mSecondaryCursor.SetVisible( mSecondaryCursorVisible );
    }
    */
    // Show or hide the grab handle
    HandleImpl& grabHandle = mHandle[GRAB_HANDLE];
    if( grabHandle.active )
    {
      Vector2 position = grabHandle.position;

      const bool isVisible = ( position.x <= size.width ) && ( position.x >= 0.f );

      if( isVisible )
      {
        SetupTouchEvents();

        CreateGrabHandle();

        grabHandle.actor.SetPosition( position.x,
                                      position.y + grabHandle.lineHeight );
      }
      grabHandle.actor.SetVisible( isVisible );
    }
    else if( grabHandle.actor )
    {
      UnparentAndReset( grabHandle.actor );
    }

    // Show or hide the selection handles/highlight
    HandleImpl& primary = mHandle[ LEFT_SELECTION_HANDLE ];
    HandleImpl& secondary = mHandle[ RIGHT_SELECTION_HANDLE ];
    if( primary.active || secondary.active )
    {
      Vector2 primaryPosition = primary.position;
      Vector2 secondaryPosition = secondary.position;

      const bool isPrimaryVisible = ( primaryPosition.x <= size.width ) && ( primaryPosition.x >= 0.f );
      const bool isSecondaryVisible = ( secondaryPosition.x <= size.width ) && ( secondaryPosition.x >= 0.f );

      if( isPrimaryVisible || isSecondaryVisible )
      {
        SetupTouchEvents();

        CreateSelectionHandles();

        if( isPrimaryVisible )
        {
          primary.actor.SetPosition( primaryPosition.x,
                                     primaryPosition.y + primary.lineHeight );
        }

        if( isSecondaryVisible )
        {
          secondary.actor.SetPosition( secondaryPosition.x,
                                       secondaryPosition.y + secondary.lineHeight );
        }
      }
      primary.actor.SetVisible( isPrimaryVisible );
      secondary.actor.SetVisible( isSecondaryVisible );

      CreateHighlight();
      UpdateHighlight();
    }
    else
    {
      UnparentAndReset( primary.actor );
      UnparentAndReset( secondary.actor );
      //UnparentAndReset( mHighlightMeshActor );
    }

    if ( mActiveCopyPastePopup )
    {
      // todo Swap UnparentAndReset for DeterminePositionPopup() if mCopyPastePopup.actor valid Once the issue with the labels disappearing is fixed.
      UnparentAndReset( mCopyPastePopup.actor );
      if ( !mCopyPastePopup.actor )
      {
        mCopyPastePopup.actor = TextSelectionPopup::New( mEnabledPopupButtons, &mTextSelectionPopupCallbackInterface );
#ifdef DECORATOR_DEBUG
        mCopyPastePopup.actor.SetName("mCopyPastePopup");
#endif
        mCopyPastePopup.actor.SetAnchorPoint( AnchorPoint::CENTER );
        mCopyPastePopup.actor.OnRelayoutSignal().Connect( this,  &Decorator::Impl::PopupRelayoutComplete  ); // Position popup after size negotiation
        mActiveLayer.Add ( mCopyPastePopup.actor );
      }
    }
    else
    {
     if ( mCopyPastePopup.actor )
     {
       UnparentAndReset( mCopyPastePopup.actor );
     }
    }
  }

  void UpdatePositions( const Vector2& scrollOffset )
  {
    mCursor[PRIMARY_CURSOR].position += scrollOffset;
    mCursor[SECONDARY_CURSOR].position += scrollOffset;
    mHandle[ GRAB_HANDLE ].position += scrollOffset;
    mHandle[ LEFT_SELECTION_HANDLE ].position += scrollOffset;
    mHandle[ RIGHT_SELECTION_HANDLE ].position += scrollOffset;
    mHighlightPosition += scrollOffset;
  }

  void DeterminePositionPopup()
  {
    if ( !mActiveCopyPastePopup )
    {
      return;
    }

    if ( mHandle[LEFT_SELECTION_HANDLE].active || mHandle[RIGHT_SELECTION_HANDLE].active )
    {
      float minHandleXPosition = std::min (  mHandle[LEFT_SELECTION_HANDLE].position.x, mHandle[RIGHT_SELECTION_HANDLE].position.x );
      float maxHandleXPosition = std::max (  mHandle[LEFT_SELECTION_HANDLE].position.x, mHandle[RIGHT_SELECTION_HANDLE].position.x );

      float minHandleYPosition = std::min (  mHandle[LEFT_SELECTION_HANDLE].position.y, mHandle[RIGHT_SELECTION_HANDLE].position.y );

      mCopyPastePopup.position.x = minHandleXPosition + ( ( maxHandleXPosition - minHandleXPosition ) *0.5f );
      mCopyPastePopup.position.y = minHandleYPosition + mCopyPastePopup.offset;
    }
    else
    {
      mCopyPastePopup.position = Vector3( mCursor[PRIMARY_CURSOR].position.x, mCursor[PRIMARY_CURSOR].position.y -100.0f , 0.0f ); //todo 100 to be an offset Property
    }

    Vector3 popupSize = Vector3( mCopyPastePopup.actor.GetRelayoutSize( Dimension::WIDTH ), mCopyPastePopup.actor.GetRelayoutSize( Dimension::HEIGHT ), 0.0f );

    GetConstrainedPopupPosition( mCopyPastePopup.position, popupSize, AnchorPoint::CENTER, mActiveLayer, mBoundingBox );

    SetUpPopupPositionNotifications();

    mCopyPastePopup.actor.SetPosition( mCopyPastePopup.position );
  }

  void PopupRelayoutComplete( Actor actor )
  {
    // Size negotiation for CopyPastePopup complete so can get the size and constrain position within bounding box.
    mCopyPastePopup.actor.OnRelayoutSignal().Disconnect( this, &Decorator::Impl::PopupRelayoutComplete  );

    DeterminePositionPopup();
  }

  void CreateCursor( ImageActor& cursor, const Vector4& color )
  {
    cursor = CreateSolidColorActor( color );
    cursor.SetSortModifier( DECORATION_DEPTH_INDEX );
    cursor.SetParentOrigin( ParentOrigin::TOP_LEFT ); // Need to set the default parent origin as CreateSolidColorActor() sets a different one.
    cursor.SetAnchorPoint( AnchorPoint::TOP_CENTER );
  }

  // Add or Remove cursor(s) from parent
  void CreateCursors()
  {
    /*
    if( mActiveCursor == ACTIVE_CURSOR_NONE )
    {
      UnparentAndReset( mPrimaryCursor );
      UnparentAndReset( mSecondaryCursor );
    }
    else
    {
      // Create Primary and or Secondary Cursor(s) if active and add to parent
      if ( mActiveCursor == ACTIVE_CURSOR_PRIMARY ||
           mActiveCursor == ACTIVE_CURSOR_BOTH )
      {
        if ( !mPrimaryCursor )
        {
          CreateCursor( mPrimaryCursor, mCursor[PRIMARY_CURSOR].color );
#ifdef DECORATOR_DEBUG
          mPrimaryCursor.SetName( "PrimaryCursorActor" );
#endif
          mActiveLayer.Add( mPrimaryCursor );
        }
      }

      if ( mActiveCursor == ACTIVE_CURSOR_BOTH )
      {
        if ( !mSecondaryCursor )
        {
          CreateCursor( mSecondaryCursor, mCursor[SECONDARY_CURSOR].color );
#ifdef DECORATOR_DEBUG
          mSecondaryCursor.SetName( "SecondaryCursorActor" );
#endif
          mActiveLayer.Add( mSecondaryCursor );
        }
      }
      else
      {
        UnparentAndReset( mSecondaryCursor );
      }
    }
    */
  }

  bool OnCursorBlinkTimerTick()
  {
    /*
    // Cursor blinking
    if ( mPrimaryCursor )
    {
      mPrimaryCursor.SetVisible( mPrimaryCursorVisible && mCursorBlinkStatus );
    }
    if ( mSecondaryCursor )
    {
      mSecondaryCursor.SetVisible( mSecondaryCursorVisible && mCursorBlinkStatus );
    }

    mCursorBlinkStatus = !mCursorBlinkStatus;
    */
    return true;
  }

  void SetupTouchEvents()
  {
    if ( !mTapDetector )
    {
      mTapDetector = TapGestureDetector::New();
      mTapDetector.DetectedSignal().Connect( this, &Decorator::Impl::OnTap );
    }

    if ( !mPanGestureDetector )
    {
      mPanGestureDetector = PanGestureDetector::New();
      mPanGestureDetector.DetectedSignal().Connect( this, &Decorator::Impl::OnPan );
    }
  }

  void CreateActiveLayer()
  {
    if( !mActiveLayer )
    {
      mActiveLayer = Layer::New();
#ifdef DECORATOR_DEBUG
      mActiveLayer.SetName ( "ActiveLayerActor" );
#endif

      mActiveLayer.SetParentOrigin( ParentOrigin::CENTER );
      mActiveLayer.SetResizePolicy( ResizePolicy::FILL_TO_PARENT, Dimension::ALL_DIMENSIONS );
      mActiveLayer.SetPositionInheritanceMode( USE_PARENT_POSITION );

      // Add the active layer telling the controller it doesn't need clipping.
      mController.AddDecoration( mActiveLayer, false );
    }

    mActiveLayer.RaiseToTop();
  }

  void CreateGrabHandle()
  {
    HandleImpl& grabHandle = mHandle[GRAB_HANDLE];
    if( !grabHandle.actor )
    {
      if( !mHandleImages[GRAB_HANDLE][HANDLE_IMAGE_RELEASED] )
      {
        mHandleImages[GRAB_HANDLE][HANDLE_IMAGE_RELEASED] = ResourceImage::New( DEFAULT_GRAB_HANDLE_IMAGE_RELEASED );
      }
      if( !mHandleImages[GRAB_HANDLE][HANDLE_IMAGE_PRESSED] )
      {
        mHandleImages[GRAB_HANDLE][HANDLE_IMAGE_PRESSED] = ResourceImage::New( DEFAULT_GRAB_HANDLE_IMAGE_PRESSED );
      }

      grabHandle.actor = ImageActor::New( mHandleImages[GRAB_HANDLE][HANDLE_IMAGE_RELEASED] );
      grabHandle.actor.SetSortModifier( DECORATION_DEPTH_INDEX );
      grabHandle.actor.SetAnchorPoint( AnchorPoint::TOP_CENTER );
      // Area that Grab handle responds to, larger than actual handle so easier to move
#ifdef DECORATOR_DEBUG
      grabHandle.actor.SetName( "GrabHandleActor" );
      if ( Dali::Internal::gLogFilter->IsEnabledFor( Debug::Verbose ) )
      {
        grabHandle.grabArea = Toolkit::CreateSolidColorActor( Vector4(0.0f, 0.0f, 0.0f, 0.0f), true, Color::RED, 1 );
        grabHandle.grabArea.SetName( "GrabArea" );
      }
      else
      {
        grabHandle.grabArea = Actor::New();
        grabHandle.grabArea.SetName( "GrabArea" );
      }
#else
      grabHandle.grabArea = Actor::New();
#endif

      grabHandle.grabArea.SetParentOrigin( ParentOrigin::TOP_CENTER );
      grabHandle.grabArea.SetAnchorPoint( AnchorPoint::TOP_CENTER );
      grabHandle.grabArea.SetResizePolicy( ResizePolicy::SIZE_RELATIVE_TO_PARENT, Dimension::ALL_DIMENSIONS );
      grabHandle.grabArea.SetSizeModeFactor( DEFAULT_GRAB_HANDLE_RELATIVE_SIZE );
      grabHandle.actor.Add( grabHandle.grabArea );

      grabHandle.grabArea.TouchedSignal().Connect( this, &Decorator::Impl::OnGrabHandleTouched );
      mTapDetector.Attach( grabHandle.grabArea );
      mPanGestureDetector.Attach( grabHandle.grabArea );

      mActiveLayer.Add( grabHandle.actor );
    }
  }

  void CreateSelectionHandles()
  {
    HandleImpl& primary = mHandle[ LEFT_SELECTION_HANDLE ];
    if( !primary.actor )
    {
      if( !mHandleImages[LEFT_SELECTION_HANDLE][HANDLE_IMAGE_RELEASED] )
      {
        mHandleImages[LEFT_SELECTION_HANDLE][HANDLE_IMAGE_RELEASED] = ResourceImage::New( DEFAULT_SELECTION_HANDLE_ONE_RELEASED );
      }
      if( !mHandleImages[LEFT_SELECTION_HANDLE][HANDLE_IMAGE_PRESSED] )
      {
        mHandleImages[LEFT_SELECTION_HANDLE][HANDLE_IMAGE_PRESSED] = ResourceImage::New( DEFAULT_SELECTION_HANDLE_ONE_PRESSED );
      }

      primary.actor = ImageActor::New( mHandleImages[LEFT_SELECTION_HANDLE][HANDLE_IMAGE_RELEASED] );
#ifdef DECORATOR_DEBUG
      primary.actor.SetName("SelectionHandleOne");
#endif
      primary.actor.SetAnchorPoint( AnchorPoint::TOP_RIGHT ); // Change to BOTTOM_RIGHT if Look'n'Feel requires handle above text.
      primary.actor.SetSortModifier( DECORATION_DEPTH_INDEX );
      primary.flipped = false;

      primary.grabArea = Actor::New(); // Area that Grab handle responds to, larger than actual handle so easier to move
#ifdef DECORATOR_DEBUG
      primary.grabArea.SetName("SelectionHandleOneGrabArea");
#endif
      primary.grabArea.SetResizePolicy( ResizePolicy::SIZE_RELATIVE_TO_PARENT, Dimension::ALL_DIMENSIONS );
      primary.grabArea.SetParentOrigin( ParentOrigin::TOP_CENTER );
      primary.grabArea.SetAnchorPoint( AnchorPoint::TOP_CENTER );
      primary.grabArea.SetSizeModeFactor( DEFAULT_SELECTION_HANDLE_RELATIVE_SIZE );

      mTapDetector.Attach( primary.grabArea );
      mPanGestureDetector.Attach( primary.grabArea );
      primary.grabArea.TouchedSignal().Connect( this, &Decorator::Impl::OnHandleOneTouched );

      primary.actor.Add( primary.grabArea );
      mActiveLayer.Add( primary.actor );
    }

    HandleImpl& secondary = mHandle[ RIGHT_SELECTION_HANDLE ];
    if( !secondary.actor )
    {
      if( !mHandleImages[RIGHT_SELECTION_HANDLE][HANDLE_IMAGE_RELEASED] )
      {
        mHandleImages[RIGHT_SELECTION_HANDLE][HANDLE_IMAGE_RELEASED] = ResourceImage::New( DEFAULT_SELECTION_HANDLE_TWO_RELEASED );
      }
      if( !mHandleImages[RIGHT_SELECTION_HANDLE][HANDLE_IMAGE_PRESSED] )
      {
        mHandleImages[RIGHT_SELECTION_HANDLE][HANDLE_IMAGE_PRESSED] = ResourceImage::New( DEFAULT_SELECTION_HANDLE_TWO_PRESSED );
      }

      secondary.actor = ImageActor::New( mHandleImages[RIGHT_SELECTION_HANDLE][HANDLE_IMAGE_RELEASED] );
#ifdef DECORATOR_DEBUG
      secondary.actor.SetName("SelectionHandleTwo");
#endif
      secondary.actor.SetAnchorPoint( AnchorPoint::TOP_LEFT ); // Change to BOTTOM_LEFT if Look'n'Feel requires handle above text.
      secondary.actor.SetSortModifier( DECORATION_DEPTH_INDEX );
      secondary.flipped = false;

      secondary.grabArea = Actor::New(); // Area that Grab handle responds to, larger than actual handle so easier to move
#ifdef DECORATOR_DEBUG
      secondary.grabArea.SetName("SelectionHandleTwoGrabArea");
#endif
      secondary.grabArea.SetResizePolicy( ResizePolicy::SIZE_RELATIVE_TO_PARENT, Dimension::ALL_DIMENSIONS );
      secondary.grabArea.SetParentOrigin( ParentOrigin::TOP_CENTER );
      secondary.grabArea.SetAnchorPoint( AnchorPoint::TOP_CENTER );
      secondary.grabArea.SetSizeModeFactor( DEFAULT_SELECTION_HANDLE_RELATIVE_SIZE );

      mTapDetector.Attach( secondary.grabArea );
      mPanGestureDetector.Attach( secondary.grabArea );
      secondary.grabArea.TouchedSignal().Connect( this, &Decorator::Impl::OnHandleTwoTouched );

      secondary.actor.Add( secondary.grabArea );
      mActiveLayer.Add( secondary.actor );
    }
  }

  void CreateHighlight()
  {
    /*
    if ( !mHighlightMeshActor )
    {
      mHighlightMaterial = Material::New( "HighlightMaterial" );
      mHighlightMaterial.SetDiffuseColor( mHighlightColor );

      mHighlightMeshData.SetMaterial( mHighlightMaterial );
      mHighlightMeshData.SetHasNormals( true );

      mHighlightMesh = Mesh::New( mHighlightMeshData );

      mHighlightMeshActor = MeshActor::New( mHighlightMesh );
#ifdef DECORATOR_DEBUG
      mHighlightMeshActor.SetName( "HighlightMeshActor" );
#endif
      mHighlightMeshActor.SetAnchorPoint( AnchorPoint::TOP_LEFT );

      // Add the highlight box telling the controller it needs clipping.
      mController.AddDecoration( mHighlightMeshActor, true );
    }
<<<<<<< HEAD
    */
=======

    mHighlightMeshActor.SetPosition( mHighlightPosition.x, mHighlightPosition.y, DISPLAYED_HIGHLIGHT_Z_OFFSET );
>>>>>>> 653e65df
  }

  void UpdateHighlight()
  {
    //  Construct a Mesh with a texture to be used as the highlight 'box' for selected text
    //
    //  Example scenarios where mesh is made from 3, 1, 2, 2 ,3 or 3 quads.
    //
    //   [ TOP   ]  [ TOP ]      [TOP ]  [ TOP    ]      [ TOP  ]      [ TOP  ]
    //  [ MIDDLE ]             [BOTTOM]  [BOTTOM]      [ MIDDLE ]   [ MIDDLE  ]
    //  [ BOTTOM]                                      [ MIDDLE ]   [ MIDDLE  ]
    //                                                 [BOTTOM]     [ MIDDLE  ]
    //                                                              [BOTTOM]
    //
    //  Each quad is created as 2 triangles.
    //  Middle is just 1 quad regardless of its size.
    //
    //  (0,0)         (0,0)
    //     0*    *2     0*       *2
    //     TOP          TOP
    //     3*    *1     3*       *1
    //  4*       *1     4*     *6
    //     MIDDLE         BOTTOM
    //  6*       *5     7*     *5
    //  6*    *8
    //   BOTTOM
    //  9*    *7
    //

    /*
    if ( mHighlightMesh && mHighlightMaterial && !mHighlightQuadList.empty() )
    {
      MeshData::VertexContainer vertices;
      Dali::MeshData::FaceIndices faceIndices;

      std::vector<QuadCoordinates>::iterator iter = mHighlightQuadList.begin();
      std::vector<QuadCoordinates>::iterator endIter = mHighlightQuadList.end();

      // vertex position defaults to (0 0 0)
      MeshData::Vertex vertex;
      // set normal for all vertices as (0 0 1) pointing outward from TextInput Actor.
      vertex.nZ = 1.0f;

      for(std::size_t v = 0; iter != endIter; ++iter,v+=4 )
      {
        // Add each quad geometry (a sub-selection) to the mesh data.

        // 0-----1
        // |\    |
        // | \ A |
        // |  \  |
        // | B \ |
        // |    \|
        // 2-----3

        QuadCoordinates& quad = *iter;
        // top-left (v+0)
        vertex.x = quad.min.x;
        vertex.y = quad.min.y;
        vertices.push_back( vertex );

        // top-right (v+1)
        vertex.x = quad.max.x;
        vertex.y = quad.min.y;
        vertices.push_back( vertex );

        // bottom-left (v+2)
        vertex.x = quad.min.x;
        vertex.y = quad.max.y;
        vertices.push_back( vertex );

        // bottom-right (v+3)
        vertex.x = quad.max.x;
        vertex.y = quad.max.y;
        vertices.push_back( vertex );

        // triangle A (3, 1, 0)
        faceIndices.push_back( v + 3 );
        faceIndices.push_back( v + 1 );
        faceIndices.push_back( v );

        // triangle B (0, 2, 3)
        faceIndices.push_back( v );
        faceIndices.push_back( v + 2 );
        faceIndices.push_back( v + 3 );

        mHighlightMeshData.SetFaceIndices( faceIndices );
      }

      BoneContainer bones(0); // passed empty as bones not required
      mHighlightMeshData.SetData( vertices, faceIndices, bones, mHighlightMaterial );
      mHighlightMesh.UpdateMeshData( mHighlightMeshData );
    }
    */
  }

  void OnTap( Actor actor, const TapGesture& tap )
  {
    if( actor == mHandle[GRAB_HANDLE].actor )
    {
      // TODO
    }
  }

  void DoPan( HandleImpl& handle, HandleType type, const PanGesture& gesture )
  {
    if( Gesture::Started == gesture.state )
    {
      handle.grabDisplacementX = handle.grabDisplacementY = 0;
    }

    handle.grabDisplacementX += gesture.displacement.x;
    handle.grabDisplacementY += gesture.displacement.y;

    const float x = handle.position.x + handle.grabDisplacementX;
    const float y = handle.position.y + handle.lineHeight*0.5f + handle.grabDisplacementY;

    if( Gesture::Started    == gesture.state ||
        Gesture::Continuing == gesture.state )
    {
      Vector2 targetSize;
      mController.GetTargetSize( targetSize );

      if( x < mScrollThreshold )
      {
        mScrollDirection = SCROLL_RIGHT;
        mHandleScrolling = type;
        StartScrollTimer();
      }
      else if( x > targetSize.width - mScrollThreshold )
      {
        mScrollDirection = SCROLL_LEFT;
        mHandleScrolling = type;
        StartScrollTimer();
      }
      else
      {
        mHandleScrolling = HANDLE_TYPE_COUNT;
        StopScrollTimer();
        mController.DecorationEvent( type, HANDLE_PRESSED, x, y );
      }
    }
    else if( Gesture::Finished  == gesture.state ||
             Gesture::Cancelled == gesture.state )
    {
      if( mScrollTimer &&
          ( mScrollTimer.IsRunning() || mNotifyEndOfScroll ) )
      {
        mNotifyEndOfScroll = false;
        mHandleScrolling = HANDLE_TYPE_COUNT;
        StopScrollTimer();
        mController.DecorationEvent( type, HANDLE_STOP_SCROLLING, x, y );
      }
      else
      {
        mController.DecorationEvent( type, HANDLE_RELEASED, x, y );
      }

      if( GRAB_HANDLE == type )
      {
        handle.actor.SetImage( mHandleImages[type][HANDLE_IMAGE_RELEASED] );
      }
      else
      {
        HandleType selectionHandleType = type;

        if( mSwapSelectionHandles != handle.flipped )
        {
          selectionHandleType = ( LEFT_SELECTION_HANDLE == type ) ? RIGHT_SELECTION_HANDLE : LEFT_SELECTION_HANDLE;
        }

        handle.actor.SetImage( mHandleImages[selectionHandleType][HANDLE_IMAGE_RELEASED] );
      }
      handle.pressed = false;
    }
  }

  void OnPan( Actor actor, const PanGesture& gesture )
  {
    HandleImpl& grabHandle = mHandle[GRAB_HANDLE];
    HandleImpl& primarySelectionHandle = mHandle[LEFT_SELECTION_HANDLE];
    HandleImpl& secondarySelectionHandle = mHandle[RIGHT_SELECTION_HANDLE];

    if( actor == grabHandle.grabArea )
    {
      DoPan( grabHandle, GRAB_HANDLE, gesture );
    }
    else if( actor == primarySelectionHandle.grabArea )
    {
      DoPan( primarySelectionHandle, LEFT_SELECTION_HANDLE, gesture );
    }
    else if( actor == secondarySelectionHandle.grabArea )
    {
      DoPan( secondarySelectionHandle, RIGHT_SELECTION_HANDLE, gesture );
    }
  }

  bool OnGrabHandleTouched( Actor actor, const TouchEvent& event )
  {
    // Switch between pressed/release grab-handle images
    if( event.GetPointCount() > 0 &&
        mHandle[GRAB_HANDLE].actor )
    {
      const TouchPoint& point = event.GetPoint(0);

      if( TouchPoint::Down == point.state )
      {
        mHandle[GRAB_HANDLE].pressed = true;
        Image imagePressed = mHandleImages[GRAB_HANDLE][HANDLE_IMAGE_PRESSED];
        if( imagePressed )
        {
          mHandle[GRAB_HANDLE].actor.SetImage( imagePressed );
        }
      }
      else if( TouchPoint::Up == point.state )
      {
        mHandle[GRAB_HANDLE].pressed = false;
        Image imageReleased = mHandleImages[GRAB_HANDLE][HANDLE_IMAGE_RELEASED];
        if( imageReleased )
        {
          mHandle[GRAB_HANDLE].actor.SetImage( imageReleased );
        }
      }
    }

    // Consume to avoid pop-ups accidentally closing, when handle is outside of pop-up area
    return true;
  }

  bool OnHandleOneTouched( Actor actor, const TouchEvent& event )
  {
    // Switch between pressed/release selection handle images
    if( event.GetPointCount() > 0 &&
        mHandle[LEFT_SELECTION_HANDLE].actor )
    {
      const TouchPoint& point = event.GetPoint(0);

      const bool flip = mSwapSelectionHandles != mHandle[LEFT_SELECTION_HANDLE].flipped;
      if( TouchPoint::Down == point.state )
      {
        mHandle[LEFT_SELECTION_HANDLE].pressed = true;
        Image imagePressed = mHandleImages[flip ? RIGHT_SELECTION_HANDLE : LEFT_SELECTION_HANDLE][HANDLE_IMAGE_PRESSED];
        if( imagePressed )
        {
          mHandle[LEFT_SELECTION_HANDLE].actor.SetImage( imagePressed );
        }
      }
      else if( TouchPoint::Up == point.state )
      {
        mHandle[LEFT_SELECTION_HANDLE].pressed = false;
        Image imageReleased = mHandleImages[flip ? RIGHT_SELECTION_HANDLE : LEFT_SELECTION_HANDLE][HANDLE_IMAGE_RELEASED];
        if( imageReleased )
        {
          mHandle[LEFT_SELECTION_HANDLE].actor.SetImage( imageReleased );
        }
      }
    }

    // Consume to avoid pop-ups accidentally closing, when handle is outside of pop-up area
    return true;
  }

  bool OnHandleTwoTouched( Actor actor, const TouchEvent& event )
  {
    // Switch between pressed/release selection handle images
    if( event.GetPointCount() > 0 &&
        mHandle[RIGHT_SELECTION_HANDLE].actor )
    {
      const TouchPoint& point = event.GetPoint(0);

      const bool flip = mSwapSelectionHandles != mHandle[RIGHT_SELECTION_HANDLE].flipped;
      if( TouchPoint::Down == point.state )
      {
        Image imagePressed = mHandleImages[flip ? LEFT_SELECTION_HANDLE : RIGHT_SELECTION_HANDLE][HANDLE_IMAGE_PRESSED];
        mHandle[RIGHT_SELECTION_HANDLE].pressed = true;
        if( imagePressed )
        {
          mHandle[RIGHT_SELECTION_HANDLE].actor.SetImage( imagePressed );
        }
      }
      else if( TouchPoint::Up == point.state )
      {
        Image imageReleased = mHandleImages[flip ? LEFT_SELECTION_HANDLE : RIGHT_SELECTION_HANDLE][HANDLE_IMAGE_RELEASED];
        mHandle[RIGHT_SELECTION_HANDLE].pressed = false;
        if( imageReleased )
        {
          mHandle[RIGHT_SELECTION_HANDLE].actor.SetImage( imageReleased );
        }
      }
    }

    // Consume to avoid pop-ups accidentally closing, when handle is outside of pop-up area
    return true;
  }

  // Popup

  float AlternatePopUpPositionRelativeToCursor()
  {
    float alternativePosition=0.0f;;

    /*
    if ( mPrimaryCursor ) // Secondary cursor not used for paste
    {
      Cursor cursor = PRIMARY_CURSOR;
      alternativePosition = mCursor[cursor].position.y;
    }
    */
    const float popupHeight = 120.0f; // todo Set as a MaxSize Property in Control or retrieve from CopyPastePopup class.

    if( mHandle[GRAB_HANDLE].active )
    {
      // If grab handle enabled then position pop-up below the grab handle.
      const Vector2 grabHandleSize( 59.0f, 56.0f ); // todo
      const float BOTTOM_HANDLE_BOTTOM_OFFSET = 1.5; //todo Should be a property
      alternativePosition +=  grabHandleSize.height  + popupHeight + BOTTOM_HANDLE_BOTTOM_OFFSET ;
    }
    else
    {
      alternativePosition += popupHeight;
    }

    return alternativePosition;
  }

  void PopUpLeavesVerticalBoundary( PropertyNotification& source )
  {
    float alternativeYPosition=0.0f;
    // todo use AlternatePopUpPositionRelativeToSelectionHandles() if text is highlighted
    // if can't be positioned above, then position below row.
    alternativeYPosition = AlternatePopUpPositionRelativeToCursor();

    mCopyPastePopup.actor.SetY( alternativeYPosition );
  }


  void SetUpPopupPositionNotifications( )
  {
    // Note Property notifications ignore any set anchor point so conditions must allow for this.  Default is Top Left.

    // Exceeding vertical boundary

    Vector4 worldCoordinatesBoundingBox;
    LocalToWorldCoordinatesBoundingBox( mBoundingBox, worldCoordinatesBoundingBox );

    float popupHeight = mCopyPastePopup.actor.GetRelayoutSize( Dimension::HEIGHT);

    PropertyNotification verticalExceedNotification = mCopyPastePopup.actor.AddPropertyNotification( Actor::Property::WORLD_POSITION_Y,
                                                      OutsideCondition( worldCoordinatesBoundingBox.y + popupHeight * 0.5f,
                                                                        worldCoordinatesBoundingBox.w - popupHeight * 0.5f ) );

    verticalExceedNotification.NotifySignal().Connect( this, &Decorator::Impl::PopUpLeavesVerticalBoundary );
  }

  void GetConstrainedPopupPosition( Vector3& requiredPopupPosition, Vector3& popupSize, Vector3 anchorPoint, Actor& parent, Rect<int>& boundingBox )
  {
    DALI_ASSERT_DEBUG ( "Popup parent not on stage" && parent.OnStage() )

    // Parent must already by added to Stage for these Get calls to work
    Vector3 parentAnchorPoint = parent.GetCurrentAnchorPoint();
    Vector3 parentWorldPositionLeftAnchor = parent.GetCurrentWorldPosition() - parent.GetCurrentSize()*parentAnchorPoint;
    Vector3 popupWorldPosition = parentWorldPositionLeftAnchor + requiredPopupPosition;  // Parent World position plus popup local position gives World Position
    Vector3 popupDistanceFromAnchorPoint = popupSize*anchorPoint;

    // Bounding rectangle is supplied as screen coordinates, bounding will be done in world coordinates.
    Vector4 boundingRectangleWorld;
    LocalToWorldCoordinatesBoundingBox( boundingBox, boundingRectangleWorld );

    // Calculate distance to move popup (in local space) so fits within the boundary
    float xOffSetToKeepWithinBounds = 0.0f;
    if( popupWorldPosition.x - popupDistanceFromAnchorPoint.x < boundingRectangleWorld.x )
    {
      xOffSetToKeepWithinBounds = boundingRectangleWorld.x - ( popupWorldPosition.x - popupDistanceFromAnchorPoint.x );
    }
    else if ( popupWorldPosition.x +  popupDistanceFromAnchorPoint.x > boundingRectangleWorld.z )
    {
      xOffSetToKeepWithinBounds = boundingRectangleWorld.z - ( popupWorldPosition.x +  popupDistanceFromAnchorPoint.x );
    }

    // Ensure initial display of Popup is in alternative position if can not fit above. As Property notification will be a frame behind.
    if ( popupWorldPosition.y - popupDistanceFromAnchorPoint.y < boundingRectangleWorld.y )
    {
      requiredPopupPosition.y = AlternatePopUpPositionRelativeToCursor();
    }

    requiredPopupPosition.x = requiredPopupPosition.x + xOffSetToKeepWithinBounds;

    // Prevent pixel mis-alignment by rounding down.
    requiredPopupPosition.x = static_cast<int>( requiredPopupPosition.x );
    requiredPopupPosition.y = static_cast<int>( requiredPopupPosition.y );

  }

  void FlipSelectionHandleImages()
  {
    SetupTouchEvents();

    CreateSelectionHandles();

    HandleImpl& leftHandle = mHandle[LEFT_SELECTION_HANDLE];
    HandleImpl& rightHandle = mHandle[RIGHT_SELECTION_HANDLE];

    const HandleImageType leftImageType = leftHandle.pressed ? HANDLE_IMAGE_PRESSED : HANDLE_IMAGE_RELEASED;
    const HandleImageType rightImageType = rightHandle.pressed ? HANDLE_IMAGE_PRESSED : HANDLE_IMAGE_RELEASED;
    const bool leftFlipped = mSwapSelectionHandles != leftHandle.flipped;
    const bool rightFlipped = mSwapSelectionHandles != rightHandle.flipped;

    leftHandle.actor.SetImage( leftFlipped ? mHandleImages[RIGHT_SELECTION_HANDLE][leftImageType] : mHandleImages[LEFT_SELECTION_HANDLE][leftImageType] );

    leftHandle.actor.SetAnchorPoint( leftFlipped ? AnchorPoint::TOP_LEFT : AnchorPoint::TOP_RIGHT );

    rightHandle.actor.SetImage( rightFlipped ? mHandleImages[LEFT_SELECTION_HANDLE][rightImageType] : mHandleImages[RIGHT_SELECTION_HANDLE][rightImageType] );

    rightHandle.actor.SetAnchorPoint( rightFlipped ? AnchorPoint::TOP_RIGHT : AnchorPoint::TOP_LEFT );
  }

  void SetScrollThreshold( float threshold )
  {
    mScrollThreshold = threshold;
  }

  float GetScrollThreshold() const
  {
    return mScrollThreshold;
  }

  void SetScrollSpeed( float speed )
  {
    mScrollSpeed = speed;
    mScrollDistance = speed * SCROLL_TICK_INTERVAL * TO_SECONDS;
  }

  float GetScrollSpeed() const
  {
    return mScrollSpeed;
  }

  void NotifyEndOfScroll()
  {
    StopScrollTimer();

    if( mScrollTimer )
    {
      mNotifyEndOfScroll = true;
    }
  }

  /**
   * Creates and starts a timer to scroll the text when handles are close to the edges of the text.
   *
   * It only starts the timer if it's already created.
   */
  void StartScrollTimer()
  {
    if( !mScrollTimer )
    {
      mScrollTimer = Timer::New( SCROLL_TICK_INTERVAL );
      mScrollTimer.TickSignal().Connect( this, &Decorator::Impl::OnScrollTimerTick );
    }

    if( !mScrollTimer.IsRunning() )
    {
      mScrollTimer.Start();
    }
  }

  /**
   * Stops the timer used to scroll the text.
   */
  void StopScrollTimer()
  {
    if( mScrollTimer )
    {
      mScrollTimer.Stop();
    }
  }

  /**
   * Callback called by the timer used to scroll the text.
   *
   * It calculates and sets a new scroll position.
   */
  bool OnScrollTimerTick()
  {
    if( HANDLE_TYPE_COUNT != mHandleScrolling )
    {
      mController.DecorationEvent( mHandleScrolling,
                                   HANDLE_SCROLLING,
                                   mScrollDirection == SCROLL_RIGHT ? mScrollDistance : -mScrollDistance,
                                   0.f );
    }

    return true;
  }

  ControllerInterface& mController;

  TapGestureDetector  mTapDetector;
  PanGestureDetector  mPanGestureDetector;
  Timer               mCursorBlinkTimer;          ///< Timer to signal cursor to blink
  Timer               mScrollTimer;               ///< Timer used to scroll the text when the grab handle is moved close to the edges.

  Layer               mActiveLayer;               ///< Layer for active handles and alike that ensures they are above all else.
<<<<<<< HEAD
  //ImageActor          mPrimaryCursor;
  //ImageActor          mSecondaryCursor;
  //MeshActor           mHighlightMeshActor;        ///< Mesh Actor to display highlight
  TextSelectionPopup  mCopyPastePopup;
=======
  ImageActor          mPrimaryCursor;
  ImageActor          mSecondaryCursor;
  MeshActor           mHighlightMeshActor;        ///< Mesh Actor to display highlight

  PopupImpl           mCopyPastePopup;
  TextSelectionPopup::Buttons mEnabledPopupButtons; /// Bit mask of currently enabled Popup buttons
  TextSelectionPopupCallbackInterface& mTextSelectionPopupCallbackInterface;
>>>>>>> 653e65df

  Image               mHandleImages[HANDLE_TYPE_COUNT][HANDLE_IMAGE_TYPE_COUNT];
  Image               mCursorImage;
  //Mesh                mHighlightMesh;             ///< Mesh for highlight
  //MeshData            mHighlightMeshData;         ///< Mesh Data for highlight
  //Material            mHighlightMaterial;         ///< Material used for highlight

  CursorImpl          mCursor[CURSOR_COUNT];
  HandleImpl          mHandle[HANDLE_TYPE_COUNT];
  QuadContainer       mHighlightQuadList;         ///< Sub-selections that combine to create the complete selection highlight

  Rect<int>           mBoundingBox;
  Vector4             mHighlightColor;            ///< Color of the highlight
  Vector2             mHighlightPosition;         ///< The position of the highlight actor.

  unsigned int        mActiveCursor;
  unsigned int        mCursorBlinkInterval;
  float               mCursorBlinkDuration;
  HandleType          mHandleScrolling;         ///< The handle which is scrolling.
  ScrollDirection     mScrollDirection;         ///< The direction of the scroll.
  float               mScrollThreshold;         ///< Defines a square area inside the control, close to the edge. A cursor entering this area will trigger scroll events.
  float               mScrollSpeed;             ///< The scroll speed in pixels per second.
  float               mScrollDistance;          ///< Distance the text scrolls during a scroll interval.

  bool                mActiveCopyPastePopup   : 1;
  bool                mCursorBlinkStatus      : 1; ///< Flag to switch between blink on and blink off.
  bool                mPrimaryCursorVisible   : 1; ///< Whether the primary cursor is visible.
  bool                mSecondaryCursorVisible : 1; ///< Whether the secondary cursor is visible.
  bool                mSwapSelectionHandles   : 1; ///< Whether to swap the selection handle images.
  bool                mNotifyEndOfScroll      : 1; ///< Whether to notify the end of the scroll.
};

DecoratorPtr Decorator::New( ControllerInterface& controller,
                             TextSelectionPopupCallbackInterface& callbackInterface )
{
  return DecoratorPtr( new Decorator( controller,
                                      callbackInterface ) );
}

void Decorator::SetBoundingBox( const Rect<int>& boundingBox )
{
  mImpl->mBoundingBox = boundingBox;
}

const Rect<int>& Decorator::GetBoundingBox() const
{
  return mImpl->mBoundingBox;
}

void Decorator::Relayout( const Vector2& size )
{
  mImpl->Relayout( size );
}

void Decorator::UpdatePositions( const Vector2& scrollOffset )
{
  mImpl->UpdatePositions( scrollOffset );
}

/** Cursor **/

void Decorator::SetActiveCursor( ActiveCursor activeCursor )
{
  mImpl->mActiveCursor = activeCursor;
}

unsigned int Decorator::GetActiveCursor() const
{
  return mImpl->mActiveCursor;
}

void Decorator::SetPosition( Cursor cursor, float x, float y, float cursorHeight, float lineHeight )
{
  mImpl->mCursor[cursor].position.x = x;
  mImpl->mCursor[cursor].position.y = y;
  mImpl->mCursor[cursor].cursorHeight = cursorHeight;
  mImpl->mCursor[cursor].lineHeight = lineHeight;
}

void Decorator::GetPosition( Cursor cursor, float& x, float& y, float& cursorHeight, float& lineHeight ) const
{
  x = mImpl->mCursor[cursor].position.x;
  y = mImpl->mCursor[cursor].position.y;
  cursorHeight = mImpl->mCursor[cursor].cursorHeight;
  lineHeight = mImpl->mCursor[cursor].lineHeight;
}

const Vector2& Decorator::GetPosition( Cursor cursor ) const
{
  return mImpl->mCursor[cursor].position;
}

void Decorator::SetColor( Cursor cursor, const Dali::Vector4& color )
{
  mImpl->mCursor[cursor].color = color;
}

const Dali::Vector4& Decorator::GetColor( Cursor cursor ) const
{
  return mImpl->mCursor[cursor].color;
}

void Decorator::StartCursorBlink()
{
  if ( !mImpl->mCursorBlinkTimer )
  {
    mImpl->mCursorBlinkTimer = Timer::New( mImpl->mCursorBlinkInterval );
    mImpl->mCursorBlinkTimer.TickSignal().Connect( mImpl, &Decorator::Impl::OnCursorBlinkTimerTick );
  }

  if ( !mImpl->mCursorBlinkTimer.IsRunning() )
  {
    mImpl->mCursorBlinkTimer.Start();
  }
}

void Decorator::StopCursorBlink()
{
  if ( mImpl->mCursorBlinkTimer )
  {
    mImpl->mCursorBlinkTimer.Stop();
  }
}

void Decorator::SetCursorBlinkInterval( float seconds )
{
  mImpl->mCursorBlinkInterval = static_cast<unsigned int>( seconds * TO_MILLISECONDS ); // Convert to milliseconds
}

float Decorator::GetCursorBlinkInterval() const
{
  return static_cast<float>( mImpl->mCursorBlinkInterval ) * TO_SECONDS;
}

void Decorator::SetCursorBlinkDuration( float seconds )
{
  mImpl->mCursorBlinkDuration = seconds;
}

float Decorator::GetCursorBlinkDuration() const
{
  return mImpl->mCursorBlinkDuration;
}

/** Handles **/

void Decorator::SetHandleActive( HandleType handleType, bool active )
{
  mImpl->mHandle[handleType].active = active;
}

bool Decorator::IsHandleActive( HandleType handleType ) const
{
  return mImpl->mHandle[handleType].active ;
}

void Decorator::SetHandleImage( HandleType handleType, HandleImageType handleImageType, Dali::Image image )
{
  mImpl->mHandleImages[handleType][handleImageType] = image;
}

Dali::Image Decorator::GetHandleImage( HandleType handleType, HandleImageType handleImageType ) const
{
  return mImpl->mHandleImages[handleType][handleImageType];
}

void Decorator::SetPosition( HandleType handleType, float x, float y, float height )
{
  // Adjust grab handle displacement
  Impl::HandleImpl& handle = mImpl->mHandle[handleType];

  handle.grabDisplacementX -= x - handle.position.x;
  handle.grabDisplacementY -= y - handle.position.y;

  handle.position.x = x;
  handle.position.y = y;
  handle.lineHeight = height;
}

void Decorator::GetPosition( HandleType handleType, float& x, float& y, float& height ) const
{
  Impl::HandleImpl& handle = mImpl->mHandle[handleType];

  x = handle.position.x;
  y = handle.position.y;
  height = handle.lineHeight;
}

const Vector2& Decorator::GetPosition( HandleType handleType ) const
{
  return mImpl->mHandle[handleType].position;
}

void Decorator::SwapSelectionHandlesEnabled( bool enable )
{
  mImpl->mSwapSelectionHandles = enable;

  mImpl->FlipSelectionHandleImages();
}

void Decorator::AddHighlight( float x1, float y1, float x2, float y2 )
{
  mImpl->mHighlightQuadList.push_back( QuadCoordinates(x1, y1, x2, y2) );
}

void Decorator::ClearHighlights()
{
  mImpl->mHighlightQuadList.clear();
  mImpl->mHighlightPosition = Vector2::ZERO;
}

void Decorator::SetHighlightColor( const Vector4& color )
{
  mImpl->mHighlightColor = color;
}

const Vector4& Decorator::GetHighlightColor() const
{
  return mImpl->mHighlightColor;
}

void Decorator::SetPopupActive( bool active )
{
  mImpl->mActiveCopyPastePopup = active;
}

bool Decorator::IsPopupActive() const
{
  return mImpl->mActiveCopyPastePopup ;
}

void Decorator::SetEnabledPopupButtons( TextSelectionPopup::Buttons& enabledButtonsBitMask )
{
   mImpl->mEnabledPopupButtons = enabledButtonsBitMask;
}

TextSelectionPopup::Buttons& Decorator::GetEnabledPopupButtons()
{
  return mImpl->mEnabledPopupButtons;
}

/** Scroll **/

void Decorator::SetScrollThreshold( float threshold )
{
  mImpl->SetScrollThreshold( threshold );
}

float Decorator::GetScrollThreshold() const
{
  return mImpl->GetScrollThreshold();
}

void Decorator::SetScrollSpeed( float speed )
{
  mImpl->SetScrollSpeed( speed );
}

float Decorator::GetScrollSpeed() const
{
  return mImpl->GetScrollSpeed();
}

void Decorator::NotifyEndOfScroll()
{
  mImpl->NotifyEndOfScroll();
}

Decorator::~Decorator()
{
  delete mImpl;
}

Decorator::Decorator( ControllerInterface& controller,
                      TextSelectionPopupCallbackInterface& callbackInterface )
: mImpl( NULL )
{
  mImpl = new Decorator::Impl( controller, callbackInterface );
}

} // namespace Text

} // namespace Toolkit

} // namespace Dali<|MERGE_RESOLUTION|>--- conflicted
+++ resolved
@@ -681,12 +681,9 @@
       // Add the highlight box telling the controller it needs clipping.
       mController.AddDecoration( mHighlightMeshActor, true );
     }
-<<<<<<< HEAD
+
+    mHighlightMeshActor.SetPosition( mHighlightPosition.x, mHighlightPosition.y, DISPLAYED_HIGHLIGHT_Z_OFFSET );
     */
-=======
-
-    mHighlightMeshActor.SetPosition( mHighlightPosition.x, mHighlightPosition.y, DISPLAYED_HIGHLIGHT_Z_OFFSET );
->>>>>>> 653e65df
   }
 
   void UpdateHighlight()
@@ -1190,20 +1187,13 @@
   Timer               mScrollTimer;               ///< Timer used to scroll the text when the grab handle is moved close to the edges.
 
   Layer               mActiveLayer;               ///< Layer for active handles and alike that ensures they are above all else.
-<<<<<<< HEAD
   //ImageActor          mPrimaryCursor;
   //ImageActor          mSecondaryCursor;
   //MeshActor           mHighlightMeshActor;        ///< Mesh Actor to display highlight
-  TextSelectionPopup  mCopyPastePopup;
-=======
-  ImageActor          mPrimaryCursor;
-  ImageActor          mSecondaryCursor;
-  MeshActor           mHighlightMeshActor;        ///< Mesh Actor to display highlight
 
   PopupImpl           mCopyPastePopup;
   TextSelectionPopup::Buttons mEnabledPopupButtons; /// Bit mask of currently enabled Popup buttons
   TextSelectionPopupCallbackInterface& mTextSelectionPopupCallbackInterface;
->>>>>>> 653e65df
 
   Image               mHandleImages[HANDLE_TYPE_COUNT][HANDLE_IMAGE_TYPE_COUNT];
   Image               mCursorImage;
