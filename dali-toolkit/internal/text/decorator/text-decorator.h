--- conflicted
+++ resolved
@@ -137,11 +137,7 @@
      *
      * @param[in] decoration The actor displaying a decoration.
      */
-<<<<<<< HEAD
-    virtual void AddDecoration( Actor& actor ) = 0;
-=======
     virtual void AddDecoration( Actor& actor, bool needsClipping ) = 0;
->>>>>>> a275bbe1
 
     /**
      * @brief An input event from one of the handles.
@@ -158,18 +154,12 @@
    * @brief Create a new instance of a Decorator.
    *
    * @param[in] controller The controller which receives input events from Decorator components.
-<<<<<<< HEAD
-   * @return A pointer to a new Decorator.
-   */
-  static DecoratorPtr New( ControllerInterface& controller );
-=======
    * @param[in] callbackInterface The text popup callback interface which receives the button click callbacks.
    *
    * @return A pointer to a new Decorator.
    */
   static DecoratorPtr New( ControllerInterface& controller,
                            TextSelectionPopupCallbackInterface& callbackInterface );
->>>>>>> a275bbe1
 
   /**
    * @brief Set the bounding box which handles, popup and similar decorations will not exceed.
@@ -514,15 +504,10 @@
   /**
    * @brief Private constructor.
    * @param[in] controller The controller which receives input events from Decorator components.
-<<<<<<< HEAD
-   */
-  Decorator( ControllerInterface& controller );
-=======
    * @param[in] callbackInterface The text popup callback interface which receives the button click callbacks.
    */
   Decorator( ControllerInterface& controller,
              TextSelectionPopupCallbackInterface& callbackInterface );
->>>>>>> a275bbe1
 
   // Undefined
   Decorator( const Decorator& handle );
