/*
 * Copyright (c) 2015 Samsung Electronics Co., Ltd.
 *
 * Licensed under the Apache License, Version 2.0 (the "License");
 * you may not use this file except in compliance with the License.
 * You may obtain a copy of the License at
 *
 * http://www.apache.org/licenses/LICENSE-2.0
 *
 * Unless required by applicable law or agreed to in writing, software
 * distributed under the License is distributed on an "AS IS" BASIS,
 * WITHOUT WARRANTIES OR CONDITIONS OF ANY KIND, either express or implied.
 * See the License for the specific language governing permissions and
 * limitations under the License.
 *
 */

// CLASS HEADER
#include <dali-toolkit/internal/text/text-controller-impl.h>

// EXTERNAL INCLUDES
#include <dali/public-api/adaptor-framework/key.h>
#include <dali/integration-api/debug.h>

// INTERNAL INCLUDES
#include <dali-toolkit/internal/text/bidirectional-support.h>
#include <dali-toolkit/internal/text/character-set-conversion.h>
#include <dali-toolkit/internal/text/layouts/layout-parameters.h>
#include <dali-toolkit/internal/text/multi-language-support.h>
#include <dali-toolkit/internal/text/script-run.h>
#include <dali-toolkit/internal/text/segmentation.h>
#include <dali-toolkit/internal/text/shaper.h>
#include <dali-toolkit/internal/text/text-io.h>
#include <dali-toolkit/internal/text/text-view.h>

// INTERNAL INCLUDES
#include <dali-toolkit/internal/text/bidirectional-support.h>
#include <dali-toolkit/internal/text/character-set-conversion.h>
#include <dali-toolkit/internal/text/layouts/layout-parameters.h>
#include <dali-toolkit/internal/text/multi-language-support.h>
#include <dali-toolkit/internal/text/script-run.h>
#include <dali-toolkit/internal/text/segmentation.h>
#include <dali-toolkit/internal/text/shaper.h>
#include <dali-toolkit/internal/text/text-io.h>
#include <dali-toolkit/internal/text/text-view.h>

namespace
{

#if defined(DEBUG_ENABLED)
  Debug::Filter* gLogFilter = Debug::Filter::New(Debug::Concise, true, "LOG_TEXT_CONTROLS");
#endif

/**
 * @brief Some characters can be shaped in more than one glyph.
 * This struct is used to retrieve metrics from these group of glyphs.
 */
struct GlyphMetrics
{
  GlyphMetrics()
  : fontHeight( 0.f ),
    advance( 0.f ),
    ascender( 0.f ),
    xBearing( 0.f )
  {}

  ~GlyphMetrics()
  {}

  float fontHeight; ///< The font's height of that glyphs.
  float advance;    ///< The sum of all the advances of all the glyphs.
  float ascender;   ///< The font's ascender.
  float xBearing;   ///< The x bearing of the first glyph.
};

const std::string EMPTY_STRING("");

} // namespace

namespace Dali
{

namespace Toolkit
{

namespace Text
{

/**
 * @brief Get some glyph's metrics of a group of glyphs formed as a result of shaping one character.
 *
 * @param[in] glyphIndex The index to the first glyph.
 * @param[in] numberOfGlyphs The number of glyphs.
 * @param[out] glyphMetrics Some glyph metrics (font height, advance, ascender and x bearing).
 * @param[in]
 * @param[in]
 */
void GetGlyphsMetrics( GlyphIndex glyphIndex,
                       Length numberOfGlyphs,
                       GlyphMetrics& glyphMetrics,
                       VisualModelPtr visualModel,
                       TextAbstraction::FontClient& fontClient )
{
  const GlyphInfo* glyphsBuffer = visualModel->mGlyphs.Begin();

  const GlyphInfo& firstGlyph = *( glyphsBuffer + glyphIndex );

  Text::FontMetrics fontMetrics;
  fontClient.GetFontMetrics( firstGlyph.fontId, fontMetrics );

  glyphMetrics.fontHeight = fontMetrics.height;
  glyphMetrics.advance = firstGlyph.advance;
  glyphMetrics.ascender = fontMetrics.ascender;
  glyphMetrics.xBearing = firstGlyph.xBearing;

  for( unsigned int i = 1u; i < numberOfGlyphs; ++i )
  {
    const GlyphInfo& glyphInfo = *( glyphsBuffer + glyphIndex + i );

    glyphMetrics.advance += glyphInfo.advance;
  }
}

EventData::EventData( DecoratorPtr decorator )
: mDecorator( decorator ),
  mPlaceholderTextActive(),
  mPlaceholderTextInactive(),
  mPlaceholderTextColor( 0.8f, 0.8f, 0.8f, 0.8f ),
  mEventQueue(),
  mScrollPosition(),
  mState( INACTIVE ),
  mPrimaryCursorPosition( 0u ),
  mLeftSelectionPosition( 0u ),
  mRightSelectionPosition( 0u ),
  mPreEditStartPosition( 0u ),
  mPreEditLength( 0u ),
  mIsShowingPlaceholderText( false ),
  mPreEditFlag( false ),
  mDecoratorUpdated( false ),
  mCursorBlinkEnabled( true ),
  mGrabHandleEnabled( true ),
  mGrabHandlePopupEnabled( false ),
  mSelectionEnabled( false ),
  mHorizontalScrollingEnabled( true ),
  mVerticalScrollingEnabled( false ),
  mUpdateCursorPosition( false ),
  mUpdateLeftSelectionPosition( false ),
  mUpdateRightSelectionPosition( false ),
  mScrollAfterUpdateCursorPosition( false )
{}

EventData::~EventData()
{}

bool Controller::Impl::ProcessInputEvents()
{
  DALI_LOG_INFO( gLogFilter, Debug::Verbose, "-->Controller::ProcessInputEvents\n" );
  if( NULL == mEventData )
  {
    // Nothing to do if there is no text input.
    DALI_LOG_INFO( gLogFilter, Debug::Verbose, "<--Controller::ProcessInputEvents no event data\n" );
    return false;
  }

  if( mEventData->mDecorator )
  {
    for( std::vector<Event>::iterator iter = mEventData->mEventQueue.begin();
         iter != mEventData->mEventQueue.end();
         ++iter )
    {
      switch( iter->type )
      {
      case Event::CURSOR_KEY_EVENT:
      {
        OnCursorKeyEvent( *iter );
        break;
      }
      case Event::TAP_EVENT:
      {
        OnTapEvent( *iter );
        break;
      }
      case Event::PAN_EVENT:
      {
        OnPanEvent( *iter );
        break;
      }
      case Event::GRAB_HANDLE_EVENT:
      case Event::LEFT_SELECTION_HANDLE_EVENT:
      case Event::RIGHT_SELECTION_HANDLE_EVENT: // Fall through
      {
        OnHandleEvent( *iter );
        break;
      }
      }
    }
  }

  // The cursor must also be repositioned after inserts into the model
  if( mEventData->mUpdateCursorPosition )
  {
    // Updates the cursor position and scrolls the text to make it visible.

    UpdateCursorPosition();

    if( mEventData->mScrollAfterUpdateCursorPosition )
    {
      ScrollToMakeCursorVisible();
      mEventData->mScrollAfterUpdateCursorPosition = false;
    }

    mEventData->mDecoratorUpdated = true;
    mEventData->mUpdateCursorPosition = false;
  }
  else if( mEventData->mUpdateLeftSelectionPosition )
  {
    UpdateSelectionHandle( LEFT_SELECTION_HANDLE );

    if( mEventData->mScrollAfterUpdateCursorPosition )
    {
      ScrollToMakeCursorVisible();
      mEventData->mScrollAfterUpdateCursorPosition = false;
    }

    mEventData->mDecoratorUpdated = true;
    mEventData->mUpdateLeftSelectionPosition = false;
  }
  else if( mEventData->mUpdateRightSelectionPosition )
  {
    UpdateSelectionHandle( RIGHT_SELECTION_HANDLE );

    if( mEventData->mScrollAfterUpdateCursorPosition )
    {
      ScrollToMakeCursorVisible();
      mEventData->mScrollAfterUpdateCursorPosition = false;
    }

    mEventData->mDecoratorUpdated = true;
    mEventData->mUpdateRightSelectionPosition = false;
  }

  mEventData->mEventQueue.clear();

  DALI_LOG_INFO( gLogFilter, Debug::Verbose, "<--Controller::ProcessInputEvents\n" );

  bool decoratorUpdated = mEventData->mDecoratorUpdated;
  mEventData->mDecoratorUpdated = false;
  return decoratorUpdated;
}

<<<<<<< HEAD
void Controller::Impl::ReplaceTextWithPlaceholder()
{
  DALI_ASSERT_DEBUG( mEventData && "No placeholder text available" );
  if( !mEventData )
  {
    return;
  }

  // Disable handles when showing place-holder text
  mEventData->mDecorator->SetHandleActive( GRAB_HANDLE, false );
  mEventData->mDecorator->SetHandleActive( LEFT_SELECTION_HANDLE, false );
  mEventData->mDecorator->SetHandleActive( RIGHT_SELECTION_HANDLE, false );

  const char* text( NULL );
  size_t size( 0 );

  if( EventData::INACTIVE != mEventData->mState &&
      0u != mEventData->mPlaceholderTextActive.c_str() )
  {
    text = mEventData->mPlaceholderTextActive.c_str();
    size = mEventData->mPlaceholderTextActive.size();
  }

  else
  {
    text = mEventData->mPlaceholderTextInactive.c_str();
    size = mEventData->mPlaceholderTextInactive.size();
  }

  // Reset buffers.
  mLogicalModel->mText.Clear();
  mLogicalModel->mScriptRuns.Clear();
  mLogicalModel->mFontRuns.Clear();
  mLogicalModel->mLineBreakInfo.Clear();
  mLogicalModel->mWordBreakInfo.Clear();
  mLogicalModel->mBidirectionalParagraphInfo.Clear();
  mLogicalModel->mCharacterDirections.Clear();
  mLogicalModel->mBidirectionalLineInfo.Clear();
  mLogicalModel->mLogicalToVisualMap.Clear();
  mLogicalModel->mVisualToLogicalMap.Clear();
  mVisualModel->mGlyphs.Clear();
  mVisualModel->mGlyphsToCharacters.Clear();
  mVisualModel->mCharactersToGlyph.Clear();
  mVisualModel->mCharactersPerGlyph.Clear();
  mVisualModel->mGlyphsPerCharacter.Clear();
  mVisualModel->mGlyphPositions.Clear();
  mVisualModel->mLines.Clear();
  mVisualModel->ClearCaches();
  mVisualModel->SetTextColor( mEventData->mPlaceholderTextColor );

  //  Convert text into UTF-32
  Vector<Character>& utf32Characters = mLogicalModel->mText;
  utf32Characters.Resize( size );

  // This is a bit horrible but std::string returns a (signed) char*
  const uint8_t* utf8 = reinterpret_cast<const uint8_t*>( text );

  // Transform a text array encoded in utf8 into an array encoded in utf32.
  // It returns the actual number of characters.
  Length characterCount = Utf8ToUtf32( utf8, size, utf32Characters.Begin() );
  utf32Characters.Resize( characterCount );

  // Reset the cursor position
  mEventData->mPrimaryCursorPosition = 0;

  // The natural size needs to be re-calculated.
  mRecalculateNaturalSize = true;

  // Apply modifications to the model
  mOperationsPending = ALL_OPERATIONS;
  UpdateModel( ALL_OPERATIONS );
  mOperationsPending = static_cast<OperationsMask>( LAYOUT             |
                                                    ALIGN              |
                                                    UPDATE_ACTUAL_SIZE |
                                                    REORDER );
}

void Controller::Impl::UpdateModel( OperationsMask operationsRequired )
{
  // Calculate the operations to be done.
  const OperationsMask operations = static_cast<OperationsMask>( mOperationsPending & operationsRequired );

  Vector<Character>& utf32Characters = mLogicalModel->mText;

  const Length numberOfCharacters = mLogicalModel->GetNumberOfCharacters();

  Vector<LineBreakInfo>& lineBreakInfo = mLogicalModel->mLineBreakInfo;
  if( GET_LINE_BREAKS & operations )
  {
    // Retrieves the line break info. The line break info is used to split the text in 'paragraphs' to
    // calculate the bidirectional info for each 'paragraph'.
    // It's also used to layout the text (where it should be a new line) or to shape the text (text in different lines
    // is not shaped together).
    lineBreakInfo.Resize( numberOfCharacters, TextAbstraction::LINE_NO_BREAK );

    SetLineBreakInfo( utf32Characters,
                      lineBreakInfo );
  }

  Vector<WordBreakInfo>& wordBreakInfo = mLogicalModel->mWordBreakInfo;
  if( GET_WORD_BREAKS & operations )
  {
    // Retrieves the word break info. The word break info is used to layout the text (where to wrap the text in lines).
    wordBreakInfo.Resize( numberOfCharacters, TextAbstraction::WORD_NO_BREAK );

    SetWordBreakInfo( utf32Characters,
                      wordBreakInfo );
  }

  const bool getScripts = GET_SCRIPTS & operations;
  const bool validateFonts = VALIDATE_FONTS & operations;

  Vector<ScriptRun>& scripts = mLogicalModel->mScriptRuns;
  Vector<FontRun>& validFonts = mLogicalModel->mFontRuns;

  if( getScripts || validateFonts )
  {
    // Validates the fonts assigned by the application or assigns default ones.
    // It makes sure all the characters are going to be rendered by the correct font.
    MultilanguageSupport multilanguageSupport = MultilanguageSupport::Get();

    if( getScripts )
    {
      // Retrieves the scripts used in the text.
      multilanguageSupport.SetScripts( utf32Characters,
                                       lineBreakInfo,
                                       scripts );
    }

    if( validateFonts )
    {
      if( 0u == validFonts.Count() )
      {
        // Copy the requested font defaults received via the property system.
        // These may not be valid i.e. may not contain glyphs for the necessary scripts.
        GetDefaultFonts( validFonts, numberOfCharacters );
      }

      // Validates the fonts. If there is a character with no assigned font it sets a default one.
      // After this call, fonts are validated.
      multilanguageSupport.ValidateFonts( utf32Characters,
                                          scripts,
                                          validFonts );
    }
  }

  Vector<Character> mirroredUtf32Characters;
  bool textMirrored = false;
  if( BIDI_INFO & operations )
  {
    // Count the number of LINE_NO_BREAK to reserve some space for the vector of paragraph's
    // bidirectional info.

    Length numberOfParagraphs = 0u;

    const TextAbstraction::LineBreakInfo* lineBreakInfoBuffer = lineBreakInfo.Begin();
    for( Length index = 0u; index < numberOfCharacters; ++index )
    {
      if( TextAbstraction::LINE_NO_BREAK == *( lineBreakInfoBuffer + index ) )
      {
        ++numberOfParagraphs;
      }
    }

    Vector<BidirectionalParagraphInfoRun>& bidirectionalInfo = mLogicalModel->mBidirectionalParagraphInfo;
    bidirectionalInfo.Reserve( numberOfParagraphs );

    // Calculates the bidirectional info for the whole paragraph if it contains right to left scripts.
    SetBidirectionalInfo( utf32Characters,
                          scripts,
                          lineBreakInfo,
                          bidirectionalInfo );

    if( 0u != bidirectionalInfo.Count() )
    {
      // This paragraph has right to left text. Some characters may need to be mirrored.
      // TODO: consider if the mirrored string can be stored as well.

      textMirrored = GetMirroredText( utf32Characters, mirroredUtf32Characters );

      // Only set the character directions if there is right to left characters.
      Vector<CharacterDirection>& directions = mLogicalModel->mCharacterDirections;
      directions.Resize( numberOfCharacters );

      GetCharactersDirection( bidirectionalInfo,
                              directions );
    }
    else
    {
      // There is no right to left characters. Clear the directions vector.
      mLogicalModel->mCharacterDirections.Clear();
    }

   }

  Vector<GlyphInfo>& glyphs = mVisualModel->mGlyphs;
  Vector<CharacterIndex>& glyphsToCharactersMap = mVisualModel->mGlyphsToCharacters;
  Vector<Length>& charactersPerGlyph = mVisualModel->mCharactersPerGlyph;
  if( SHAPE_TEXT & operations )
  {
    const Vector<Character>& textToShape = textMirrored ? mirroredUtf32Characters : utf32Characters;
    // Shapes the text.
    ShapeText( textToShape,
               lineBreakInfo,
               scripts,
               validFonts,
               glyphs,
               glyphsToCharactersMap,
               charactersPerGlyph );

    // Create the 'number of glyphs' per character and the glyph to character conversion tables.
    mVisualModel->CreateGlyphsPerCharacterTable( numberOfCharacters );
    mVisualModel->CreateCharacterToGlyphTable( numberOfCharacters );
  }

  const Length numberOfGlyphs = glyphs.Count();

  if( GET_GLYPH_METRICS & operations )
  {
    mFontClient.GetGlyphMetrics( glyphs.Begin(), numberOfGlyphs );
  }
}

void Controller::Impl::GetDefaultFonts( Vector<FontRun>& fonts, Length numberOfCharacters )
{
  if( mFontDefaults )
  {
    FontRun fontRun;
    fontRun.characterRun.characterIndex = 0;
    fontRun.characterRun.numberOfCharacters = numberOfCharacters;
    fontRun.fontId = mFontDefaults->GetFontId( mFontClient );
    fontRun.isDefault = true;

    fonts.PushBack( fontRun );
  }
}

void Controller::Impl::OnKeyboardFocus( bool hasFocus )
=======
void Controller::Impl::UpdateModel( OperationsMask operationsRequired )
>>>>>>> 074b05f5
{
  // Calculate the operations to be done.
  const OperationsMask operations = static_cast<OperationsMask>( mOperationsPending & operationsRequired );

  Vector<Character>& utf32Characters = mLogicalModel->mText;

  const Length numberOfCharacters = utf32Characters.Count();

  Vector<LineBreakInfo>& lineBreakInfo = mLogicalModel->mLineBreakInfo;
  if( GET_LINE_BREAKS & operations )
  {
    // Retrieves the line break info. The line break info is used to split the text in 'paragraphs' to
    // calculate the bidirectional info for each 'paragraph'.
    // It's also used to layout the text (where it should be a new line) or to shape the text (text in different lines
    // is not shaped together).
    lineBreakInfo.Resize( numberOfCharacters, TextAbstraction::LINE_NO_BREAK );

    SetLineBreakInfo( utf32Characters,
                      lineBreakInfo );
  }

  Vector<WordBreakInfo>& wordBreakInfo = mLogicalModel->mWordBreakInfo;
  if( GET_WORD_BREAKS & operations )
  {
    // Retrieves the word break info. The word break info is used to layout the text (where to wrap the text in lines).
    wordBreakInfo.Resize( numberOfCharacters, TextAbstraction::WORD_NO_BREAK );

    SetWordBreakInfo( utf32Characters,
                      wordBreakInfo );
  }

  const bool getScripts = GET_SCRIPTS & operations;
  const bool validateFonts = VALIDATE_FONTS & operations;

  Vector<ScriptRun>& scripts = mLogicalModel->mScriptRuns;
  Vector<FontRun>& validFonts = mLogicalModel->mFontRuns;

  if( getScripts || validateFonts )
  {
    // Validates the fonts assigned by the application or assigns default ones.
    // It makes sure all the characters are going to be rendered by the correct font.
    MultilanguageSupport multilanguageSupport = MultilanguageSupport::Get();

    if( getScripts )
    {
      // Retrieves the scripts used in the text.
      multilanguageSupport.SetScripts( utf32Characters,
                                       lineBreakInfo,
                                       scripts );
    }

    if( validateFonts )
    {
      if( 0u == validFonts.Count() )
      {
        // Copy the requested font defaults received via the property system.
        // These may not be valid i.e. may not contain glyphs for the necessary scripts.
        GetDefaultFonts( validFonts, numberOfCharacters );
      }

      // Validates the fonts. If there is a character with no assigned font it sets a default one.
      // After this call, fonts are validated.
      multilanguageSupport.ValidateFonts( utf32Characters,
                                          scripts,
                                          validFonts );
    }
  }

  Vector<Character> mirroredUtf32Characters;
  bool textMirrored = false;
  if( BIDI_INFO & operations )
  {
    // Count the number of LINE_NO_BREAK to reserve some space for the vector of paragraph's
    // bidirectional info.

    Length numberOfParagraphs = 0u;

    const TextAbstraction::LineBreakInfo* lineBreakInfoBuffer = lineBreakInfo.Begin();
    for( Length index = 0u; index < numberOfCharacters; ++index )
    {
      if( TextAbstraction::LINE_NO_BREAK == *( lineBreakInfoBuffer + index ) )
      {
        ++numberOfParagraphs;
      }
    }

    Vector<BidirectionalParagraphInfoRun>& bidirectionalInfo = mLogicalModel->mBidirectionalParagraphInfo;
    bidirectionalInfo.Reserve( numberOfParagraphs );

    // Calculates the bidirectional info for the whole paragraph if it contains right to left scripts.
    SetBidirectionalInfo( utf32Characters,
                          scripts,
                          lineBreakInfo,
                          bidirectionalInfo );

    if( 0u != bidirectionalInfo.Count() )
    {
      // This paragraph has right to left text. Some characters may need to be mirrored.
      // TODO: consider if the mirrored string can be stored as well.

      textMirrored = GetMirroredText( utf32Characters, mirroredUtf32Characters );

      // Only set the character directions if there is right to left characters.
      Vector<CharacterDirection>& directions = mLogicalModel->mCharacterDirections;
      directions.Resize( numberOfCharacters );

      GetCharactersDirection( bidirectionalInfo,
                              directions );
    }
    else
    {
      // There is no right to left characters. Clear the directions vector.
      mLogicalModel->mCharacterDirections.Clear();
    }

   }

  Vector<GlyphInfo>& glyphs = mVisualModel->mGlyphs;
  Vector<CharacterIndex>& glyphsToCharactersMap = mVisualModel->mGlyphsToCharacters;
  Vector<Length>& charactersPerGlyph = mVisualModel->mCharactersPerGlyph;
  if( SHAPE_TEXT & operations )
  {
    const Vector<Character>& textToShape = textMirrored ? mirroredUtf32Characters : utf32Characters;
    // Shapes the text.
    ShapeText( textToShape,
               lineBreakInfo,
               scripts,
               validFonts,
               glyphs,
               glyphsToCharactersMap,
               charactersPerGlyph );

    // Create the 'number of glyphs' per character and the glyph to character conversion tables.
    mVisualModel->CreateGlyphsPerCharacterTable( numberOfCharacters );
    mVisualModel->CreateCharacterToGlyphTable( numberOfCharacters );
  }

  const Length numberOfGlyphs = glyphs.Count();

  if( GET_GLYPH_METRICS & operations )
  {
    mFontClient.GetGlyphMetrics( glyphs.Begin(), numberOfGlyphs );
  }
}

void Controller::Impl::GetDefaultFonts( Vector<FontRun>& fonts, Length numberOfCharacters )
{
  if( mFontDefaults )
  {
    FontRun fontRun;
    fontRun.characterRun.characterIndex = 0;
    fontRun.characterRun.numberOfCharacters = numberOfCharacters;
    fontRun.fontId = mFontDefaults->GetFontId( mFontClient );
    fontRun.isDefault = true;

    fonts.PushBack( fontRun );
  }
}

void Controller::Impl::OnCursorKeyEvent( const Event& event )
{
  if( NULL == mEventData )
  {
    // Nothing to do if there is no text input.
    return;
  }

  int keyCode = event.p1.mInt;

  if( Dali::DALI_KEY_CURSOR_LEFT == keyCode )
  {
    if( mEventData->mPrimaryCursorPosition > 0u )
    {
      mEventData->mPrimaryCursorPosition = CalculateNewCursorIndex( mEventData->mPrimaryCursorPosition - 1u );
    }
  }
  else if( Dali::DALI_KEY_CURSOR_RIGHT == keyCode )
  {
    if( mLogicalModel->GetNumberOfCharacters() > mEventData->mPrimaryCursorPosition )
    {
      mEventData->mPrimaryCursorPosition = CalculateNewCursorIndex( mEventData->mPrimaryCursorPosition );
    }
  }
  else if( Dali::DALI_KEY_CURSOR_UP == keyCode )
  {
    // TODO
  }
  else if(   Dali::DALI_KEY_CURSOR_DOWN == keyCode )
  {
    // TODO
  }

  mEventData->mUpdateCursorPosition = true;
  mEventData->mScrollAfterUpdateCursorPosition = true;
}

void Controller::Impl::OnTapEvent( const Event& event )
{
  if( NULL != mEventData )
  {
<<<<<<< HEAD
    // Grab handle is not shown until a tap is received whilst EDITING
    if( EventData::EDITING == mEventData->mState &&
        !IsShowingPlaceholderText() )
    {
      if( mEventData->mGrabHandleEnabled )
      {
        mEventData->mDecorator->SetHandleActive( GRAB_HANDLE, true );
      }
      mEventData->mDecorator->SetPopupActive( false );
    }

    ChangeState( EventData::EDITING );
=======
    const unsigned int tapCount = event.p1.mUint;
>>>>>>> 074b05f5

    if( 1u == tapCount )
    {
      if( ! IsShowingPlaceholderText() )
      {
        const float xPosition = event.p2.mFloat - mEventData->mScrollPosition.x - mAlignmentOffset.x;
        const float yPosition = event.p3.mFloat - mEventData->mScrollPosition.y - mAlignmentOffset.y;

        mEventData->mPrimaryCursorPosition = GetClosestCursorIndex( xPosition,
                                                                    yPosition );
      }
      else
      {
        mEventData->mPrimaryCursorPosition = 0u;
      }

      mEventData->mUpdateCursorPosition = true;
      mEventData->mScrollAfterUpdateCursorPosition = true;
    }
    else if( mEventData->mSelectionEnabled &&
             ( 2u == tapCount ) )
    {
      RepositionSelectionHandles( event.p2.mFloat, event.p3.mFloat );
    }
  }
}

void Controller::Impl::OnPanEvent( const Event& event )
{
  if( NULL == mEventData )
  {
    // Nothing to do if there is no text input.
    return;
  }

  int state = event.p1.mInt;

  if( Gesture::Started    == state ||
      Gesture::Continuing == state )
  {
    const Vector2& actualSize = mVisualModel->GetActualSize();
    const Vector2 currentScroll = mEventData->mScrollPosition;

    if( mEventData->mHorizontalScrollingEnabled )
    {
      const float displacementX = event.p2.mFloat;
      mEventData->mScrollPosition.x += displacementX;

      ClampHorizontalScroll( actualSize );
    }

    if( mEventData->mVerticalScrollingEnabled )
    {
      const float displacementY = event.p3.mFloat;
      mEventData->mScrollPosition.y += displacementY;

      ClampVerticalScroll( actualSize );
    }

    if( mEventData->mDecorator )
    {
      mEventData->mDecorator->UpdatePositions( mEventData->mScrollPosition - currentScroll );
    }
  }
}

void Controller::Impl::OnHandleEvent( const Event& event )
{
  if( NULL == mEventData )
  {
    // Nothing to do if there is no text input.
    return;
  }

  const unsigned int state = event.p1.mUint;

  if( HANDLE_PRESSED == state )
  {
    // The event.p2 and event.p3 are in decorator coords. Need to transforms to text coords.
    const float xPosition = event.p2.mFloat - mEventData->mScrollPosition.x - mAlignmentOffset.x;
    const float yPosition = event.p3.mFloat - mEventData->mScrollPosition.y - mAlignmentOffset.y;

    const CharacterIndex handleNewPosition = GetClosestCursorIndex( xPosition, yPosition );

    if( Event::GRAB_HANDLE_EVENT == event.type )
    {
      ChangeState ( EventData::EDITING );

      if( handleNewPosition != mEventData->mPrimaryCursorPosition )
      {
        mEventData->mPrimaryCursorPosition = handleNewPosition;
        mEventData->mUpdateCursorPosition = true;
      }
    }
    else if( Event::LEFT_SELECTION_HANDLE_EVENT == event.type )
    {
      if( handleNewPosition != mEventData->mLeftSelectionPosition )
      {
        mEventData->mLeftSelectionPosition = handleNewPosition;
        mEventData->mUpdateLeftSelectionPosition = true;
      }
    }
    else if( Event::RIGHT_SELECTION_HANDLE_EVENT == event.type )
    {
      if( handleNewPosition != mEventData->mRightSelectionPosition )
      {
        mEventData->mRightSelectionPosition = handleNewPosition;
        mEventData->mUpdateRightSelectionPosition = true;
      }
    }
  }
  else if( ( HANDLE_RELEASED == state ) ||
           ( HANDLE_STOP_SCROLLING == state ) )
  {
    if( mEventData->mGrabHandlePopupEnabled )
    {
      ChangeState( EventData::EDITING_WITH_POPUP );
    }
    if( Event::GRAB_HANDLE_EVENT == event.type )
    {
      mEventData->mUpdateCursorPosition = true;

      if( HANDLE_STOP_SCROLLING == state )
      {
        // The event.p2 and event.p3 are in decorator coords. Need to transforms to text coords.
        const float xPosition = event.p2.mFloat - mEventData->mScrollPosition.x - mAlignmentOffset.x;
        const float yPosition = event.p3.mFloat - mEventData->mScrollPosition.y - mAlignmentOffset.y;

        mEventData->mPrimaryCursorPosition = GetClosestCursorIndex( xPosition, yPosition );

        mEventData->mScrollAfterUpdateCursorPosition = true;
      }
    }
    mEventData->mDecoratorUpdated = true;
  }
  else if( HANDLE_SCROLLING == state )
  {
    const float xSpeed = event.p2.mFloat;
    const Vector2& actualSize = mVisualModel->GetActualSize();

    mEventData->mScrollPosition.x += xSpeed;

    ClampHorizontalScroll( actualSize );

   mEventData->mDecoratorUpdated = true;
  }
}

void Controller::Impl::RepositionSelectionHandles( float visualX, float visualY )
{
  if( NULL == mEventData )
  {
    // Nothing to do if there is no text input.
    return;
  }

  // TODO - Find which word was selected

  const Vector<GlyphInfo>& glyphs = mVisualModel->mGlyphs;
  const Vector<Vector2>::SizeType glyphCount = glyphs.Count();

  const Vector<Vector2>& positions = mVisualModel->mGlyphPositions;
  const Vector<Vector2>::SizeType positionCount = positions.Count();

  // Guard against glyphs which did not fit inside the layout
  const Vector<Vector2>::SizeType count = (positionCount < glyphCount) ? positionCount : glyphCount;

  if( count )
  {
    float primaryX   = positions[0].x + mEventData->mScrollPosition.x;
    float secondaryX = positions[count-1].x + glyphs[count-1].width + mEventData->mScrollPosition.x;

    // TODO - multi-line selection
    const Vector<LineRun>& lines = mVisualModel->mLines;
    float height = lines.Count() ? lines[0].ascender + -lines[0].descender : 0.0f;

    mEventData->mDecorator->SetPosition( LEFT_SELECTION_HANDLE,     primaryX, mEventData->mScrollPosition.y, height );
    mEventData->mDecorator->SetPosition( RIGHT_SELECTION_HANDLE, secondaryX, mEventData->mScrollPosition.y, height );

    mEventData->mDecorator->ClearHighlights();
    mEventData->mDecorator->AddHighlight( primaryX, mEventData->mScrollPosition.y, secondaryX, height + mEventData->mScrollPosition.y );
  }
}

void Controller::Impl::ChangeState( EventData::State newState )
{
  if( NULL == mEventData )
  {
    // Nothing to do if there is no text input.
    return;
  }

  if( mEventData->mState != newState )
  {
    // Show different placeholder when switching between active & inactive
    bool updatePlaceholder( false );
    if( IsShowingPlaceholderText() &&
        ( EventData::INACTIVE == newState ||
          EventData::INACTIVE == mEventData->mState ) )
    {
      updatePlaceholder = true;
    }

    mEventData->mState = newState;

    if( updatePlaceholder )
    {
      ReplaceTextWithPlaceholder();
      mEventData->mDecoratorUpdated = true;
    }

    if( EventData::INACTIVE == mEventData->mState )
    {
      mEventData->mDecorator->SetActiveCursor( ACTIVE_CURSOR_NONE );
      mEventData->mDecorator->StopCursorBlink();
      mEventData->mDecorator->SetHandleActive( GRAB_HANDLE, false );
      mEventData->mDecorator->SetHandleActive( LEFT_SELECTION_HANDLE, false );
      mEventData->mDecorator->SetHandleActive( RIGHT_SELECTION_HANDLE, false );
      mEventData->mDecorator->SetPopupActive( false );
      mEventData->mDecoratorUpdated = true;
    }
    else if ( EventData::SELECTING == mEventData->mState )
    {
      mEventData->mDecorator->SetActiveCursor( ACTIVE_CURSOR_NONE );
      mEventData->mDecorator->StopCursorBlink();
      mEventData->mDecorator->SetHandleActive( GRAB_HANDLE, false );
      mEventData->mDecorator->SetHandleActive( LEFT_SELECTION_HANDLE, true );
      mEventData->mDecorator->SetHandleActive( RIGHT_SELECTION_HANDLE, true );
      mEventData->mDecoratorUpdated = true;
    }
    else if( EventData::EDITING == mEventData->mState )
    {
      mEventData->mDecorator->SetActiveCursor( ACTIVE_CURSOR_PRIMARY );
      if( mEventData->mCursorBlinkEnabled )
      {
        mEventData->mDecorator->StartCursorBlink();
      }
      // Grab handle is not shown until a tap is received whilst EDITING
      mEventData->mDecorator->SetHandleActive( GRAB_HANDLE, false );
      mEventData->mDecorator->SetHandleActive( LEFT_SELECTION_HANDLE, false );
      mEventData->mDecorator->SetHandleActive( RIGHT_SELECTION_HANDLE, false );
      mEventData->mDecoratorUpdated = true;
    }
    else if( EventData::EDITING_WITH_POPUP == mEventData->mState )
    {
      mEventData->mDecorator->SetActiveCursor( ACTIVE_CURSOR_PRIMARY );
      if( mEventData->mCursorBlinkEnabled )
      {
        mEventData->mDecorator->StartCursorBlink();
      }
      mEventData->mDecorator->SetHandleActive( GRAB_HANDLE, false );
      if( mEventData->mSelectionEnabled )
      {
        mEventData->mDecorator->SetHandleActive( LEFT_SELECTION_HANDLE, true );
        mEventData->mDecorator->SetHandleActive( RIGHT_SELECTION_HANDLE, true );
      }
      if( mEventData->mGrabHandlePopupEnabled )
      {
        mEventData->mDecorator->SetPopupActive( true );
      }
      mEventData->mDecoratorUpdated = true;
    }
  }
}

LineIndex Controller::Impl::GetClosestLine( float y ) const
{
  float totalHeight = 0.f;
  LineIndex lineIndex = 0u;

  const Vector<LineRun>& lines = mVisualModel->mLines;
  for( LineIndex endLine = lines.Count();
       lineIndex < endLine;
       ++lineIndex )
  {
    const LineRun& lineRun = lines[lineIndex];
    totalHeight += lineRun.ascender + -lineRun.descender;
    if( y < totalHeight )
    {
      return lineIndex;
    }
  }

  return lineIndex-1;
}

CharacterIndex Controller::Impl::GetClosestCursorIndex( float visualX,
                                                        float visualY )
{
  if( NULL == mEventData )
  {
    // Nothing to do if there is no text input.
    return 0u;
  }

  CharacterIndex logicalIndex = 0u;

  const Length numberOfGlyphs = mVisualModel->mGlyphs.Count();
  const Length numberOfLines  = mVisualModel->mLines.Count();
  if( 0 == numberOfGlyphs ||
      0 == numberOfLines )
  {
    return logicalIndex;
  }

  // Find which line is closest
  const LineIndex lineIndex = GetClosestLine( visualY );
  const LineRun& line = mVisualModel->mLines[lineIndex];

  // Get the positions of the glyphs.
  const Vector<Vector2>& positions = mVisualModel->mGlyphPositions;
  const Vector2* const positionsBuffer = positions.Begin();

  // Get the visual to logical conversion tables.
  const CharacterIndex* const visualToLogicalBuffer = ( 0u != mLogicalModel->mVisualToLogicalMap.Count() ) ? mLogicalModel->mVisualToLogicalMap.Begin() : NULL;
  const CharacterIndex* const visualToLogicalCursorBuffer = mLogicalModel->mVisualToLogicalCursorMap.Begin();

  // Get the character to glyph conversion table.
  const GlyphIndex* const charactersToGlyphBuffer = mVisualModel->mCharactersToGlyph.Begin();

  // Get the glyphs per character table.
  const Length* const glyphsPerCharacterBuffer = mVisualModel->mGlyphsPerCharacter.Begin();

  // If the vector is void, there is no right to left characters.
  const bool hasRightToLeftCharacters = NULL != visualToLogicalBuffer;

  const CharacterIndex startCharacter = line.characterRun.characterIndex;
  const CharacterIndex endCharacter   = line.characterRun.characterIndex + line.characterRun.numberOfCharacters;
  DALI_ASSERT_DEBUG( endCharacter <= mLogicalModel->mText.Count() && "Invalid line info" );

  // Whether there is a hit on a glyph.
  bool matched = false;

  // Traverses glyphs in visual order. To do that use the visual to logical conversion table.
  CharacterIndex visualIndex = startCharacter;
  for( ; !matched && ( visualIndex < endCharacter ); ++visualIndex )
  {
    // The character in logical order.
    const CharacterIndex characterLogicalOrderIndex = hasRightToLeftCharacters ? *( visualToLogicalBuffer + visualIndex ) : visualIndex;

    // The first glyph for that character in logical order.
    const GlyphIndex glyphLogicalOrderIndex = *( charactersToGlyphBuffer + characterLogicalOrderIndex );

    // The number of glyphs for that character
    const Length numberOfGlyphs = *( glyphsPerCharacterBuffer + characterLogicalOrderIndex );

    // Get the metrics for the group of glyphs.
    GlyphMetrics glyphMetrics;
    GetGlyphsMetrics( glyphLogicalOrderIndex,
                      numberOfGlyphs,
                      glyphMetrics,
                      mVisualModel,
                      mFontClient );

    const Vector2& position = *( positionsBuffer + glyphLogicalOrderIndex );

    const float glyphX = -glyphMetrics.xBearing + position.x + 0.5f * glyphMetrics.advance;

    if( visualX < glyphX )
    {
      matched = true;
      break;
    }
  }

  // Return the logical position of the cursor in characters.

  if( !matched )
  {
    visualIndex = endCharacter;
  }

  return hasRightToLeftCharacters ? *( visualToLogicalCursorBuffer + visualIndex ) : visualIndex;
}

void Controller::Impl::GetCursorPosition( CharacterIndex logical,
                                          CursorInfo& cursorInfo )
{
  // TODO: Check for multiline with \n, etc...

  // Check if the logical position is the first or the last one of the text.
  const bool isFirstPosition = 0u == logical;
  const bool isLastPosition = mLogicalModel->GetNumberOfCharacters() == logical;

  if( isFirstPosition && isLastPosition )
  {
    // There is zero characters. Get the default font.

    FontId defaultFontId = 0u;
    if( NULL == mFontDefaults )
    {
      defaultFontId = mFontClient.GetFontId( EMPTY_STRING,
                                             EMPTY_STRING );
    }
    else
    {
      defaultFontId = mFontDefaults->GetFontId( mFontClient );
    }

    Text::FontMetrics fontMetrics;
    mFontClient.GetFontMetrics( defaultFontId, fontMetrics );

    cursorInfo.lineHeight = fontMetrics.ascender - fontMetrics.descender;
    cursorInfo.primaryCursorHeight = cursorInfo.lineHeight;

    cursorInfo.primaryPosition.x = 0.f;
    cursorInfo.primaryPosition.y = 0.f;

    // Nothing else to do.
    return;
  }

  // Get the previous logical index.
  const CharacterIndex previousLogical = isFirstPosition ? 0u : logical - 1u;

  // Decrease the logical index if it's the last one.
  if( isLastPosition )
  {
    --logical;
  }

  // Get the direction of the character and the previous one.
  const CharacterDirection* const modelCharacterDirectionsBuffer = ( 0u != mLogicalModel->mCharacterDirections.Count() ) ? mLogicalModel->mCharacterDirections.Begin() : NULL;

  CharacterDirection isCurrentRightToLeft = false;
  CharacterDirection isPreviousRightToLeft = false;
  if( NULL != modelCharacterDirectionsBuffer ) // If modelCharacterDirectionsBuffer is NULL, it means the whole text is left to right.
  {
    isCurrentRightToLeft = *( modelCharacterDirectionsBuffer + logical );
    isPreviousRightToLeft = *( modelCharacterDirectionsBuffer + previousLogical );
  }

  // Get the line where the character is laid-out.
  const LineRun* modelLines = mVisualModel->mLines.Begin();

  const LineIndex lineIndex = mVisualModel->GetLineOfCharacter( logical );
  const LineRun& line = *( modelLines + lineIndex );

  // Get the paragraph's direction.
  const CharacterDirection isRightToLeftParagraph = line.direction;

  // Check whether there is an alternative position:

  cursorInfo.isSecondaryCursor = ( isCurrentRightToLeft != isPreviousRightToLeft ) ||
    ( isLastPosition && ( isRightToLeftParagraph != isCurrentRightToLeft ) );

  // Set the line height.
  cursorInfo.lineHeight = line.ascender + -line.descender;

  // Convert the cursor position into the glyph position.
  CharacterIndex characterIndex = logical;
  if( cursorInfo.isSecondaryCursor &&
      ( isRightToLeftParagraph != isCurrentRightToLeft ) )
  {
    characterIndex = previousLogical;
  }

  const GlyphIndex currentGlyphIndex = *( mVisualModel->mCharactersToGlyph.Begin() + characterIndex );
  const Length numberOfGlyphs = *( mVisualModel->mGlyphsPerCharacter.Begin() + characterIndex );
  const Length numberOfCharacters = *( mVisualModel->mCharactersPerGlyph.Begin() +currentGlyphIndex );

  // Get the metrics for the group of glyphs.
  GlyphMetrics glyphMetrics;
  GetGlyphsMetrics( currentGlyphIndex,
                    numberOfGlyphs,
                    glyphMetrics,
                    mVisualModel,
                    mFontClient );

  float interGlyphAdvance = 0.f;
  if( !isLastPosition &&
      ( numberOfCharacters > 1u ) )
  {
    const CharacterIndex firstIndex = *( mVisualModel->mGlyphsToCharacters.Begin() + currentGlyphIndex );
    interGlyphAdvance = static_cast<float>( characterIndex - firstIndex ) * glyphMetrics.advance / static_cast<float>( numberOfCharacters );
  }

  // Get the glyph position and x bearing.
  const Vector2& currentPosition = *( mVisualModel->mGlyphPositions.Begin() + currentGlyphIndex );

  // Set the cursor's height.
  cursorInfo.primaryCursorHeight = glyphMetrics.fontHeight;

  // Set the position.
  cursorInfo.primaryPosition.x = -glyphMetrics.xBearing + currentPosition.x + ( isCurrentRightToLeft ? glyphMetrics.advance : interGlyphAdvance );
  cursorInfo.primaryPosition.y = line.ascender - glyphMetrics.ascender;

  if( isLastPosition )
  {
    // The position of the cursor after the last character needs special
    // care depending on its direction and the direction of the paragraph.

    if( cursorInfo.isSecondaryCursor )
    {
      // Need to find the first character after the last character with the paragraph's direction.
      // i.e l0 l1 l2 r0 r1 should find r0.

      // TODO: check for more than one line!
      characterIndex = isRightToLeftParagraph ? line.characterRun.characterIndex : line.characterRun.characterIndex + line.characterRun.numberOfCharacters - 1u;
      characterIndex = mLogicalModel->GetLogicalCharacterIndex( characterIndex );

      const GlyphIndex glyphIndex = *( mVisualModel->mCharactersToGlyph.Begin() + characterIndex );
      const Length numberOfGlyphs = *( mVisualModel->mGlyphsPerCharacter.Begin() + characterIndex );

      const Vector2& position = *( mVisualModel->mGlyphPositions.Begin() + glyphIndex );

      // Get the metrics for the group of glyphs.
      GlyphMetrics glyphMetrics;
      GetGlyphsMetrics( glyphIndex,
                        numberOfGlyphs,
                        glyphMetrics,
                        mVisualModel,
                        mFontClient );

      cursorInfo.primaryPosition.x = -glyphMetrics.xBearing + position.x + ( isRightToLeftParagraph ? 0.f : glyphMetrics.advance );

      cursorInfo.primaryPosition.y = line.ascender - glyphMetrics.ascender;
    }
    else
    {
      if( !isCurrentRightToLeft )
      {
        cursorInfo.primaryPosition.x += glyphMetrics.advance;
      }
      else
      {
        cursorInfo.primaryPosition.x -= glyphMetrics.advance;
      }
    }
  }

  // Set the alternative cursor position.
  if( cursorInfo.isSecondaryCursor )
  {
    // Convert the cursor position into the glyph position.
    const CharacterIndex previousCharacterIndex = ( ( isRightToLeftParagraph != isCurrentRightToLeft ) ? logical : previousLogical );
    const GlyphIndex previousGlyphIndex = *( mVisualModel->mCharactersToGlyph.Begin() + previousCharacterIndex );
    const Length numberOfGlyphs = *( mVisualModel->mGlyphsPerCharacter.Begin() + previousCharacterIndex );

    // Get the glyph position.
    const Vector2& previousPosition = *( mVisualModel->mGlyphPositions.Begin() + previousGlyphIndex );

    // Get the metrics for the group of glyphs.
    GlyphMetrics glyphMetrics;
    GetGlyphsMetrics( previousGlyphIndex,
                      numberOfGlyphs,
                      glyphMetrics,
                      mVisualModel,
                      mFontClient );

    // Set the cursor position and height.
    cursorInfo.secondaryPosition.x = -glyphMetrics.xBearing + previousPosition.x + ( ( ( isLastPosition && !isCurrentRightToLeft ) ||
                                                                                       ( !isLastPosition && isCurrentRightToLeft )    ) ? glyphMetrics.advance : 0.f );

    cursorInfo.secondaryCursorHeight = 0.5f * glyphMetrics.fontHeight;

    cursorInfo.secondaryPosition.y = cursorInfo.lineHeight - cursorInfo.secondaryCursorHeight - line.descender - ( glyphMetrics.fontHeight - glyphMetrics.ascender );

    // Update the primary cursor height as well.
    cursorInfo.primaryCursorHeight *= 0.5f;
  }
}

CharacterIndex Controller::Impl::CalculateNewCursorIndex( CharacterIndex index ) const
{
  if( NULL == mEventData )
  {
    // Nothing to do if there is no text input.
    return 0u;
  }

  CharacterIndex cursorIndex = mEventData->mPrimaryCursorPosition;

  const Script script = mLogicalModel->GetScript( index );
  const GlyphIndex* charactersToGlyphBuffer = mVisualModel->mCharactersToGlyph.Begin();
  const Length* charactersPerGlyphBuffer = mVisualModel->mCharactersPerGlyph.Begin();

  Length numberOfCharacters = 0u;
  if( TextAbstraction::LATIN == script )
  {
    // Prevents to jump the whole Latin ligatures like fi, ff, ...
    numberOfCharacters = 1u;
  }
  else
  {
    GlyphIndex glyphIndex = *( charactersToGlyphBuffer + index );
    numberOfCharacters = *( charactersPerGlyphBuffer + glyphIndex );

    while( 0u == numberOfCharacters )
    {
      numberOfCharacters = *( charactersPerGlyphBuffer + glyphIndex );
      ++glyphIndex;
    }
  }

  if( index < mEventData->mPrimaryCursorPosition )
  {
    cursorIndex -= numberOfCharacters;
  }
  else
  {
    cursorIndex += numberOfCharacters;
  }

  return cursorIndex;
}

void Controller::Impl::UpdateCursorPosition()
{
  DALI_LOG_INFO( gLogFilter, Debug::Verbose, "-->Controller::UpdateCursorPosition %p\n", this );
  if( NULL == mEventData )
  {
    // Nothing to do if there is no text input.
    DALI_LOG_INFO( gLogFilter, Debug::Verbose, "<--Controller::UpdateCursorPosition no event data\n" );
    return;
  }

  CursorInfo cursorInfo;
  GetCursorPosition( mEventData->mPrimaryCursorPosition,
                     cursorInfo );

  const Vector2 offset = mEventData->mScrollPosition + mAlignmentOffset;
  const Vector2 cursorPosition = cursorInfo.primaryPosition + offset;

  // Sets the cursor position.
  mEventData->mDecorator->SetPosition( PRIMARY_CURSOR,
                                       cursorPosition.x,
                                       cursorPosition.y,
                                       cursorInfo.primaryCursorHeight,
                                       cursorInfo.lineHeight );
  DALI_LOG_INFO( gLogFilter, Debug::Verbose, "Primary cursor position: %f,%f\n", cursorPosition.x, cursorPosition.y );

  // Sets the grab handle position.
  mEventData->mDecorator->SetPosition( GRAB_HANDLE,
                                       cursorPosition.x,
                                       cursorPosition.y,
                                       cursorInfo.lineHeight );

  if( cursorInfo.isSecondaryCursor )
  {
    mEventData->mDecorator->SetActiveCursor( ACTIVE_CURSOR_BOTH );
    mEventData->mDecorator->SetPosition( SECONDARY_CURSOR,
                                         cursorInfo.secondaryPosition.x + offset.x,
                                         cursorInfo.secondaryPosition.y + offset.y,
                                         cursorInfo.secondaryCursorHeight,
                                         cursorInfo.lineHeight );
    DALI_LOG_INFO( gLogFilter, Debug::Verbose, "Secondary cursor position: %f,%f\n", cursorInfo.secondaryPosition.x + offset.x, cursorInfo.secondaryPosition.y + offset.y );
  }
  else
  {
    mEventData->mDecorator->SetActiveCursor( ACTIVE_CURSOR_PRIMARY );
  }
  DALI_LOG_INFO( gLogFilter, Debug::Verbose, "<--Controller::UpdateCursorPosition\n" );
}

void Controller::Impl::UpdateSelectionHandle( HandleType handleType )
{
  if( ( LEFT_SELECTION_HANDLE != handleType ) &&
      ( RIGHT_SELECTION_HANDLE != handleType ) )
  {
    return;
  }

  const bool leftSelectionHandle = LEFT_SELECTION_HANDLE == handleType;
  const CharacterIndex index = leftSelectionHandle ? mEventData->mLeftSelectionPosition : mEventData->mRightSelectionPosition;

  CursorInfo cursorInfo;
  GetCursorPosition( index,
                     cursorInfo );

  const Vector2 offset = mEventData->mScrollPosition + mAlignmentOffset;
  const Vector2 cursorPosition = cursorInfo.primaryPosition + offset;

  // Sets the grab handle position.
  mEventData->mDecorator->SetPosition( handleType,
                                       cursorPosition.x,
                                       cursorPosition.y,
                                       cursorInfo.lineHeight );
}

void Controller::Impl::ClampHorizontalScroll( const Vector2& actualSize )
{
  // Clamp between -space & 0 (and the text alignment).
  if( actualSize.width > mControlSize.width )
  {
    const float space = ( actualSize.width - mControlSize.width ) + mAlignmentOffset.x;
    mEventData->mScrollPosition.x = ( mEventData->mScrollPosition.x < -space ) ? -space : mEventData->mScrollPosition.x;
    mEventData->mScrollPosition.x = ( mEventData->mScrollPosition.x > -mAlignmentOffset.x ) ? -mAlignmentOffset.x : mEventData->mScrollPosition.x;

    mEventData->mDecoratorUpdated = true;
  }
  else
  {
    mEventData->mScrollPosition.x = 0.f;
  }
}

void Controller::Impl::ClampVerticalScroll( const Vector2& actualSize )
{
  // Clamp between -space & 0 (and the text alignment).
  if( actualSize.height > mControlSize.height )
  {
    const float space = ( actualSize.height - mControlSize.height ) + mAlignmentOffset.y;
    mEventData->mScrollPosition.y = ( mEventData->mScrollPosition.y < -space ) ? -space : mEventData->mScrollPosition.y;
    mEventData->mScrollPosition.y = ( mEventData->mScrollPosition.y > -mAlignmentOffset.y ) ? -mAlignmentOffset.y : mEventData->mScrollPosition.y;

    mEventData->mDecoratorUpdated = true;
  }
  else
  {
    mEventData->mScrollPosition.y = 0.f;
  }
}

void Controller::Impl::ScrollToMakeCursorVisible()
{
  if( NULL == mEventData )
  {
    // Nothing to do if there is no text input.
    return;
  }

  const Vector2& primaryCursorPosition = mEventData->mDecorator->GetPosition( PRIMARY_CURSOR );

  Vector2 offset;
  bool updateDecorator = false;
  if( primaryCursorPosition.x < 0.f )
  {
    offset.x = -primaryCursorPosition.x;
    mEventData->mScrollPosition.x += offset.x;
    updateDecorator = true;
  }
  else if( primaryCursorPosition.x > mControlSize.width )
  {
    offset.x = mControlSize.width - primaryCursorPosition.x;
    mEventData->mScrollPosition.x += offset.x;
    updateDecorator = true;
  }

  if( updateDecorator && mEventData->mDecorator )
  {
    mEventData->mDecorator->UpdatePositions( offset );
  }

  // TODO : calculate the vertical scroll.
}

void Controller::Impl::RequestRelayout()
{
  mControlInterface.RequestTextRelayout();
}

} // namespace Text

} // namespace Toolkit

} // namespace Dali<|MERGE_RESOLUTION|>--- conflicted
+++ resolved
@@ -21,17 +21,6 @@
 // EXTERNAL INCLUDES
 #include <dali/public-api/adaptor-framework/key.h>
 #include <dali/integration-api/debug.h>
-
-// INTERNAL INCLUDES
-#include <dali-toolkit/internal/text/bidirectional-support.h>
-#include <dali-toolkit/internal/text/character-set-conversion.h>
-#include <dali-toolkit/internal/text/layouts/layout-parameters.h>
-#include <dali-toolkit/internal/text/multi-language-support.h>
-#include <dali-toolkit/internal/text/script-run.h>
-#include <dali-toolkit/internal/text/segmentation.h>
-#include <dali-toolkit/internal/text/shaper.h>
-#include <dali-toolkit/internal/text/text-io.h>
-#include <dali-toolkit/internal/text/text-view.h>
 
 // INTERNAL INCLUDES
 #include <dali-toolkit/internal/text/bidirectional-support.h>
@@ -248,84 +237,6 @@
   return decoratorUpdated;
 }
 
-<<<<<<< HEAD
-void Controller::Impl::ReplaceTextWithPlaceholder()
-{
-  DALI_ASSERT_DEBUG( mEventData && "No placeholder text available" );
-  if( !mEventData )
-  {
-    return;
-  }
-
-  // Disable handles when showing place-holder text
-  mEventData->mDecorator->SetHandleActive( GRAB_HANDLE, false );
-  mEventData->mDecorator->SetHandleActive( LEFT_SELECTION_HANDLE, false );
-  mEventData->mDecorator->SetHandleActive( RIGHT_SELECTION_HANDLE, false );
-
-  const char* text( NULL );
-  size_t size( 0 );
-
-  if( EventData::INACTIVE != mEventData->mState &&
-      0u != mEventData->mPlaceholderTextActive.c_str() )
-  {
-    text = mEventData->mPlaceholderTextActive.c_str();
-    size = mEventData->mPlaceholderTextActive.size();
-  }
-
-  else
-  {
-    text = mEventData->mPlaceholderTextInactive.c_str();
-    size = mEventData->mPlaceholderTextInactive.size();
-  }
-
-  // Reset buffers.
-  mLogicalModel->mText.Clear();
-  mLogicalModel->mScriptRuns.Clear();
-  mLogicalModel->mFontRuns.Clear();
-  mLogicalModel->mLineBreakInfo.Clear();
-  mLogicalModel->mWordBreakInfo.Clear();
-  mLogicalModel->mBidirectionalParagraphInfo.Clear();
-  mLogicalModel->mCharacterDirections.Clear();
-  mLogicalModel->mBidirectionalLineInfo.Clear();
-  mLogicalModel->mLogicalToVisualMap.Clear();
-  mLogicalModel->mVisualToLogicalMap.Clear();
-  mVisualModel->mGlyphs.Clear();
-  mVisualModel->mGlyphsToCharacters.Clear();
-  mVisualModel->mCharactersToGlyph.Clear();
-  mVisualModel->mCharactersPerGlyph.Clear();
-  mVisualModel->mGlyphsPerCharacter.Clear();
-  mVisualModel->mGlyphPositions.Clear();
-  mVisualModel->mLines.Clear();
-  mVisualModel->ClearCaches();
-  mVisualModel->SetTextColor( mEventData->mPlaceholderTextColor );
-
-  //  Convert text into UTF-32
-  Vector<Character>& utf32Characters = mLogicalModel->mText;
-  utf32Characters.Resize( size );
-
-  // This is a bit horrible but std::string returns a (signed) char*
-  const uint8_t* utf8 = reinterpret_cast<const uint8_t*>( text );
-
-  // Transform a text array encoded in utf8 into an array encoded in utf32.
-  // It returns the actual number of characters.
-  Length characterCount = Utf8ToUtf32( utf8, size, utf32Characters.Begin() );
-  utf32Characters.Resize( characterCount );
-
-  // Reset the cursor position
-  mEventData->mPrimaryCursorPosition = 0;
-
-  // The natural size needs to be re-calculated.
-  mRecalculateNaturalSize = true;
-
-  // Apply modifications to the model
-  mOperationsPending = ALL_OPERATIONS;
-  UpdateModel( ALL_OPERATIONS );
-  mOperationsPending = static_cast<OperationsMask>( LAYOUT             |
-                                                    ALIGN              |
-                                                    UPDATE_ACTUAL_SIZE |
-                                                    REORDER );
-}
-
 void Controller::Impl::UpdateModel( OperationsMask operationsRequired )
 {
   // Calculate the operations to be done.
@@ -333,7 +244,7 @@
 
   Vector<Character>& utf32Characters = mLogicalModel->mText;
 
-  const Length numberOfCharacters = mLogicalModel->GetNumberOfCharacters();
+  const Length numberOfCharacters = utf32Characters.Count();
 
   Vector<LineBreakInfo>& lineBreakInfo = mLogicalModel->mLineBreakInfo;
   if( GET_LINE_BREAKS & operations )
@@ -486,169 +397,6 @@
   }
 }
 
-void Controller::Impl::OnKeyboardFocus( bool hasFocus )
-=======
-void Controller::Impl::UpdateModel( OperationsMask operationsRequired )
->>>>>>> 074b05f5
-{
-  // Calculate the operations to be done.
-  const OperationsMask operations = static_cast<OperationsMask>( mOperationsPending & operationsRequired );
-
-  Vector<Character>& utf32Characters = mLogicalModel->mText;
-
-  const Length numberOfCharacters = utf32Characters.Count();
-
-  Vector<LineBreakInfo>& lineBreakInfo = mLogicalModel->mLineBreakInfo;
-  if( GET_LINE_BREAKS & operations )
-  {
-    // Retrieves the line break info. The line break info is used to split the text in 'paragraphs' to
-    // calculate the bidirectional info for each 'paragraph'.
-    // It's also used to layout the text (where it should be a new line) or to shape the text (text in different lines
-    // is not shaped together).
-    lineBreakInfo.Resize( numberOfCharacters, TextAbstraction::LINE_NO_BREAK );
-
-    SetLineBreakInfo( utf32Characters,
-                      lineBreakInfo );
-  }
-
-  Vector<WordBreakInfo>& wordBreakInfo = mLogicalModel->mWordBreakInfo;
-  if( GET_WORD_BREAKS & operations )
-  {
-    // Retrieves the word break info. The word break info is used to layout the text (where to wrap the text in lines).
-    wordBreakInfo.Resize( numberOfCharacters, TextAbstraction::WORD_NO_BREAK );
-
-    SetWordBreakInfo( utf32Characters,
-                      wordBreakInfo );
-  }
-
-  const bool getScripts = GET_SCRIPTS & operations;
-  const bool validateFonts = VALIDATE_FONTS & operations;
-
-  Vector<ScriptRun>& scripts = mLogicalModel->mScriptRuns;
-  Vector<FontRun>& validFonts = mLogicalModel->mFontRuns;
-
-  if( getScripts || validateFonts )
-  {
-    // Validates the fonts assigned by the application or assigns default ones.
-    // It makes sure all the characters are going to be rendered by the correct font.
-    MultilanguageSupport multilanguageSupport = MultilanguageSupport::Get();
-
-    if( getScripts )
-    {
-      // Retrieves the scripts used in the text.
-      multilanguageSupport.SetScripts( utf32Characters,
-                                       lineBreakInfo,
-                                       scripts );
-    }
-
-    if( validateFonts )
-    {
-      if( 0u == validFonts.Count() )
-      {
-        // Copy the requested font defaults received via the property system.
-        // These may not be valid i.e. may not contain glyphs for the necessary scripts.
-        GetDefaultFonts( validFonts, numberOfCharacters );
-      }
-
-      // Validates the fonts. If there is a character with no assigned font it sets a default one.
-      // After this call, fonts are validated.
-      multilanguageSupport.ValidateFonts( utf32Characters,
-                                          scripts,
-                                          validFonts );
-    }
-  }
-
-  Vector<Character> mirroredUtf32Characters;
-  bool textMirrored = false;
-  if( BIDI_INFO & operations )
-  {
-    // Count the number of LINE_NO_BREAK to reserve some space for the vector of paragraph's
-    // bidirectional info.
-
-    Length numberOfParagraphs = 0u;
-
-    const TextAbstraction::LineBreakInfo* lineBreakInfoBuffer = lineBreakInfo.Begin();
-    for( Length index = 0u; index < numberOfCharacters; ++index )
-    {
-      if( TextAbstraction::LINE_NO_BREAK == *( lineBreakInfoBuffer + index ) )
-      {
-        ++numberOfParagraphs;
-      }
-    }
-
-    Vector<BidirectionalParagraphInfoRun>& bidirectionalInfo = mLogicalModel->mBidirectionalParagraphInfo;
-    bidirectionalInfo.Reserve( numberOfParagraphs );
-
-    // Calculates the bidirectional info for the whole paragraph if it contains right to left scripts.
-    SetBidirectionalInfo( utf32Characters,
-                          scripts,
-                          lineBreakInfo,
-                          bidirectionalInfo );
-
-    if( 0u != bidirectionalInfo.Count() )
-    {
-      // This paragraph has right to left text. Some characters may need to be mirrored.
-      // TODO: consider if the mirrored string can be stored as well.
-
-      textMirrored = GetMirroredText( utf32Characters, mirroredUtf32Characters );
-
-      // Only set the character directions if there is right to left characters.
-      Vector<CharacterDirection>& directions = mLogicalModel->mCharacterDirections;
-      directions.Resize( numberOfCharacters );
-
-      GetCharactersDirection( bidirectionalInfo,
-                              directions );
-    }
-    else
-    {
-      // There is no right to left characters. Clear the directions vector.
-      mLogicalModel->mCharacterDirections.Clear();
-    }
-
-   }
-
-  Vector<GlyphInfo>& glyphs = mVisualModel->mGlyphs;
-  Vector<CharacterIndex>& glyphsToCharactersMap = mVisualModel->mGlyphsToCharacters;
-  Vector<Length>& charactersPerGlyph = mVisualModel->mCharactersPerGlyph;
-  if( SHAPE_TEXT & operations )
-  {
-    const Vector<Character>& textToShape = textMirrored ? mirroredUtf32Characters : utf32Characters;
-    // Shapes the text.
-    ShapeText( textToShape,
-               lineBreakInfo,
-               scripts,
-               validFonts,
-               glyphs,
-               glyphsToCharactersMap,
-               charactersPerGlyph );
-
-    // Create the 'number of glyphs' per character and the glyph to character conversion tables.
-    mVisualModel->CreateGlyphsPerCharacterTable( numberOfCharacters );
-    mVisualModel->CreateCharacterToGlyphTable( numberOfCharacters );
-  }
-
-  const Length numberOfGlyphs = glyphs.Count();
-
-  if( GET_GLYPH_METRICS & operations )
-  {
-    mFontClient.GetGlyphMetrics( glyphs.Begin(), numberOfGlyphs );
-  }
-}
-
-void Controller::Impl::GetDefaultFonts( Vector<FontRun>& fonts, Length numberOfCharacters )
-{
-  if( mFontDefaults )
-  {
-    FontRun fontRun;
-    fontRun.characterRun.characterIndex = 0;
-    fontRun.characterRun.numberOfCharacters = numberOfCharacters;
-    fontRun.fontId = mFontDefaults->GetFontId( mFontClient );
-    fontRun.isDefault = true;
-
-    fonts.PushBack( fontRun );
-  }
-}
-
 void Controller::Impl::OnCursorKeyEvent( const Event& event )
 {
   if( NULL == mEventData )
@@ -690,22 +438,7 @@
 {
   if( NULL != mEventData )
   {
-<<<<<<< HEAD
-    // Grab handle is not shown until a tap is received whilst EDITING
-    if( EventData::EDITING == mEventData->mState &&
-        !IsShowingPlaceholderText() )
-    {
-      if( mEventData->mGrabHandleEnabled )
-      {
-        mEventData->mDecorator->SetHandleActive( GRAB_HANDLE, true );
-      }
-      mEventData->mDecorator->SetPopupActive( false );
-    }
-
-    ChangeState( EventData::EDITING );
-=======
     const unsigned int tapCount = event.p1.mUint;
->>>>>>> 074b05f5
 
     if( 1u == tapCount )
     {
@@ -900,22 +633,7 @@
 
   if( mEventData->mState != newState )
   {
-    // Show different placeholder when switching between active & inactive
-    bool updatePlaceholder( false );
-    if( IsShowingPlaceholderText() &&
-        ( EventData::INACTIVE == newState ||
-          EventData::INACTIVE == mEventData->mState ) )
-    {
-      updatePlaceholder = true;
-    }
-
     mEventData->mState = newState;
-
-    if( updatePlaceholder )
-    {
-      ReplaceTextWithPlaceholder();
-      mEventData->mDecoratorUpdated = true;
-    }
 
     if( EventData::INACTIVE == mEventData->mState )
     {
