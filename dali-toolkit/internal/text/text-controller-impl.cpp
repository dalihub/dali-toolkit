/*
 * Copyright (c) 2015 Samsung Electronics Co., Ltd.
 *
 * Licensed under the Apache License, Version 2.0 (the "License");
 * you may not use this file except in compliance with the License.
 * You may obtain a copy of the License at
 *
 * http://www.apache.org/licenses/LICENSE-2.0
 *
 * Unless required by applicable law or agreed to in writing, software
 * distributed under the License is distributed on an "AS IS" BASIS,
 * WITHOUT WARRANTIES OR CONDITIONS OF ANY KIND, either express or implied.
 * See the License for the specific language governing permissions and
 * limitations under the License.
 *
 */

// CLASS HEADER
#include <dali-toolkit/internal/text/text-controller-impl.h>

// EXTERNAL INCLUDES
#include <dali/public-api/adaptor-framework/key.h>
#include <dali/integration-api/debug.h>

// INTERNAL INCLUDES
#include <dali-toolkit/internal/text/bidirectional-support.h>
#include <dali-toolkit/internal/text/character-set-conversion.h>
#include <dali-toolkit/internal/text/layouts/layout-parameters.h>
#include <dali-toolkit/internal/text/multi-language-support.h>
#include <dali-toolkit/internal/text/script-run.h>
#include <dali-toolkit/internal/text/segmentation.h>
#include <dali-toolkit/internal/text/shaper.h>
#include <dali-toolkit/internal/text/text-io.h>
#include <dali-toolkit/internal/text/text-view.h>

namespace
{

#if defined(DEBUG_ENABLED)
  Debug::Filter* gLogFilter = Debug::Filter::New(Debug::Concise, true, "LOG_TEXT_CONTROLS");
#endif

/**
 * @brief Some characters can be shaped in more than one glyph.
 * This struct is used to retrieve metrics from these group of glyphs.
 */
struct GlyphMetrics
{
  GlyphMetrics()
  : fontHeight( 0.f ),
    advance( 0.f ),
    ascender( 0.f ),
    xBearing( 0.f )
  {}

  ~GlyphMetrics()
  {}

  float fontHeight; ///< The font's height of that glyphs.
  float advance;    ///< The sum of all the advances of all the glyphs.
  float ascender;   ///< The font's ascender.
  float xBearing;   ///< The x bearing of the first glyph.
};

const std::string EMPTY_STRING("");

} // namespace

namespace Dali
{

namespace Toolkit
{

namespace Text
{

/**
 * @brief Get some glyph's metrics of a group of glyphs formed as a result of shaping one character.
 *
 * @param[in] glyphIndex The index to the first glyph.
 * @param[in] numberOfGlyphs The number of glyphs.
 * @param[out] glyphMetrics Some glyph metrics (font height, advance, ascender and x bearing).
 * @param[in] visualModel The visual model.
 * @param[in] fontClient The font client.
 */
void GetGlyphsMetrics( GlyphIndex glyphIndex,
                       Length numberOfGlyphs,
                       GlyphMetrics& glyphMetrics,
                       VisualModelPtr visualModel,
                       TextAbstraction::FontClient& fontClient )
{
  const GlyphInfo* glyphsBuffer = visualModel->mGlyphs.Begin();

  const GlyphInfo& firstGlyph = *( glyphsBuffer + glyphIndex );

  Text::FontMetrics fontMetrics;
  fontClient.GetFontMetrics( firstGlyph.fontId, fontMetrics );

  glyphMetrics.fontHeight = fontMetrics.height;
  glyphMetrics.advance = firstGlyph.advance;
  glyphMetrics.ascender = fontMetrics.ascender;
  glyphMetrics.xBearing = firstGlyph.xBearing;

  for( unsigned int i = 1u; i < numberOfGlyphs; ++i )
  {
    const GlyphInfo& glyphInfo = *( glyphsBuffer + glyphIndex + i );

    glyphMetrics.advance += glyphInfo.advance;
  }
}

EventData::EventData( DecoratorPtr decorator )
: mDecorator( decorator ),
  mPlaceholderTextActive(),
  mPlaceholderTextInactive(),
  mPlaceholderTextColor( 0.8f, 0.8f, 0.8f, 0.8f ),
  mEventQueue(),
  mScrollPosition(),
  mState( INACTIVE ),
  mPrimaryCursorPosition( 0u ),
  mLeftSelectionPosition( 0u ),
  mRightSelectionPosition( 0u ),
  mPreEditStartPosition( 0u ),
  mPreEditLength( 0u ),
  mIsShowingPlaceholderText( false ),
  mPreEditFlag( false ),
  mDecoratorUpdated( false ),
  mCursorBlinkEnabled( true ),
  mGrabHandleEnabled( true ),
  mGrabHandlePopupEnabled( true ),
<<<<<<< HEAD
  mSelectionEnabled( false ),
=======
  mSelectionEnabled( true ),
>>>>>>> a275bbe1
  mHorizontalScrollingEnabled( true ),
  mVerticalScrollingEnabled( false ),
  mUpdateCursorPosition( false ),
  mUpdateLeftSelectionPosition( false ),
  mUpdateRightSelectionPosition( false ),
<<<<<<< HEAD
  mScrollAfterUpdateCursorPosition( false ),
  mScrollAfterDelete( false )
=======
  mScrollAfterUpdatePosition( false ),
  mScrollAfterDelete( false ),
  mAllTextSelected( false )
>>>>>>> a275bbe1
{}

EventData::~EventData()
{}

bool Controller::Impl::ProcessInputEvents()
{
  DALI_LOG_INFO( gLogFilter, Debug::Verbose, "-->Controller::ProcessInputEvents\n" );
  if( NULL == mEventData )
  {
    // Nothing to do if there is no text input.
    DALI_LOG_INFO( gLogFilter, Debug::Verbose, "<--Controller::ProcessInputEvents no event data\n" );
    return false;
  }

  if( mEventData->mDecorator )
  {
    for( std::vector<Event>::iterator iter = mEventData->mEventQueue.begin();
         iter != mEventData->mEventQueue.end();
         ++iter )
    {
      switch( iter->type )
      {
        case Event::CURSOR_KEY_EVENT:
        {
          OnCursorKeyEvent( *iter );
          break;
        }
        case Event::TAP_EVENT:
        {
          OnTapEvent( *iter );
          break;
        }
        case Event::LONG_PRESS_EVENT:
        {
          OnLongPressEvent( *iter );
          break;
        }
        case Event::PAN_EVENT:
        {
          OnPanEvent( *iter );
          break;
        }
        case Event::GRAB_HANDLE_EVENT:
        case Event::LEFT_SELECTION_HANDLE_EVENT:
        case Event::RIGHT_SELECTION_HANDLE_EVENT: // Fall through
        {
          OnHandleEvent( *iter );
          break;
        }
        case Event::SELECT:
        {
          OnSelectEvent( *iter );
          break;
        }
        case Event::SELECT_ALL:
        {
          OnSelectAllEvent();
          break;
        }
      }
    }
  }

  // The cursor must also be repositioned after inserts into the model
  if( mEventData->mUpdateCursorPosition )
  {
    // Updates the cursor position and scrolls the text to make it visible.

    UpdateCursorPosition();

    if( mEventData->mScrollAfterUpdatePosition )
    {
      const Vector2& primaryCursorPosition = mEventData->mDecorator->GetPosition( PRIMARY_CURSOR );

      ScrollToMakePositionVisible( primaryCursorPosition );
      mEventData->mScrollAfterUpdatePosition = false;
    }

    mEventData->mDecoratorUpdated = true;
    mEventData->mUpdateCursorPosition = false;
  }
  else if( mEventData->mScrollAfterDelete )
<<<<<<< HEAD
  {
    ScrollTextToMatchCursor();
    mEventData->mDecoratorUpdated = true;
    mEventData->mScrollAfterDelete = false;
  }
  else if( mEventData->mUpdateLeftSelectionPosition )
=======
>>>>>>> a275bbe1
  {
    ScrollTextToMatchCursor();
    mEventData->mDecoratorUpdated = true;
    mEventData->mScrollAfterDelete = false;
  }
  else
  {
    bool leftScroll = false;
    bool rightScroll = false;

    if( mEventData->mUpdateLeftSelectionPosition )
    {
      UpdateSelectionHandle( LEFT_SELECTION_HANDLE );

      if( mEventData->mScrollAfterUpdatePosition )
      {
        const Vector2& leftHandlePosition = mEventData->mDecorator->GetPosition( LEFT_SELECTION_HANDLE );

        ScrollToMakePositionVisible( leftHandlePosition );
        leftScroll = true;
      }

      SetPopupButtons();
      mEventData->mDecoratorUpdated = true;
      mEventData->mUpdateLeftSelectionPosition = false;
    }

    if( mEventData->mUpdateRightSelectionPosition )
    {
      UpdateSelectionHandle( RIGHT_SELECTION_HANDLE );

      if( mEventData->mScrollAfterUpdatePosition )
      {
        const Vector2& rightHandlePosition = mEventData->mDecorator->GetPosition( RIGHT_SELECTION_HANDLE );

        ScrollToMakePositionVisible( rightHandlePosition );
        rightScroll = true;
      }

      SetPopupButtons();
      mEventData->mDecoratorUpdated = true;
      mEventData->mUpdateRightSelectionPosition = false;
    }

    if( leftScroll || rightScroll )
    {
      mEventData->mScrollAfterUpdatePosition = false;
    }
  }

  mEventData->mEventQueue.clear();

  DALI_LOG_INFO( gLogFilter, Debug::Verbose, "<--Controller::ProcessInputEvents\n" );

  const bool decoratorUpdated = mEventData->mDecoratorUpdated;
  mEventData->mDecoratorUpdated = false;

  return decoratorUpdated;
}

void Controller::Impl::UpdateModel( OperationsMask operationsRequired )
{
  // Calculate the operations to be done.
  const OperationsMask operations = static_cast<OperationsMask>( mOperationsPending & operationsRequired );

  Vector<Character>& utf32Characters = mLogicalModel->mText;

  const Length numberOfCharacters = utf32Characters.Count();

  Vector<LineBreakInfo>& lineBreakInfo = mLogicalModel->mLineBreakInfo;
  if( GET_LINE_BREAKS & operations )
  {
    // Retrieves the line break info. The line break info is used to split the text in 'paragraphs' to
    // calculate the bidirectional info for each 'paragraph'.
    // It's also used to layout the text (where it should be a new line) or to shape the text (text in different lines
    // is not shaped together).
    lineBreakInfo.Resize( numberOfCharacters, TextAbstraction::LINE_NO_BREAK );

    SetLineBreakInfo( utf32Characters,
                      lineBreakInfo );
  }

  Vector<WordBreakInfo>& wordBreakInfo = mLogicalModel->mWordBreakInfo;
  if( GET_WORD_BREAKS & operations )
  {
    // Retrieves the word break info. The word break info is used to layout the text (where to wrap the text in lines).
    wordBreakInfo.Resize( numberOfCharacters, TextAbstraction::WORD_NO_BREAK );

    SetWordBreakInfo( utf32Characters,
                      wordBreakInfo );
  }

  const bool getScripts = GET_SCRIPTS & operations;
  const bool validateFonts = VALIDATE_FONTS & operations;

  Vector<ScriptRun>& scripts = mLogicalModel->mScriptRuns;
  Vector<FontRun>& validFonts = mLogicalModel->mFontRuns;

  if( getScripts || validateFonts )
  {
    // Validates the fonts assigned by the application or assigns default ones.
    // It makes sure all the characters are going to be rendered by the correct font.
    MultilanguageSupport multilanguageSupport = MultilanguageSupport::Get();

    if( getScripts )
    {
      // Retrieves the scripts used in the text.
      multilanguageSupport.SetScripts( utf32Characters,
                                       lineBreakInfo,
                                       scripts );
    }

    if( validateFonts )
    {
      if( 0u == validFonts.Count() )
      {
        // Copy the requested font defaults received via the property system.
        // These may not be valid i.e. may not contain glyphs for the necessary scripts.
        GetDefaultFonts( validFonts, numberOfCharacters );
      }

      // Validates the fonts. If there is a character with no assigned font it sets a default one.
      // After this call, fonts are validated.
      multilanguageSupport.ValidateFonts( utf32Characters,
                                          scripts,
                                          validFonts );
    }
  }

  Vector<Character> mirroredUtf32Characters;
  bool textMirrored = false;
  if( BIDI_INFO & operations )
  {
    // Count the number of LINE_NO_BREAK to reserve some space for the vector of paragraph's
    // bidirectional info.

    Length numberOfParagraphs = 0u;

    const TextAbstraction::LineBreakInfo* lineBreakInfoBuffer = lineBreakInfo.Begin();
    for( Length index = 0u; index < numberOfCharacters; ++index )
    {
      if( TextAbstraction::LINE_NO_BREAK == *( lineBreakInfoBuffer + index ) )
      {
        ++numberOfParagraphs;
      }
    }

    Vector<BidirectionalParagraphInfoRun>& bidirectionalInfo = mLogicalModel->mBidirectionalParagraphInfo;
    bidirectionalInfo.Reserve( numberOfParagraphs );

    // Calculates the bidirectional info for the whole paragraph if it contains right to left scripts.
    SetBidirectionalInfo( utf32Characters,
                          scripts,
                          lineBreakInfo,
                          bidirectionalInfo );

    if( 0u != bidirectionalInfo.Count() )
    {
      // This paragraph has right to left text. Some characters may need to be mirrored.
      // TODO: consider if the mirrored string can be stored as well.

      textMirrored = GetMirroredText( utf32Characters, mirroredUtf32Characters );

      // Only set the character directions if there is right to left characters.
      Vector<CharacterDirection>& directions = mLogicalModel->mCharacterDirections;
      directions.Resize( numberOfCharacters );

      GetCharactersDirection( bidirectionalInfo,
                              directions );
    }
    else
    {
      // There is no right to left characters. Clear the directions vector.
      mLogicalModel->mCharacterDirections.Clear();
    }

   }

  Vector<GlyphInfo>& glyphs = mVisualModel->mGlyphs;
  Vector<CharacterIndex>& glyphsToCharactersMap = mVisualModel->mGlyphsToCharacters;
  Vector<Length>& charactersPerGlyph = mVisualModel->mCharactersPerGlyph;
  if( SHAPE_TEXT & operations )
  {
    const Vector<Character>& textToShape = textMirrored ? mirroredUtf32Characters : utf32Characters;
    // Shapes the text.
    ShapeText( textToShape,
               lineBreakInfo,
               scripts,
               validFonts,
               glyphs,
               glyphsToCharactersMap,
               charactersPerGlyph );

    // Create the 'number of glyphs' per character and the glyph to character conversion tables.
    mVisualModel->CreateGlyphsPerCharacterTable( numberOfCharacters );
    mVisualModel->CreateCharacterToGlyphTable( numberOfCharacters );
  }

  const Length numberOfGlyphs = glyphs.Count();

  if( GET_GLYPH_METRICS & operations )
  {
    mFontClient.GetGlyphMetrics( glyphs.Begin(), numberOfGlyphs );
  }
}

void Controller::Impl::GetDefaultFonts( Vector<FontRun>& fonts, Length numberOfCharacters )
{
  if( mFontDefaults )
  {
    FontRun fontRun;
    fontRun.characterRun.characterIndex = 0;
    fontRun.characterRun.numberOfCharacters = numberOfCharacters;
    fontRun.fontId = mFontDefaults->GetFontId( mFontClient );
    fontRun.isDefault = true;

    fonts.PushBack( fontRun );
  }
}

float Controller::Impl::GetDefaultFontLineHeight()
{
  FontId defaultFontId = 0u;
  if( NULL == mFontDefaults )
  {
    defaultFontId = mFontClient.GetFontId( EMPTY_STRING,
                                           EMPTY_STRING );
  }
  else
  {
    defaultFontId = mFontDefaults->GetFontId( mFontClient );
  }

  Text::FontMetrics fontMetrics;
  mFontClient.GetFontMetrics( defaultFontId, fontMetrics );

  return( fontMetrics.ascender - fontMetrics.descender );
}

void Controller::Impl::OnCursorKeyEvent( const Event& event )
{
  if( NULL == mEventData )
  {
    // Nothing to do if there is no text input.
    return;
  }

  int keyCode = event.p1.mInt;

  if( Dali::DALI_KEY_CURSOR_LEFT == keyCode )
  {
    if( mEventData->mPrimaryCursorPosition > 0u )
    {
      mEventData->mPrimaryCursorPosition = CalculateNewCursorIndex( mEventData->mPrimaryCursorPosition - 1u );
    }
  }
  else if( Dali::DALI_KEY_CURSOR_RIGHT == keyCode )
  {
    if( mLogicalModel->mText.Count() > mEventData->mPrimaryCursorPosition )
    {
      mEventData->mPrimaryCursorPosition = CalculateNewCursorIndex( mEventData->mPrimaryCursorPosition );
    }
  }
  else if( Dali::DALI_KEY_CURSOR_UP == keyCode )
  {
    // TODO
  }
  else if(   Dali::DALI_KEY_CURSOR_DOWN == keyCode )
  {
    // TODO
  }

  mEventData->mUpdateCursorPosition = true;
  mEventData->mScrollAfterUpdatePosition = true;
}

void Controller::Impl::OnTapEvent( const Event& event )
{
  if( NULL != mEventData )
  {
    const unsigned int tapCount = event.p1.mUint;

    if( 1u == tapCount )
    {
      if( ! IsShowingPlaceholderText() )
      {
        const float xPosition = event.p2.mFloat - mEventData->mScrollPosition.x - mAlignmentOffset.x;
        const float yPosition = event.p3.mFloat - mEventData->mScrollPosition.y - mAlignmentOffset.y;

        mEventData->mPrimaryCursorPosition = GetClosestCursorIndex( xPosition,
                                                                    yPosition );
      }
      else
      {
        mEventData->mPrimaryCursorPosition = 0u;
      }

      mEventData->mUpdateCursorPosition = true;
      mEventData->mScrollAfterUpdatePosition = true;
    }
  }
}

void Controller::Impl::OnPanEvent( const Event& event )
{
  if( NULL == mEventData )
  {
    // Nothing to do if there is no text input.
    return;
  }

  int state = event.p1.mInt;

  if( Gesture::Started    == state ||
      Gesture::Continuing == state )
  {
    const Vector2& actualSize = mVisualModel->GetActualSize();
    const Vector2 currentScroll = mEventData->mScrollPosition;

    if( mEventData->mHorizontalScrollingEnabled )
    {
      const float displacementX = event.p2.mFloat;
      mEventData->mScrollPosition.x += displacementX;

      ClampHorizontalScroll( actualSize );
    }

    if( mEventData->mVerticalScrollingEnabled )
    {
      const float displacementY = event.p3.mFloat;
      mEventData->mScrollPosition.y += displacementY;

      ClampVerticalScroll( actualSize );
    }

    if( mEventData->mDecorator )
    {
      mEventData->mDecorator->UpdatePositions( mEventData->mScrollPosition - currentScroll );
    }
  }
}

void Controller::Impl::OnLongPressEvent( const Event& event )
{
  if  ( EventData::EDITING == mEventData->mState )
  {
    ChangeState ( EventData::EDITING_WITH_POPUP );
    mEventData->mDecoratorUpdated = true;
  }
}

void Controller::Impl::OnHandleEvent( const Event& event )
{
  if( NULL == mEventData )
  {
    // Nothing to do if there is no text input.
    return;
  }

  const unsigned int state = event.p1.mUint;
  const bool handleStopScrolling = ( HANDLE_STOP_SCROLLING == state );

  if( HANDLE_PRESSED == state )
  {
    // The event.p2 and event.p3 are in decorator coords. Need to transforms to text coords.
    const float xPosition = event.p2.mFloat - mEventData->mScrollPosition.x - mAlignmentOffset.x;
    const float yPosition = event.p3.mFloat - mEventData->mScrollPosition.y - mAlignmentOffset.y;

    const CharacterIndex handleNewPosition = GetClosestCursorIndex( xPosition, yPosition );

    if( Event::GRAB_HANDLE_EVENT == event.type )
    {
      ChangeState ( EventData::GRAB_HANDLE_PANNING );

      if( handleNewPosition != mEventData->mPrimaryCursorPosition )
      {
        mEventData->mPrimaryCursorPosition = handleNewPosition;
        mEventData->mUpdateCursorPosition = true;
      }
    }
    else if( Event::LEFT_SELECTION_HANDLE_EVENT == event.type )
    {
      ChangeState ( EventData::SELECTION_HANDLE_PANNING );

<<<<<<< HEAD
      if( handleNewPosition != mEventData->mLeftSelectionPosition )
=======
      if( ( handleNewPosition != mEventData->mLeftSelectionPosition ) &&
          ( handleNewPosition != mEventData->mRightSelectionPosition ) )
>>>>>>> a275bbe1
      {
        mEventData->mLeftSelectionPosition = handleNewPosition;

        RepositionSelectionHandles( mEventData->mLeftSelectionPosition,
                                    mEventData->mRightSelectionPosition );

        mEventData->mUpdateLeftSelectionPosition = true;
      }
    }
    else if( Event::RIGHT_SELECTION_HANDLE_EVENT == event.type )
    {
      ChangeState ( EventData::SELECTION_HANDLE_PANNING );

<<<<<<< HEAD
      if( handleNewPosition != mEventData->mRightSelectionPosition )
=======
      if( ( handleNewPosition != mEventData->mRightSelectionPosition ) &&
          ( handleNewPosition != mEventData->mLeftSelectionPosition ) )
>>>>>>> a275bbe1
      {
        mEventData->mRightSelectionPosition = handleNewPosition;

        RepositionSelectionHandles( mEventData->mLeftSelectionPosition,
                                    mEventData->mRightSelectionPosition );

        mEventData->mUpdateRightSelectionPosition = true;
      }
    }
  } // end ( HANDLE_PRESSED == state )
  else if( ( HANDLE_RELEASED == state ) ||
           handleStopScrolling )
  {
<<<<<<< HEAD
=======
    CharacterIndex handlePosition = 0u;
    if( handleStopScrolling )
    {
      // The event.p2 and event.p3 are in decorator coords. Need to transforms to text coords.
      const float xPosition = event.p2.mFloat - mEventData->mScrollPosition.x - mAlignmentOffset.x;
      const float yPosition = event.p3.mFloat - mEventData->mScrollPosition.y - mAlignmentOffset.y;

      handlePosition = GetClosestCursorIndex( xPosition, yPosition );
    }

>>>>>>> a275bbe1
    if( Event::GRAB_HANDLE_EVENT == event.type )
    {
      mEventData->mUpdateCursorPosition = true;

      ChangeState( EventData::EDITING_WITH_POPUP );

<<<<<<< HEAD
      if( HANDLE_STOP_SCROLLING == state )
=======
      if( handleStopScrolling )
>>>>>>> a275bbe1
      {
        mEventData->mScrollAfterUpdatePosition = mEventData->mPrimaryCursorPosition != handlePosition;
        mEventData->mPrimaryCursorPosition = handlePosition;
      }
    }
    else if( Event::LEFT_SELECTION_HANDLE_EVENT == event.type )
    {
      ChangeState( EventData::SELECTING );

      if( handleStopScrolling )
      {
        mEventData->mUpdateLeftSelectionPosition = ( mEventData->mRightSelectionPosition != handlePosition );
        mEventData->mScrollAfterUpdatePosition = mEventData->mUpdateLeftSelectionPosition;

        if( mEventData->mUpdateLeftSelectionPosition )
        {
          mEventData->mLeftSelectionPosition = handlePosition;

          RepositionSelectionHandles( mEventData->mLeftSelectionPosition,
                                      mEventData->mRightSelectionPosition );
        }
      }
    }
    else if( Event::RIGHT_SELECTION_HANDLE_EVENT == event.type )
    {
      ChangeState( EventData::SELECTING );

      if( handleStopScrolling )
      {
        mEventData->mUpdateRightSelectionPosition = ( mEventData->mLeftSelectionPosition != handlePosition );
        mEventData->mScrollAfterUpdatePosition = mEventData->mUpdateRightSelectionPosition;
        if( mEventData->mUpdateRightSelectionPosition )
        {
          mEventData->mRightSelectionPosition = handlePosition;
          RepositionSelectionHandles( mEventData->mLeftSelectionPosition,
                                      mEventData->mRightSelectionPosition );
        }
      }
    }
<<<<<<< HEAD
    else if( Event::LEFT_SELECTION_HANDLE_EVENT == event.type || Event::RIGHT_SELECTION_HANDLE_EVENT )
    {
      ChangeState( EventData::SELECTING );
    }
=======

>>>>>>> a275bbe1
    mEventData->mDecoratorUpdated = true;
  } // end ( ( HANDLE_RELEASED == state ) || ( HANDLE_STOP_SCROLLING == state ) )
  else if( HANDLE_SCROLLING == state )
  {
    const float xSpeed = event.p2.mFloat;
    const Vector2& actualSize = mVisualModel->GetActualSize();
    const Vector2 currentScrollPosition = mEventData->mScrollPosition;

    mEventData->mScrollPosition.x += xSpeed;

    ClampHorizontalScroll( actualSize );

<<<<<<< HEAD
    if( Event::GRAB_HANDLE_EVENT == event.type )
    {
      ChangeState( EventData::GRAB_HANDLE_PANNING );
    }
    else if( Event::LEFT_SELECTION_HANDLE_EVENT == event.type || Event::RIGHT_SELECTION_HANDLE_EVENT )
    {
      ChangeState( EventData::SELECTION_HANDLE_PANNING );
    }

    mEventData->mDecoratorUpdated = true;
=======
    bool endOfScroll = false;
    if( Vector2::ZERO == ( currentScrollPosition - mEventData->mScrollPosition ) )
    {
      // Notify the decorator there is no more text to scroll.
      // The decorator won't send more scroll events.
      mEventData->mDecorator->NotifyEndOfScroll();
      // Still need to set the position of the handle.
      endOfScroll = true;
    }

    // Set the position of the handle.
    const bool scrollRightDirection = xSpeed > 0.f;
    const bool leftSelectionHandleEvent = Event::LEFT_SELECTION_HANDLE_EVENT == event.type;
    const bool rightSelectionHandleEvent = Event::RIGHT_SELECTION_HANDLE_EVENT == event.type;

    if( Event::GRAB_HANDLE_EVENT == event.type )
    {
      ChangeState( EventData::GRAB_HANDLE_PANNING );

      Vector2 position = mEventData->mDecorator->GetPosition( GRAB_HANDLE );

      // Position the grag handle close to either the left or right edge.
      position.x = scrollRightDirection ? 0.f : mControlSize.width;

      // Get the new handle position.
      // The grab handle's position is in decorator coords. Need to transforms to text coords.
      const CharacterIndex handlePosition = GetClosestCursorIndex( position.x - mEventData->mScrollPosition.x - mAlignmentOffset.x,
                                                                   position.y - mEventData->mScrollPosition.y - mAlignmentOffset.y );

      mEventData->mUpdateCursorPosition = mEventData->mPrimaryCursorPosition != handlePosition;
      mEventData->mScrollAfterUpdatePosition = mEventData->mUpdateCursorPosition;
      mEventData->mPrimaryCursorPosition = handlePosition;
    }
    else if( leftSelectionHandleEvent || rightSelectionHandleEvent )
    {
      // TODO: This is recalculating the selection box every time the text is scrolled with the selection handles.
      //       Think if something can be done to save power.

      ChangeState( EventData::SELECTION_HANDLE_PANNING );

      Vector2 position = mEventData->mDecorator->GetPosition( leftSelectionHandleEvent ? Text::LEFT_SELECTION_HANDLE : Text::RIGHT_SELECTION_HANDLE );

      // Position the selection handle close to either the left or right edge.
      position.x = scrollRightDirection ? 0.f : mControlSize.width;

      // Get the new handle position.
      // The selection handle's position is in decorator coords. Need to transforms to text coords.
      const CharacterIndex handlePosition = GetClosestCursorIndex( position.x - mEventData->mScrollPosition.x - mAlignmentOffset.x,
                                                                   position.y - mEventData->mScrollPosition.y - mAlignmentOffset.y );

      if( leftSelectionHandleEvent )
      {
        const bool differentHandles = ( mEventData->mLeftSelectionPosition != handlePosition ) && ( mEventData->mRightSelectionPosition != handlePosition );
        mEventData->mUpdateLeftSelectionPosition = endOfScroll || differentHandles;
        if( differentHandles )
        {
          mEventData->mLeftSelectionPosition = handlePosition;
        }
      }
      else
      {
        const bool differentHandles = ( mEventData->mRightSelectionPosition != handlePosition ) && ( mEventData->mLeftSelectionPosition != handlePosition );
        mEventData->mUpdateRightSelectionPosition = endOfScroll || differentHandles;
        if( differentHandles )
        {
          mEventData->mRightSelectionPosition = handlePosition;
        }
      }

      if( mEventData->mUpdateLeftSelectionPosition || mEventData->mUpdateRightSelectionPosition )
      {
        RepositionSelectionHandles( mEventData->mLeftSelectionPosition,
                                    mEventData->mRightSelectionPosition );

        mEventData->mScrollAfterUpdatePosition = true;
      }
    }
    mEventData->mDecoratorUpdated = true;
  } // end ( HANDLE_SCROLLING == state )
}

void Controller::Impl::OnSelectEvent( const Event& event )
{
  if( NULL == mEventData )
  {
    // Nothing to do if there is no text.
    return;
  }

  if( mEventData->mSelectionEnabled )
  {
    // The event.p2 and event.p3 are in decorator coords. Need to transforms to text coords.
    const float xPosition = event.p2.mFloat - mEventData->mScrollPosition.x - mAlignmentOffset.x;
    const float yPosition = event.p3.mFloat - mEventData->mScrollPosition.y - mAlignmentOffset.y;

    const CharacterIndex leftPosition = mEventData->mLeftSelectionPosition;
    const CharacterIndex rightPosition = mEventData->mRightSelectionPosition;

    RepositionSelectionHandles( xPosition,
                                yPosition );

    mEventData->mUpdateLeftSelectionPosition = leftPosition != mEventData->mLeftSelectionPosition;
    mEventData->mUpdateRightSelectionPosition = rightPosition != mEventData->mRightSelectionPosition;

    mEventData->mScrollAfterUpdatePosition = ( ( mEventData->mUpdateLeftSelectionPosition || mEventData->mUpdateRightSelectionPosition ) &&
                                               ( mEventData->mLeftSelectionPosition != mEventData->mRightSelectionPosition ) );
  }
}

void Controller::Impl::OnSelectAllEvent()
{
  if( NULL == mEventData )
  {
    // Nothing to do if there is no text.
    return;
  }

  if( mEventData->mSelectionEnabled )
  {
    RepositionSelectionHandles( 0u,
                                mLogicalModel->mText.Count() );

    mEventData->mScrollAfterUpdatePosition = true;
    mEventData->mUpdateLeftSelectionPosition = true;
    mEventData->mUpdateRightSelectionPosition = true;
  }
}

void Controller::Impl::RetrieveSelection( std::string& selectedText, bool deleteAfterRetreival )
{
  if( mEventData->mLeftSelectionPosition ==  mEventData->mRightSelectionPosition )
  {
    // Nothing to select if handles are in the same place.
    selectedText="";
    return;
  }

  //Get start and end position of selection
  uint32_t startOfSelectedText = mEventData->mLeftSelectionPosition;
  uint32_t lengthOfSelectedText =  mEventData->mRightSelectionPosition - startOfSelectedText;

  // Validate the start and end selection points
  if( ( startOfSelectedText >= 0 ) && (  ( startOfSelectedText + lengthOfSelectedText ) <=  mLogicalModel->mText.Count() ) )
  {
    //Get text as a UTF8 string
    Vector<Character>& utf32Characters = mLogicalModel->mText;

    Utf32ToUtf8( &utf32Characters[startOfSelectedText], lengthOfSelectedText, selectedText );

    if ( deleteAfterRetreival  ) // Only delete text if copied successfully
    {
      // Delete text between handles
      Vector<Character>& currentText = mLogicalModel->mText;

      Vector<Character>::Iterator first = currentText.Begin() + startOfSelectedText;
      Vector<Character>::Iterator last  = first + lengthOfSelectedText;
      currentText.Erase( first, last );
    }
    mEventData->mPrimaryCursorPosition = mEventData->mLeftSelectionPosition;
    mEventData->mScrollAfterDelete = true;
    mEventData->mDecoratorUpdated = true;
  }
}

void Controller::Impl::ShowClipboard()
{
  if ( mClipboard )
  {
    mClipboard.ShowClipboard();
  }
}

void Controller::Impl::HideClipboard()
{
  if ( mClipboard )
  {
    mClipboard.HideClipboard();
  }
}

bool Controller::Impl::CopyStringToClipboard( std::string& source )
{
  //Send string to clipboard
  return ( mClipboard && mClipboard.SetItem( source ) );
}

void Controller::Impl::SendSelectionToClipboard( bool deleteAfterSending )
{
  std::string selectedText;
  RetrieveSelection( selectedText, deleteAfterSending );
  CopyStringToClipboard( selectedText );
  ChangeState( EventData::EDITING );
}

void Controller::Impl::GetTextFromClipboard( unsigned int itemIndex, std::string& retreivedString )
{
  if ( mClipboard )
  {
    retreivedString =  mClipboard.GetItem( itemIndex );
>>>>>>> a275bbe1
  }
}

void Controller::Impl::RepositionSelectionHandles( CharacterIndex selectionStart, CharacterIndex selectionEnd )
{
  if( selectionStart == selectionEnd )
  {
    // Nothing to select if handles are in the same place.
    return;
  }

  mEventData->mDecorator->ClearHighlights();

  mEventData->mLeftSelectionPosition = selectionStart;
  mEventData->mRightSelectionPosition = selectionEnd;

  const GlyphIndex* const charactersToGlyphBuffer = mVisualModel->mCharactersToGlyph.Begin();
  const Length* const glyphsPerCharacterBuffer = mVisualModel->mGlyphsPerCharacter.Begin();
  const GlyphInfo* const glyphsBuffer = mVisualModel->mGlyphs.Begin();
  const Vector2* const positionsBuffer = mVisualModel->mGlyphPositions.Begin();

  // TODO: Better algorithm to create the highlight box.
  // TODO: Multi-line.

  const Vector<LineRun>& lines = mVisualModel->mLines;
  const LineRun& firstLine = *lines.Begin();
  const float height = firstLine.ascender + -firstLine.descender;

  const bool indicesSwapped = ( selectionStart > selectionEnd );
  if( indicesSwapped )
  {
    std::swap( selectionStart, selectionEnd );
  }

  const GlyphIndex glyphStart = *( charactersToGlyphBuffer + selectionStart );
  const Length numberOfGlyphs = *( glyphsPerCharacterBuffer + ( selectionEnd - 1u ) );
  const GlyphIndex glyphEnd = *( charactersToGlyphBuffer + ( selectionEnd - 1u ) ) + ( ( numberOfGlyphs > 0 ) ? numberOfGlyphs - 1u : 0u );

  mEventData->mDecorator->SwapSelectionHandlesEnabled( firstLine.direction != indicesSwapped );

  const Vector2 offset = mEventData->mScrollPosition + mAlignmentOffset;

  for( GlyphIndex index = glyphStart; index <= glyphEnd; ++index )
  {
    // TODO: Fix the LATIN ligatures. i.e ff, fi, etc...
    const GlyphInfo& glyph = *( glyphsBuffer + index );
    const Vector2& position = *( positionsBuffer + index );

    const float xPosition = position.x - glyph.xBearing + offset.x;
    mEventData->mDecorator->AddHighlight( xPosition, offset.y, xPosition + glyph.advance, height );
  }

  CursorInfo primaryCursorInfo;
  GetCursorPosition( mEventData->mLeftSelectionPosition,
                     primaryCursorInfo );

  CursorInfo secondaryCursorInfo;
  GetCursorPosition( mEventData->mRightSelectionPosition,
                     secondaryCursorInfo );

  const Vector2 primaryPosition = primaryCursorInfo.primaryPosition + offset;
  const Vector2 secondaryPosition = secondaryCursorInfo.primaryPosition + offset;

  mEventData->mDecorator->SetPosition( LEFT_SELECTION_HANDLE, primaryPosition.x, primaryPosition.y, primaryCursorInfo.lineHeight );

  mEventData->mDecorator->SetPosition( RIGHT_SELECTION_HANDLE, secondaryPosition.x, secondaryPosition.y, secondaryCursorInfo.lineHeight );

  // Set the flag to update the decorator.
  mEventData->mDecoratorUpdated = true;
}

void Controller::Impl::RepositionSelectionHandles( float visualX, float visualY )
{
  if( NULL == mEventData )
  {
    // Nothing to do if there is no text input.
    return;
  }

  if( IsShowingPlaceholderText() )
  {
    // Nothing to do if there is the place-holder text.
    return;
  }

  const Length numberOfGlyphs = mVisualModel->mGlyphs.Count();
  const Length numberOfLines  = mVisualModel->mLines.Count();
  if( 0 == numberOfGlyphs ||
      0 == numberOfLines )
  {
    // Nothing to do if there is no text.
    return;
  }

  // Find which word was selected
  CharacterIndex selectionStart( 0 );
  CharacterIndex selectionEnd( 0 );
  FindSelectionIndices( visualX, visualY, selectionStart, selectionEnd );
  DALI_LOG_INFO( gLogFilter, Debug::Verbose, "%p selectionStart %d selectionEnd %d\n", this, selectionStart, selectionEnd );

  if( selectionStart == selectionEnd )
  {
    ChangeState( EventData::EDITING );
    // Nothing to select. i.e. a white space, out of bounds
    return;
  }

  RepositionSelectionHandles( selectionStart, selectionEnd );
}

void Controller::Impl::SetPopupButtons()
{
  /**
   *  Sets the Popup buttons to be shown depending on State.
   *
   *  If SELECTING :  CUT & COPY + ( PASTE & CLIPBOARD if content available to paste )
   *
   *  If EDITING_WITH_POPUP : SELECT & SELECT_ALL
   */

  TextSelectionPopup::Buttons buttonsToShow = TextSelectionPopup::NONE;

  if ( ( EventData::SELECTING == mEventData->mState ) || ( EventData::SELECTION_CHANGED == mEventData->mState ) )
  {
    buttonsToShow = TextSelectionPopup::Buttons(  TextSelectionPopup::CUT | TextSelectionPopup::COPY );

    if ( !IsClipboardEmpty() )
    {
      buttonsToShow = TextSelectionPopup::Buttons ( ( buttonsToShow | TextSelectionPopup::PASTE ) );
      buttonsToShow = TextSelectionPopup::Buttons ( ( buttonsToShow | TextSelectionPopup::CLIPBOARD ) );
    }

    if ( !mEventData->mAllTextSelected )
    {
      buttonsToShow = TextSelectionPopup::Buttons ( ( buttonsToShow | TextSelectionPopup::SELECT_ALL ) );
    }
  }
  else if  ( EventData::EDITING_WITH_POPUP == mEventData->mState )
  {
    if ( mLogicalModel->mText.Count() && !IsShowingPlaceholderText())
    {
      buttonsToShow = TextSelectionPopup::Buttons( TextSelectionPopup::SELECT | TextSelectionPopup::SELECT_ALL );
    }

    if ( !IsClipboardEmpty() )
    {
      buttonsToShow = TextSelectionPopup::Buttons ( ( buttonsToShow | TextSelectionPopup::PASTE ) );
      buttonsToShow = TextSelectionPopup::Buttons ( ( buttonsToShow | TextSelectionPopup::CLIPBOARD ) );
    }
  }

  mEventData->mDecorator->SetEnabledPopupButtons( buttonsToShow );
}

void Controller::Impl::ChangeState( EventData::State newState )
{
  if( NULL == mEventData )
  {
    // Nothing to do if there is no text input.
    return;
  }

  if( mEventData->mState != newState )
  {
    mEventData->mState = newState;

    if( EventData::INACTIVE == mEventData->mState )
    {
      mEventData->mDecorator->SetActiveCursor( ACTIVE_CURSOR_NONE );
      mEventData->mDecorator->StopCursorBlink();
      mEventData->mDecorator->SetHandleActive( GRAB_HANDLE, false );
      mEventData->mDecorator->SetHandleActive( LEFT_SELECTION_HANDLE, false );
      mEventData->mDecorator->SetHandleActive( RIGHT_SELECTION_HANDLE, false );
      mEventData->mDecorator->SetPopupActive( false );
      mEventData->mDecoratorUpdated = true;
      HideClipboard();
    }
    else if ( EventData::INTERRUPTED  == mEventData->mState)
    {
      mEventData->mDecorator->SetHandleActive( GRAB_HANDLE, false );
      mEventData->mDecorator->SetHandleActive( LEFT_SELECTION_HANDLE, false );
      mEventData->mDecorator->SetHandleActive( RIGHT_SELECTION_HANDLE, false );
      mEventData->mDecorator->SetPopupActive( false );
      mEventData->mDecoratorUpdated = true;
      HideClipboard();
    }
    else if ( EventData::SELECTING == mEventData->mState )
    {
      mEventData->mDecorator->SetActiveCursor( ACTIVE_CURSOR_NONE );
      mEventData->mDecorator->StopCursorBlink();
      mEventData->mDecorator->SetHandleActive( GRAB_HANDLE, false );
      mEventData->mDecorator->SetHandleActive( LEFT_SELECTION_HANDLE, true );
      mEventData->mDecorator->SetHandleActive( RIGHT_SELECTION_HANDLE, true );
      if( mEventData->mGrabHandlePopupEnabled )
      {
<<<<<<< HEAD
=======
        SetPopupButtons();
        mEventData->mDecorator->SetPopupActive( true );
      }
      mEventData->mDecoratorUpdated = true;
    }
    else if ( EventData::SELECTION_CHANGED  == mEventData->mState )
    {
      if( mEventData->mGrabHandlePopupEnabled )
      {
        SetPopupButtons();
        mEventData->mDecorator->SetActiveCursor( ACTIVE_CURSOR_NONE );
>>>>>>> a275bbe1
        mEventData->mDecorator->SetPopupActive( true );
      }
      mEventData->mDecoratorUpdated = true;
    }
    else if( EventData::EDITING == mEventData->mState )
    {
      mEventData->mDecorator->SetActiveCursor( ACTIVE_CURSOR_PRIMARY );
      if( mEventData->mCursorBlinkEnabled )
      {
        mEventData->mDecorator->StartCursorBlink();
      }
      // Grab handle is not shown until a tap is received whilst EDITING
      mEventData->mDecorator->SetHandleActive( GRAB_HANDLE, false );
      mEventData->mDecorator->SetHandleActive( LEFT_SELECTION_HANDLE, false );
      mEventData->mDecorator->SetHandleActive( RIGHT_SELECTION_HANDLE, false );
      if( mEventData->mGrabHandlePopupEnabled )
      {
        mEventData->mDecorator->SetPopupActive( false );
      }
      mEventData->mDecoratorUpdated = true;
      HideClipboard();
    }
    else if( EventData::EDITING_WITH_POPUP == mEventData->mState )
    {
      mEventData->mDecorator->SetActiveCursor( ACTIVE_CURSOR_PRIMARY );
      if( mEventData->mCursorBlinkEnabled )
      {
        mEventData->mDecorator->StartCursorBlink();
      }
      if( mEventData->mSelectionEnabled )
      {
        mEventData->mDecorator->SetHandleActive( LEFT_SELECTION_HANDLE, false );
        mEventData->mDecorator->SetHandleActive( RIGHT_SELECTION_HANDLE, false );
      }
      else
      {
        mEventData->mDecorator->SetHandleActive( GRAB_HANDLE, true );
      }
      if( mEventData->mGrabHandlePopupEnabled )
      {
        SetPopupButtons();
        mEventData->mDecorator->SetPopupActive( true );
      }
      HideClipboard();
      mEventData->mDecoratorUpdated = true;
    }
    else if( EventData::EDITING_WITH_GRAB_HANDLE == mEventData->mState )
    {
      mEventData->mDecorator->SetActiveCursor( ACTIVE_CURSOR_PRIMARY );
      if( mEventData->mCursorBlinkEnabled )
      {
        mEventData->mDecorator->StartCursorBlink();
      }
      // Grab handle is not shown until a tap is received whilst EDITING
      mEventData->mDecorator->SetHandleActive( GRAB_HANDLE, true );
      mEventData->mDecorator->SetHandleActive( LEFT_SELECTION_HANDLE, false );
      mEventData->mDecorator->SetHandleActive( RIGHT_SELECTION_HANDLE, false );
      if( mEventData->mGrabHandlePopupEnabled )
      {
        mEventData->mDecorator->SetPopupActive( false );
      }
      mEventData->mDecoratorUpdated = true;
      HideClipboard();
    }
    else if ( EventData::SELECTION_HANDLE_PANNING == mEventData->mState )
    {
      mEventData->mDecorator->SetActiveCursor( ACTIVE_CURSOR_NONE );
      mEventData->mDecorator->StopCursorBlink();
      mEventData->mDecorator->SetHandleActive( GRAB_HANDLE, false );
      mEventData->mDecorator->SetHandleActive( LEFT_SELECTION_HANDLE, true );
      mEventData->mDecorator->SetHandleActive( RIGHT_SELECTION_HANDLE, true );
      if( mEventData->mGrabHandlePopupEnabled )
      {
        mEventData->mDecorator->SetPopupActive( false );
      }
      mEventData->mDecoratorUpdated = true;
    }
    else if ( EventData::GRAB_HANDLE_PANNING == mEventData->mState )
    {
      mEventData->mDecorator->SetActiveCursor( ACTIVE_CURSOR_PRIMARY );
      if( mEventData->mCursorBlinkEnabled )
      {
        mEventData->mDecorator->StartCursorBlink();
      }
      mEventData->mDecorator->SetHandleActive( GRAB_HANDLE, true );
      mEventData->mDecorator->SetHandleActive( LEFT_SELECTION_HANDLE, false );
      mEventData->mDecorator->SetHandleActive( RIGHT_SELECTION_HANDLE, false );
      if( mEventData->mGrabHandlePopupEnabled )
      {
        mEventData->mDecorator->SetPopupActive( false );
      }
      mEventData->mDecoratorUpdated = true;
    }
    else if ( EventData::SELECTION_HANDLE_PANNING == mEventData->mState )
    {
      mEventData->mDecorator->SetActiveCursor( ACTIVE_CURSOR_NONE );
      mEventData->mDecorator->StopCursorBlink();
      mEventData->mDecorator->SetHandleActive( GRAB_HANDLE, false );
      mEventData->mDecorator->SetHandleActive( LEFT_SELECTION_HANDLE, true );
      mEventData->mDecorator->SetHandleActive( RIGHT_SELECTION_HANDLE, true );
      if( mEventData->mGrabHandlePopupEnabled )
      {
        mEventData->mDecorator->SetPopupActive( false );
      }
      mEventData->mDecoratorUpdated = true;
    }
    else if ( EventData::GRAB_HANDLE_PANNING == mEventData->mState )
    {
      mEventData->mDecorator->SetActiveCursor( ACTIVE_CURSOR_PRIMARY );
      if( mEventData->mCursorBlinkEnabled )
      {
        mEventData->mDecorator->StartCursorBlink();
      }
      mEventData->mDecorator->SetHandleActive( GRAB_HANDLE, true );
      mEventData->mDecorator->SetHandleActive( LEFT_SELECTION_HANDLE, false );
      mEventData->mDecorator->SetHandleActive( RIGHT_SELECTION_HANDLE, false );
      if( mEventData->mGrabHandlePopupEnabled )
      {
        mEventData->mDecorator->SetPopupActive( false );
      }
      mEventData->mDecoratorUpdated = true;
    }
  }
}

LineIndex Controller::Impl::GetClosestLine( float y ) const
{
  float totalHeight = 0.f;
  LineIndex lineIndex = 0u;

  const Vector<LineRun>& lines = mVisualModel->mLines;
  for( LineIndex endLine = lines.Count();
       lineIndex < endLine;
       ++lineIndex )
  {
    const LineRun& lineRun = lines[lineIndex];
    totalHeight += lineRun.ascender + -lineRun.descender;
    if( y < totalHeight )
    {
      return lineIndex;
    }
  }

  if( lineIndex == 0 )
  {
    return 0;
  }

  return lineIndex-1;
}

void Controller::Impl::FindSelectionIndices( float visualX, float visualY, CharacterIndex& startIndex, CharacterIndex& endIndex )
{
  CharacterIndex hitCharacter = GetClosestCursorIndex( visualX, visualY );
  if( hitCharacter >= mLogicalModel->mText.Count() )
  {
    // Selection out of bounds.
    return;
  }

  startIndex = hitCharacter;
  endIndex = hitCharacter;

  if( !TextAbstraction::IsWhiteSpace( mLogicalModel->mText[hitCharacter] ) )
  {
    // Find the start and end of the text
    for( startIndex = hitCharacter; startIndex > 0; --startIndex )
    {
      Character charCode = mLogicalModel->mText[ startIndex-1 ];
      if( TextAbstraction::IsWhiteSpace( charCode ) )
      {
        break;
      }
    }
    const CharacterIndex pastTheEnd = mLogicalModel->mText.Count();
    for( endIndex = hitCharacter + 1u; endIndex < pastTheEnd; ++endIndex )
    {
      Character charCode = mLogicalModel->mText[ endIndex ];
      if( TextAbstraction::IsWhiteSpace( charCode ) )
      {
        break;
      }
    }
  }
}

CharacterIndex Controller::Impl::GetClosestCursorIndex( float visualX,
                                                        float visualY )
{
  if( NULL == mEventData )
  {
    // Nothing to do if there is no text input.
    return 0u;
  }

  CharacterIndex logicalIndex = 0u;

  const Length numberOfGlyphs = mVisualModel->mGlyphs.Count();
  const Length numberOfLines  = mVisualModel->mLines.Count();
  if( 0 == numberOfGlyphs ||
      0 == numberOfLines )
  {
    return logicalIndex;
  }

  // Find which line is closest
  const LineIndex lineIndex = GetClosestLine( visualY );
  const LineRun& line = mVisualModel->mLines[lineIndex];

  // Get the positions of the glyphs.
  const Vector<Vector2>& positions = mVisualModel->mGlyphPositions;
  const Vector2* const positionsBuffer = positions.Begin();

  // Get the visual to logical conversion tables.
  const CharacterIndex* const visualToLogicalBuffer = ( 0u != mLogicalModel->mVisualToLogicalMap.Count() ) ? mLogicalModel->mVisualToLogicalMap.Begin() : NULL;
  const CharacterIndex* const visualToLogicalCursorBuffer = mLogicalModel->mVisualToLogicalCursorMap.Begin();

  // Get the character to glyph conversion table.
  const GlyphIndex* const charactersToGlyphBuffer = mVisualModel->mCharactersToGlyph.Begin();

  // Get the glyphs per character table.
  const Length* const glyphsPerCharacterBuffer = mVisualModel->mGlyphsPerCharacter.Begin();
  const Length* const charactersPerGlyphBuffer = mVisualModel->mCharactersPerGlyph.Begin();

  // If the vector is void, there is no right to left characters.
  const bool hasRightToLeftCharacters = NULL != visualToLogicalBuffer;

  const CharacterIndex startCharacter = line.characterRun.characterIndex;
  const CharacterIndex endCharacter   = line.characterRun.characterIndex + line.characterRun.numberOfCharacters;
  DALI_ASSERT_DEBUG( endCharacter <= mLogicalModel->mText.Count() && "Invalid line info" );

  // Whether there is a hit on a glyph.
  bool matched = false;

  // Traverses glyphs in visual order. To do that use the visual to logical conversion table.
  CharacterIndex visualIndex = startCharacter;
  for( ; !matched && ( visualIndex < endCharacter ); ++visualIndex )
  {
    // The character in logical order.
    const CharacterIndex characterLogicalOrderIndex = hasRightToLeftCharacters ? *( visualToLogicalBuffer + visualIndex ) : visualIndex;

    // Get the script of the character.
    const Script script = mLogicalModel->GetScript( characterLogicalOrderIndex );

    // The first glyph for that character in logical order.
    const GlyphIndex glyphLogicalOrderIndex = *( charactersToGlyphBuffer + characterLogicalOrderIndex );
    // The number of glyphs for that character
    const Length numberOfGlyphs = *( glyphsPerCharacterBuffer + characterLogicalOrderIndex );

    // Get the metrics for the group of glyphs.
    GlyphMetrics glyphMetrics;
    GetGlyphsMetrics( glyphLogicalOrderIndex,
                      numberOfGlyphs,
                      glyphMetrics,
                      mVisualModel,
                      mFontClient );

    const Vector2& position = *( positionsBuffer + glyphLogicalOrderIndex );

    // Prevents to jump the whole Latin ligatures like fi, ff, ...
    const Length numberOfCharactersInLigature = ( TextAbstraction::LATIN == script ) ? *( charactersPerGlyphBuffer + glyphLogicalOrderIndex ) : 1u;
    const float glyphAdvance = glyphMetrics.advance / static_cast<float>( numberOfCharactersInLigature );

    for( GlyphIndex index = 0u; !matched && ( index < numberOfCharactersInLigature ); ++index )
    {
      // Find the mid-point of the area containing the glyph
      const float glyphCenter = -glyphMetrics.xBearing + position.x + ( static_cast<float>( index ) + 0.5f ) * glyphAdvance;

      if( visualX < glyphCenter )
      {
        visualIndex += index;
        matched = true;
        break;
      }
    }

    if( matched )
    {
      break;
    }
  }

  // Return the logical position of the cursor in characters.

  if( !matched )
  {
    visualIndex = endCharacter;
  }

  logicalIndex = hasRightToLeftCharacters ? *( visualToLogicalCursorBuffer + visualIndex ) : visualIndex;
  DALI_LOG_INFO( gLogFilter, Debug::Verbose, "%p closest visualIndex %d logicalIndex %d\n", this, visualIndex, logicalIndex );

  return logicalIndex;
}

void Controller::Impl::GetCursorPosition( CharacterIndex logical,
                                          CursorInfo& cursorInfo )
{
  // TODO: Check for multiline with \n, etc...

  // Check if the logical position is the first or the last one of the text.
  const bool isFirstPosition = 0u == logical;
  const bool isLastPosition = mLogicalModel->mText.Count() == logical;

  if( isFirstPosition && isLastPosition )
  {
    // There is zero characters. Get the default font's line height.
    cursorInfo.lineHeight = GetDefaultFontLineHeight();
    cursorInfo.primaryCursorHeight = cursorInfo.lineHeight;

    cursorInfo.primaryPosition.x = 1.f;
    cursorInfo.primaryPosition.y = 0.f;

    // Nothing else to do.
    return;
  }

  // 'logical' is the logical 'cursor' index.
  // Get the next and current logical 'character' index.
  const CharacterIndex nextCharacterIndex = logical;
  const CharacterIndex characterIndex = isFirstPosition ? logical : logical - 1u;

  // Get the direction of the character and the next one.
  const CharacterDirection* const modelCharacterDirectionsBuffer = ( 0u != mLogicalModel->mCharacterDirections.Count() ) ? mLogicalModel->mCharacterDirections.Begin() : NULL;

  CharacterDirection isCurrentRightToLeft = false;
  CharacterDirection isNextRightToLeft = false;
  if( NULL != modelCharacterDirectionsBuffer ) // If modelCharacterDirectionsBuffer is NULL, it means the whole text is left to right.
  {
    isCurrentRightToLeft = *( modelCharacterDirectionsBuffer + characterIndex );
    isNextRightToLeft = *( modelCharacterDirectionsBuffer + nextCharacterIndex );
  }

  // Get the line where the character is laid-out.
  const LineRun* modelLines = mVisualModel->mLines.Begin();

  const LineIndex lineIndex = mVisualModel->GetLineOfCharacter( characterIndex );
  const LineRun& line = *( modelLines + lineIndex );

  // Get the paragraph's direction.
  const CharacterDirection isRightToLeftParagraph = line.direction;

  // Check whether there is an alternative position:

  cursorInfo.isSecondaryCursor = ( !isLastPosition && ( isCurrentRightToLeft != isNextRightToLeft ) ) ||
                                 ( isLastPosition && ( isRightToLeftParagraph != isCurrentRightToLeft ) );

  // Set the line height.
  cursorInfo.lineHeight = line.ascender + -line.descender;

  // Calculate the primary cursor.

  CharacterIndex index = characterIndex;
  if( cursorInfo.isSecondaryCursor )
  {
    // If there is a secondary position, the primary cursor may be in a different place than the logical index.

    if( isLastPosition )
    {
      // The position of the cursor after the last character needs special
      // care depending on its direction and the direction of the paragraph.

      // Need to find the first character after the last character with the paragraph's direction.
      // i.e l0 l1 l2 r0 r1 should find r0.

      // TODO: check for more than one line!
      index = isRightToLeftParagraph ? line.characterRun.characterIndex : line.characterRun.characterIndex + line.characterRun.numberOfCharacters - 1u;
      index = mLogicalModel->GetLogicalCharacterIndex( index );
    }
    else
    {
      index = ( isRightToLeftParagraph == isCurrentRightToLeft ) ? characterIndex : nextCharacterIndex;
    }
  }

  // Convert the cursor position into the glyph position.
  const GlyphIndex primaryGlyphIndex = *( mVisualModel->mCharactersToGlyph.Begin() + index );
  const Length primaryNumberOfGlyphs = *( mVisualModel->mGlyphsPerCharacter.Begin() + index );
  const Length primaryNumberOfCharacters = *( mVisualModel->mCharactersPerGlyph.Begin() + primaryGlyphIndex );

  // Get the metrics for the group of glyphs.
  GlyphMetrics glyphMetrics;
  GetGlyphsMetrics( primaryGlyphIndex,
                    primaryNumberOfGlyphs,
                    glyphMetrics,
                    mVisualModel,
                    mFontClient );

  float glyphAdvance = 0.f;
  if( !isLastPosition &&
      ( primaryNumberOfCharacters > 1u ) )
  {
    const CharacterIndex firstIndex = *( mVisualModel->mGlyphsToCharacters.Begin() + primaryGlyphIndex );
    glyphAdvance = static_cast<float>( 1u + characterIndex - firstIndex ) * glyphMetrics.advance / static_cast<float>( primaryNumberOfCharacters );
  }
  else
  {
    glyphAdvance = glyphMetrics.advance;
  }

  // Get the glyph position and x bearing.
  const Vector2& primaryPosition = *( mVisualModel->mGlyphPositions.Begin() + primaryGlyphIndex );

  // Set the primary cursor's height.
  cursorInfo.primaryCursorHeight = cursorInfo.isSecondaryCursor ? 0.5f * glyphMetrics.fontHeight : glyphMetrics.fontHeight;

  // Set the primary cursor's position.
  if( isLastPosition )
  {
    cursorInfo.primaryPosition.x = -glyphMetrics.xBearing + primaryPosition.x + ( isRightToLeftParagraph ? 0.f : glyphMetrics.advance );
  }
  else
  {
    cursorInfo.primaryPosition.x = -glyphMetrics.xBearing + primaryPosition.x + ( ( ( isFirstPosition && !isCurrentRightToLeft ) || ( !isFirstPosition && isCurrentRightToLeft ) ) ? 0.f : glyphAdvance );
  }
  cursorInfo.primaryPosition.y = line.ascender - glyphMetrics.ascender;

  // Calculate the secondary cursor.

  if( cursorInfo.isSecondaryCursor )
  {
    // Set the secondary cursor's height.
    cursorInfo.secondaryCursorHeight = 0.5f * glyphMetrics.fontHeight;

    CharacterIndex index = characterIndex;
    if( !isLastPosition )
    {
      index = ( isRightToLeftParagraph == isCurrentRightToLeft ) ? nextCharacterIndex : characterIndex;
    }

    const GlyphIndex secondaryGlyphIndex = *( mVisualModel->mCharactersToGlyph.Begin() + index );
    const Length secondaryNumberOfGlyphs = *( mVisualModel->mGlyphsPerCharacter.Begin() + index );

    const Vector2& secondaryPosition = *( mVisualModel->mGlyphPositions.Begin() + index );

    GetGlyphsMetrics( secondaryGlyphIndex,
                      secondaryNumberOfGlyphs,
                      glyphMetrics,
                      mVisualModel,
                      mFontClient );

    // Set the secondary cursor's position.
    cursorInfo.secondaryPosition.x = -glyphMetrics.xBearing + secondaryPosition.x + ( isCurrentRightToLeft ? 0.f : glyphMetrics.advance );
    cursorInfo.secondaryPosition.y = cursorInfo.lineHeight - cursorInfo.secondaryCursorHeight - line.descender - ( glyphMetrics.fontHeight - glyphMetrics.ascender );
  }
}

CharacterIndex Controller::Impl::CalculateNewCursorIndex( CharacterIndex index ) const
{
  if( NULL == mEventData )
  {
    // Nothing to do if there is no text input.
    return 0u;
  }

  CharacterIndex cursorIndex = mEventData->mPrimaryCursorPosition;

  const Script script = mLogicalModel->GetScript( index );
  const GlyphIndex* charactersToGlyphBuffer = mVisualModel->mCharactersToGlyph.Begin();
  const Length* charactersPerGlyphBuffer = mVisualModel->mCharactersPerGlyph.Begin();

  Length numberOfCharacters = 0u;
  if( TextAbstraction::LATIN == script )
  {
    // Prevents to jump the whole Latin ligatures like fi, ff, ...
    numberOfCharacters = 1u;
  }
  else
  {
    GlyphIndex glyphIndex = *( charactersToGlyphBuffer + index );
    numberOfCharacters = *( charactersPerGlyphBuffer + glyphIndex );

    while( 0u == numberOfCharacters )
    {
      numberOfCharacters = *( charactersPerGlyphBuffer + glyphIndex );
      ++glyphIndex;
    }
  }

  if( index < mEventData->mPrimaryCursorPosition )
  {
    cursorIndex -= numberOfCharacters;
  }
  else
  {
    cursorIndex += numberOfCharacters;
  }

  return cursorIndex;
}

void Controller::Impl::UpdateCursorPosition()
{
  DALI_LOG_INFO( gLogFilter, Debug::Verbose, "-->Controller::UpdateCursorPosition %p\n", this );
  if( NULL == mEventData )
  {
    // Nothing to do if there is no text input.
    DALI_LOG_INFO( gLogFilter, Debug::Verbose, "<--Controller::UpdateCursorPosition no event data\n" );
    return;
  }

  if( IsShowingPlaceholderText() )
  {
    // Do not want to use the place-holder text to set the cursor position.

    // Use the line's height of the font's family set to set the cursor's size.
    // If there is no font's family set, use the default font.
    // Use the current alignment to place the cursor at the beginning, center or end of the box.

    float lineHeight = 0.f;

    FontId defaultFontId = 0u;
    if( NULL == mFontDefaults )
    {
      defaultFontId = mFontClient.GetFontId( EMPTY_STRING,
                                             EMPTY_STRING );
    }
    else
    {
      defaultFontId = mFontDefaults->GetFontId( mFontClient );
    }

    Text::FontMetrics fontMetrics;
    mFontClient.GetFontMetrics( defaultFontId, fontMetrics );

    lineHeight = fontMetrics.ascender - fontMetrics.descender;


    Vector2 cursorPosition;

    switch( mLayoutEngine.GetHorizontalAlignment() )
    {
      case LayoutEngine::HORIZONTAL_ALIGN_BEGIN:
      {
        cursorPosition.x = 1.f;
        break;
      }
      case LayoutEngine::HORIZONTAL_ALIGN_CENTER:
      {
        cursorPosition.x = floor( 0.5f * mControlSize.width );
        break;
      }
      case LayoutEngine::HORIZONTAL_ALIGN_END:
      {
        cursorPosition.x = mControlSize.width;
        break;
      }
    }

    switch( mLayoutEngine.GetVerticalAlignment() )
    {
      case LayoutEngine::VERTICAL_ALIGN_TOP:
      {
        cursorPosition.y = 0.f;
        break;
      }
      case LayoutEngine::VERTICAL_ALIGN_CENTER:
      {
        cursorPosition.y = floorf( 0.5f * ( mControlSize.height - lineHeight ) );
        break;
      }
      case LayoutEngine::VERTICAL_ALIGN_BOTTOM:
      {
        cursorPosition.y = mControlSize.height - lineHeight;
        break;
      }
    }

    mEventData->mDecorator->SetPosition( PRIMARY_CURSOR,
                                         cursorPosition.x,
                                         cursorPosition.y,
                                         lineHeight,
                                         lineHeight );
  }
  else
  {
    CursorInfo cursorInfo;
    GetCursorPosition( mEventData->mPrimaryCursorPosition,
                       cursorInfo );

    const Vector2 offset = mEventData->mScrollPosition + mAlignmentOffset;
    const Vector2 cursorPosition = cursorInfo.primaryPosition + offset;

    // Sets the cursor position.
    mEventData->mDecorator->SetPosition( PRIMARY_CURSOR,
                                         cursorPosition.x,
                                         cursorPosition.y,
                                         cursorInfo.primaryCursorHeight,
                                         cursorInfo.lineHeight );
    DALI_LOG_INFO( gLogFilter, Debug::Verbose, "Primary cursor position: %f,%f\n", cursorPosition.x, cursorPosition.y );

    // Sets the grab handle position.
    mEventData->mDecorator->SetPosition( GRAB_HANDLE,
                                         cursorPosition.x,
                                         cursorPosition.y,
                                         cursorInfo.lineHeight );

    if( cursorInfo.isSecondaryCursor )
    {
      mEventData->mDecorator->SetActiveCursor( ACTIVE_CURSOR_BOTH );
      mEventData->mDecorator->SetPosition( SECONDARY_CURSOR,
                                           cursorInfo.secondaryPosition.x + offset.x,
                                           cursorInfo.secondaryPosition.y + offset.y,
                                           cursorInfo.secondaryCursorHeight,
                                           cursorInfo.lineHeight );
      DALI_LOG_INFO( gLogFilter, Debug::Verbose, "Secondary cursor position: %f,%f\n", cursorInfo.secondaryPosition.x + offset.x, cursorInfo.secondaryPosition.y + offset.y );
    }
    else
    {
      mEventData->mDecorator->SetActiveCursor( ACTIVE_CURSOR_PRIMARY );
    }
  }
  DALI_LOG_INFO( gLogFilter, Debug::Verbose, "<--Controller::UpdateCursorPosition\n" );
}

void Controller::Impl::UpdateSelectionHandle( HandleType handleType )
{
  if( ( LEFT_SELECTION_HANDLE != handleType ) &&
      ( RIGHT_SELECTION_HANDLE != handleType ) )
  {
    return;
  }

  const bool leftSelectionHandle = LEFT_SELECTION_HANDLE == handleType;
  const CharacterIndex index = leftSelectionHandle ? mEventData->mLeftSelectionPosition : mEventData->mRightSelectionPosition;

  CursorInfo cursorInfo;
  GetCursorPosition( index,
                     cursorInfo );

  const Vector2 offset = mEventData->mScrollPosition + mAlignmentOffset;
  const Vector2 cursorPosition = cursorInfo.primaryPosition + offset;

  // Sets the grab handle position.
  mEventData->mDecorator->SetPosition( handleType,
                                       cursorPosition.x,
                                       cursorPosition.y,
                                       cursorInfo.lineHeight );

  // If selection handle at start of the text and other at end of the text then all text is selected.
  const CharacterIndex startOfSelection = std::min( mEventData->mLeftSelectionPosition, mEventData->mRightSelectionPosition );
  const CharacterIndex endOfSelection = std::max ( mEventData->mLeftSelectionPosition, mEventData->mRightSelectionPosition );
  mEventData->mAllTextSelected = ( startOfSelection == 0 ) && ( endOfSelection == mLogicalModel->mText.Count() );
}

void Controller::Impl::ClampHorizontalScroll( const Vector2& actualSize )
{
  // Clamp between -space & 0 (and the text alignment).
  if( actualSize.width > mControlSize.width )
  {
    const float space = ( actualSize.width - mControlSize.width ) + mAlignmentOffset.x;
    mEventData->mScrollPosition.x = ( mEventData->mScrollPosition.x < -space ) ? -space : mEventData->mScrollPosition.x;
    mEventData->mScrollPosition.x = ( mEventData->mScrollPosition.x > -mAlignmentOffset.x ) ? -mAlignmentOffset.x : mEventData->mScrollPosition.x;

    mEventData->mDecoratorUpdated = true;
  }
  else
  {
    mEventData->mScrollPosition.x = 0.f;
  }
}

void Controller::Impl::ClampVerticalScroll( const Vector2& actualSize )
{
  // Clamp between -space & 0 (and the text alignment).
  if( actualSize.height > mControlSize.height )
  {
    const float space = ( actualSize.height - mControlSize.height ) + mAlignmentOffset.y;
    mEventData->mScrollPosition.y = ( mEventData->mScrollPosition.y < -space ) ? -space : mEventData->mScrollPosition.y;
    mEventData->mScrollPosition.y = ( mEventData->mScrollPosition.y > -mAlignmentOffset.y ) ? -mAlignmentOffset.y : mEventData->mScrollPosition.y;

    mEventData->mDecoratorUpdated = true;
  }
  else
  {
    mEventData->mScrollPosition.y = 0.f;
  }
}

void Controller::Impl::ScrollToMakePositionVisible( const Vector2& position )
{
  Vector2 offset;
  bool updateDecorator = false;
  if( position.x < 0.f )
  {
    offset.x = -position.x;
    mEventData->mScrollPosition.x += offset.x;
    updateDecorator = true;
  }
  else if( position.x > mControlSize.width )
  {
    offset.x = mControlSize.width - position.x;
    mEventData->mScrollPosition.x += offset.x;
    updateDecorator = true;
  }

  if( updateDecorator && mEventData->mDecorator )
  {
    mEventData->mDecorator->UpdatePositions( offset );
  }

  // TODO : calculate the vertical scroll.
}

void Controller::Impl::ScrollTextToMatchCursor()
{
  // Get the current cursor position in decorator coords.
  const Vector2& currentCursorPosition = mEventData->mDecorator->GetPosition( PRIMARY_CURSOR );

  // Calculate the new cursor position.
  CursorInfo cursorInfo;
  GetCursorPosition( mEventData->mPrimaryCursorPosition,
                     cursorInfo );

  // Calculate the offset to match the cursor position before the character was deleted.
  mEventData->mScrollPosition.x = currentCursorPosition.x - cursorInfo.primaryPosition.x - mAlignmentOffset.x;

  ClampHorizontalScroll( mVisualModel->GetActualSize() );
<<<<<<< HEAD
  bool updateCursorPosition = true;
=======
>>>>>>> a275bbe1

  const Vector2 offset = mEventData->mScrollPosition + mAlignmentOffset;
  const Vector2 cursorPosition = cursorInfo.primaryPosition + offset;

<<<<<<< HEAD
  if( updateCursorPosition )
  {
    // Sets the cursor position.
    mEventData->mDecorator->SetPosition( PRIMARY_CURSOR,
                                         cursorPosition.x,
                                         cursorPosition.y,
                                         cursorInfo.primaryCursorHeight,
                                         cursorInfo.lineHeight );

    // Sets the grab handle position.
    mEventData->mDecorator->SetPosition( GRAB_HANDLE,
                                         cursorPosition.x,
                                         cursorPosition.y,
                                         cursorInfo.lineHeight );

    if( cursorInfo.isSecondaryCursor )
    {
      mEventData->mDecorator->SetActiveCursor( ACTIVE_CURSOR_BOTH );
      mEventData->mDecorator->SetPosition( SECONDARY_CURSOR,
                                           cursorInfo.secondaryPosition.x + offset.x,
                                           cursorInfo.secondaryPosition.y + offset.y,
                                           cursorInfo.secondaryCursorHeight,
                                           cursorInfo.lineHeight );
      DALI_LOG_INFO( gLogFilter, Debug::Verbose, "Secondary cursor position: %f,%f\n", cursorInfo.secondaryPosition.x + offset.x, cursorInfo.secondaryPosition.y + offset.y );
=======
  // Sets the cursor position.
  mEventData->mDecorator->SetPosition( PRIMARY_CURSOR,
                                       cursorPosition.x,
                                       cursorPosition.y,
                                       cursorInfo.primaryCursorHeight,
                                       cursorInfo.lineHeight );

  // Sets the grab handle position.
  mEventData->mDecorator->SetPosition( GRAB_HANDLE,
                                       cursorPosition.x,
                                       cursorPosition.y,
                                       cursorInfo.lineHeight );

  if( cursorInfo.isSecondaryCursor )
  {
    mEventData->mDecorator->SetPosition( SECONDARY_CURSOR,
                                         cursorInfo.secondaryPosition.x + offset.x,
                                         cursorInfo.secondaryPosition.y + offset.y,
                                         cursorInfo.secondaryCursorHeight,
                                         cursorInfo.lineHeight );
    DALI_LOG_INFO( gLogFilter, Debug::Verbose, "Secondary cursor position: %f,%f\n", cursorInfo.secondaryPosition.x + offset.x, cursorInfo.secondaryPosition.y + offset.y );
  }

  // Set which cursors are active according the state.
  if( ( EventData::EDITING == mEventData->mState ) ||
      ( EventData::EDITING_WITH_POPUP == mEventData->mState ) ||
      ( EventData::GRAB_HANDLE_PANNING == mEventData->mState ) )
  {
    if( cursorInfo.isSecondaryCursor )
    {
      mEventData->mDecorator->SetActiveCursor( ACTIVE_CURSOR_BOTH );
>>>>>>> a275bbe1
    }
    else
    {
      mEventData->mDecorator->SetActiveCursor( ACTIVE_CURSOR_PRIMARY );
    }
  }
<<<<<<< HEAD
=======
  else
  {
    mEventData->mDecorator->SetActiveCursor( ACTIVE_CURSOR_NONE );
  }
>>>>>>> a275bbe1
}

void Controller::Impl::RequestRelayout()
{
  mControlInterface.RequestTextRelayout();
}

} // namespace Text

} // namespace Toolkit

} // namespace Dali<|MERGE_RESOLUTION|>--- conflicted
+++ resolved
@@ -129,24 +129,15 @@
   mCursorBlinkEnabled( true ),
   mGrabHandleEnabled( true ),
   mGrabHandlePopupEnabled( true ),
-<<<<<<< HEAD
-  mSelectionEnabled( false ),
-=======
   mSelectionEnabled( true ),
->>>>>>> a275bbe1
   mHorizontalScrollingEnabled( true ),
   mVerticalScrollingEnabled( false ),
   mUpdateCursorPosition( false ),
   mUpdateLeftSelectionPosition( false ),
   mUpdateRightSelectionPosition( false ),
-<<<<<<< HEAD
-  mScrollAfterUpdateCursorPosition( false ),
-  mScrollAfterDelete( false )
-=======
   mScrollAfterUpdatePosition( false ),
   mScrollAfterDelete( false ),
   mAllTextSelected( false )
->>>>>>> a275bbe1
 {}
 
 EventData::~EventData()
@@ -230,15 +221,6 @@
     mEventData->mUpdateCursorPosition = false;
   }
   else if( mEventData->mScrollAfterDelete )
-<<<<<<< HEAD
-  {
-    ScrollTextToMatchCursor();
-    mEventData->mDecoratorUpdated = true;
-    mEventData->mScrollAfterDelete = false;
-  }
-  else if( mEventData->mUpdateLeftSelectionPosition )
-=======
->>>>>>> a275bbe1
   {
     ScrollTextToMatchCursor();
     mEventData->mDecoratorUpdated = true;
@@ -623,12 +605,8 @@
     {
       ChangeState ( EventData::SELECTION_HANDLE_PANNING );
 
-<<<<<<< HEAD
-      if( handleNewPosition != mEventData->mLeftSelectionPosition )
-=======
       if( ( handleNewPosition != mEventData->mLeftSelectionPosition ) &&
           ( handleNewPosition != mEventData->mRightSelectionPosition ) )
->>>>>>> a275bbe1
       {
         mEventData->mLeftSelectionPosition = handleNewPosition;
 
@@ -642,12 +620,8 @@
     {
       ChangeState ( EventData::SELECTION_HANDLE_PANNING );
 
-<<<<<<< HEAD
-      if( handleNewPosition != mEventData->mRightSelectionPosition )
-=======
       if( ( handleNewPosition != mEventData->mRightSelectionPosition ) &&
           ( handleNewPosition != mEventData->mLeftSelectionPosition ) )
->>>>>>> a275bbe1
       {
         mEventData->mRightSelectionPosition = handleNewPosition;
 
@@ -661,8 +635,6 @@
   else if( ( HANDLE_RELEASED == state ) ||
            handleStopScrolling )
   {
-<<<<<<< HEAD
-=======
     CharacterIndex handlePosition = 0u;
     if( handleStopScrolling )
     {
@@ -673,18 +645,13 @@
       handlePosition = GetClosestCursorIndex( xPosition, yPosition );
     }
 
->>>>>>> a275bbe1
     if( Event::GRAB_HANDLE_EVENT == event.type )
     {
       mEventData->mUpdateCursorPosition = true;
 
       ChangeState( EventData::EDITING_WITH_POPUP );
 
-<<<<<<< HEAD
-      if( HANDLE_STOP_SCROLLING == state )
-=======
       if( handleStopScrolling )
->>>>>>> a275bbe1
       {
         mEventData->mScrollAfterUpdatePosition = mEventData->mPrimaryCursorPosition != handlePosition;
         mEventData->mPrimaryCursorPosition = handlePosition;
@@ -724,14 +691,7 @@
         }
       }
     }
-<<<<<<< HEAD
-    else if( Event::LEFT_SELECTION_HANDLE_EVENT == event.type || Event::RIGHT_SELECTION_HANDLE_EVENT )
-    {
-      ChangeState( EventData::SELECTING );
-    }
-=======
-
->>>>>>> a275bbe1
+
     mEventData->mDecoratorUpdated = true;
   } // end ( ( HANDLE_RELEASED == state ) || ( HANDLE_STOP_SCROLLING == state ) )
   else if( HANDLE_SCROLLING == state )
@@ -744,18 +704,6 @@
 
     ClampHorizontalScroll( actualSize );
 
-<<<<<<< HEAD
-    if( Event::GRAB_HANDLE_EVENT == event.type )
-    {
-      ChangeState( EventData::GRAB_HANDLE_PANNING );
-    }
-    else if( Event::LEFT_SELECTION_HANDLE_EVENT == event.type || Event::RIGHT_SELECTION_HANDLE_EVENT )
-    {
-      ChangeState( EventData::SELECTION_HANDLE_PANNING );
-    }
-
-    mEventData->mDecoratorUpdated = true;
-=======
     bool endOfScroll = false;
     if( Vector2::ZERO == ( currentScrollPosition - mEventData->mScrollPosition ) )
     {
@@ -955,7 +903,6 @@
   if ( mClipboard )
   {
     retreivedString =  mClipboard.GetItem( itemIndex );
->>>>>>> a275bbe1
   }
 }
 
@@ -1151,8 +1098,6 @@
       mEventData->mDecorator->SetHandleActive( RIGHT_SELECTION_HANDLE, true );
       if( mEventData->mGrabHandlePopupEnabled )
       {
-<<<<<<< HEAD
-=======
         SetPopupButtons();
         mEventData->mDecorator->SetPopupActive( true );
       }
@@ -1164,7 +1109,6 @@
       {
         SetPopupButtons();
         mEventData->mDecorator->SetActiveCursor( ACTIVE_CURSOR_NONE );
->>>>>>> a275bbe1
         mEventData->mDecorator->SetPopupActive( true );
       }
       mEventData->mDecoratorUpdated = true;
@@ -1228,35 +1172,6 @@
       }
       mEventData->mDecoratorUpdated = true;
       HideClipboard();
-    }
-    else if ( EventData::SELECTION_HANDLE_PANNING == mEventData->mState )
-    {
-      mEventData->mDecorator->SetActiveCursor( ACTIVE_CURSOR_NONE );
-      mEventData->mDecorator->StopCursorBlink();
-      mEventData->mDecorator->SetHandleActive( GRAB_HANDLE, false );
-      mEventData->mDecorator->SetHandleActive( LEFT_SELECTION_HANDLE, true );
-      mEventData->mDecorator->SetHandleActive( RIGHT_SELECTION_HANDLE, true );
-      if( mEventData->mGrabHandlePopupEnabled )
-      {
-        mEventData->mDecorator->SetPopupActive( false );
-      }
-      mEventData->mDecoratorUpdated = true;
-    }
-    else if ( EventData::GRAB_HANDLE_PANNING == mEventData->mState )
-    {
-      mEventData->mDecorator->SetActiveCursor( ACTIVE_CURSOR_PRIMARY );
-      if( mEventData->mCursorBlinkEnabled )
-      {
-        mEventData->mDecorator->StartCursorBlink();
-      }
-      mEventData->mDecorator->SetHandleActive( GRAB_HANDLE, true );
-      mEventData->mDecorator->SetHandleActive( LEFT_SELECTION_HANDLE, false );
-      mEventData->mDecorator->SetHandleActive( RIGHT_SELECTION_HANDLE, false );
-      if( mEventData->mGrabHandlePopupEnabled )
-      {
-        mEventData->mDecorator->SetPopupActive( false );
-      }
-      mEventData->mDecoratorUpdated = true;
     }
     else if ( EventData::SELECTION_HANDLE_PANNING == mEventData->mState )
     {
@@ -1883,40 +1798,10 @@
   mEventData->mScrollPosition.x = currentCursorPosition.x - cursorInfo.primaryPosition.x - mAlignmentOffset.x;
 
   ClampHorizontalScroll( mVisualModel->GetActualSize() );
-<<<<<<< HEAD
-  bool updateCursorPosition = true;
-=======
->>>>>>> a275bbe1
 
   const Vector2 offset = mEventData->mScrollPosition + mAlignmentOffset;
   const Vector2 cursorPosition = cursorInfo.primaryPosition + offset;
 
-<<<<<<< HEAD
-  if( updateCursorPosition )
-  {
-    // Sets the cursor position.
-    mEventData->mDecorator->SetPosition( PRIMARY_CURSOR,
-                                         cursorPosition.x,
-                                         cursorPosition.y,
-                                         cursorInfo.primaryCursorHeight,
-                                         cursorInfo.lineHeight );
-
-    // Sets the grab handle position.
-    mEventData->mDecorator->SetPosition( GRAB_HANDLE,
-                                         cursorPosition.x,
-                                         cursorPosition.y,
-                                         cursorInfo.lineHeight );
-
-    if( cursorInfo.isSecondaryCursor )
-    {
-      mEventData->mDecorator->SetActiveCursor( ACTIVE_CURSOR_BOTH );
-      mEventData->mDecorator->SetPosition( SECONDARY_CURSOR,
-                                           cursorInfo.secondaryPosition.x + offset.x,
-                                           cursorInfo.secondaryPosition.y + offset.y,
-                                           cursorInfo.secondaryCursorHeight,
-                                           cursorInfo.lineHeight );
-      DALI_LOG_INFO( gLogFilter, Debug::Verbose, "Secondary cursor position: %f,%f\n", cursorInfo.secondaryPosition.x + offset.x, cursorInfo.secondaryPosition.y + offset.y );
-=======
   // Sets the cursor position.
   mEventData->mDecorator->SetPosition( PRIMARY_CURSOR,
                                        cursorPosition.x,
@@ -1948,20 +1833,16 @@
     if( cursorInfo.isSecondaryCursor )
     {
       mEventData->mDecorator->SetActiveCursor( ACTIVE_CURSOR_BOTH );
->>>>>>> a275bbe1
     }
     else
     {
       mEventData->mDecorator->SetActiveCursor( ACTIVE_CURSOR_PRIMARY );
     }
   }
-<<<<<<< HEAD
-=======
   else
   {
     mEventData->mDecorator->SetActiveCursor( ACTIVE_CURSOR_NONE );
   }
->>>>>>> a275bbe1
 }
 
 void Controller::Impl::RequestRelayout()
