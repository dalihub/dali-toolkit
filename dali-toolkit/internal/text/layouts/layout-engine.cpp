/*
 * Copyright (c) 2015 Samsung Electronics Co., Ltd.
 *
 * Licensed under the Apache License, Version 2.0 (the "License");
 * you may not use this file except in compliance with the License.
 * You may obtain a copy of the License at
 *
 * http://www.apache.org/licenses/LICENSE-2.0
 *
 * Unless required by applicable law or agreed to in writing, software
 * distributed under the License is distributed on an "AS IS" BASIS,
 * WITHOUT WARRANTIES OR CONDITIONS OF ANY KIND, either express or implied.
 * See the License for the specific language governing permissions and
 * limitations under the License.
 *
 */

// CLASS HEADER
#include <dali-toolkit/internal/text/layouts/layout-engine.h>

// EXTERNAL INCLUDES
#include <limits>
#include <dali/public-api/math/vector2.h>
#include <dali/devel-api/text-abstraction/font-client.h>
#include <dali/integration-api/debug.h>

// INTERNAL INCLUDES
#include <dali-toolkit/internal/text/layouts/layout-parameters.h>
#include <dali-toolkit/internal/text/bidirectional-line-info-run.h>

namespace Dali
{

namespace Toolkit
{

namespace Text
{

namespace
{

#if defined(DEBUG_ENABLED)
  Debug::Filter* gLogFilter = Debug::Filter::New(Debug::Concise, true, "LOG_TEXT_LAYOUT");
#endif

const float MAX_FLOAT = std::numeric_limits<float>::max();
const bool RTL = true;

} //namespace

/**
 * @brief Stores temporary layout info of the line.
 */
struct LineLayout
{
  LineLayout()
  : glyphIndex( 0u ),
    characterIndex( 0u ),
    numberOfGlyphs( 0u ),
    numberOfCharacters( 0u ),
    length( 0.f ),
    extraBearing( 0.f ),
    extraWidth( 0.f ),
    wsLengthEndOfLine( 0.f ),
    ascender( 0.f ),
    descender( MAX_FLOAT )
  {}

  ~LineLayout()
  {}

  void Clear()
  {
    glyphIndex = 0u;
    characterIndex = 0u;
    numberOfGlyphs = 0u;
    numberOfCharacters = 0u;
    length = 0.f;
    extraBearing = 0.f;
    extraWidth = 0.f;
    wsLengthEndOfLine = 0.f;
    ascender = 0.f;
    descender = MAX_FLOAT;
  }

  GlyphIndex     glyphIndex;         ///< Index of the first glyph to be laid-out.
  CharacterIndex characterIndex;     ///< Index of the first character to be laid-out.
  Length         numberOfGlyphs;     ///< The number of glyph which fit in one line.
  Length         numberOfCharacters; ///< The number of characters which fit in one line.
  float          length;             ///< The addition of the advance metric of all the glyphs which fit in one line.
  float          extraBearing;       ///< The extra width to be added to the line's length when the bearing of the first glyph is negative.
  float          extraWidth;         ///< The extra width to be added to the line's length when the bearing + width of the last glyph is greater than the advance.
  float          wsLengthEndOfLine;  ///< The length of the white spaces at the end of the line.
  float          ascender;           ///< The maximum ascender of all fonts in the line.
  float          descender;          ///< The minimum descender of all fonts in the line.
};

struct LayoutEngine::Impl
{
  Impl()
  : mLayout( LayoutEngine::SINGLE_LINE_BOX ),
    mHorizontalAlignment( LayoutEngine::HORIZONTAL_ALIGN_BEGIN ),
    mVerticalAlignment( LayoutEngine::VERTICAL_ALIGN_TOP ),
    mEllipsisEnabled( false )
  {
    mFontClient = TextAbstraction::FontClient::Get();
  }

  /**
   * @brief Updates the line ascender and descender with the metrics of a new font.
   *
   * @param[in] fontId The id of the new font.
   * @param[in,out] lineLayout The line layout.
   */
  void UpdateLineHeight( FontId fontId, LineLayout& lineLayout )
  {
    Text::FontMetrics fontMetrics;
    mFontClient.GetFontMetrics( fontId, fontMetrics );

    // Sets the maximum ascender.
    if( fontMetrics.ascender > lineLayout.ascender )
    {
      lineLayout.ascender = fontMetrics.ascender;
    }

    // Sets the minimum descender.
    if( fontMetrics.descender < lineLayout.descender )
    {
      lineLayout.descender = fontMetrics.descender;
    }
  }

  /**
   * @brief Merges a temporary line layout into the line layout.
   *
   * @param[in,out] lineLayout The line layout.
   * @param[in] tmpLineLayout A temporary line layout.
   */
  void MergeLineLayout( LineLayout& lineLayout,
                        const LineLayout& tmpLineLayout )
  {
    lineLayout.numberOfCharacters += tmpLineLayout.numberOfCharacters;
    lineLayout.numberOfGlyphs += tmpLineLayout.numberOfGlyphs;
    lineLayout.length += tmpLineLayout.length;

    if( 0.f < tmpLineLayout.length )
    {
      lineLayout.length += lineLayout.wsLengthEndOfLine;

      lineLayout.wsLengthEndOfLine = tmpLineLayout.wsLengthEndOfLine;
    }
    else
    {
      lineLayout.wsLengthEndOfLine += tmpLineLayout.wsLengthEndOfLine;
    }

    if( tmpLineLayout.ascender > lineLayout.ascender )
    {
      lineLayout.ascender = tmpLineLayout.ascender;
    }

    if( tmpLineLayout.descender < lineLayout.descender )
    {
      lineLayout.descender = tmpLineLayout.descender;
    }
  }

  /**
   * Retrieves the line layout for a given box width.
   *
   * @note This method lais out text as it were left to right. At this point is not possible to reorder the line
   *       because the number of characters of the line is not known (one of the responsabilities of this method
   *       is calculate that). Due to glyph's 'x' bearing, width and advance, when right to left or mixed right to left
   *       and left to right text is laid out, it can be small differences in the line length. One solution is to
   *       reorder and re-lay out the text after this method and add or remove one extra glyph if needed. However,
   *       this method calculates which are the first and last glyphs of the line (the ones that causes the
   *       differences). This is a good point to check if there is problems with the text exceeding the boundaries
   *       of the control when there is right to left text.
   *
   * @param[in] parameters The layout parameters.
   * @param[out] lineLayout The line layout.
   * @param[in,out] paragraphDirection in: the current paragraph's direction, out: the next paragraph's direction. Is set after a must break.
   * @param[in] completelyFill Whether to completely fill the line ( even if the last word exceeds the boundaries ).
   */
  void GetLineLayoutForBox( const LayoutParameters& parameters,
                            LineLayout& lineLayout,
                            CharacterDirection& paragraphDirection,
                            bool completelyFill )
  {
    DALI_LOG_INFO( gLogFilter, Debug::Verbose, "-->GetLineLayoutForBox\n" );
    DALI_LOG_INFO( gLogFilter, Debug::Verbose, "  initial glyph index : %d\n", lineLayout.glyphIndex );
    // Stores temporary line layout which has not been added to the final line layout.
    LineLayout tmpLineLayout;

    const bool isMultiline = mLayout == MULTI_LINE_BOX;
    const GlyphIndex lastGlyphIndex = parameters.totalNumberOfGlyphs - 1u;

    // If the first glyph has a negative bearing its absolute value needs to be added to the line length.
    // In the case the line starts with a right to left character, if the width is longer than the advance,
    // the difference needs to be added to the line length.
    const GlyphInfo& glyphInfo = *( parameters.glyphsBuffer + lineLayout.glyphIndex );

    // Set the direction of the first character of the line.
    lineLayout.characterIndex = *( parameters.glyphsToCharactersBuffer + lineLayout.glyphIndex );
    const CharacterDirection firstCharacterDirection = ( NULL == parameters.characterDirectionBuffer ) ? false : *( parameters.characterDirectionBuffer + lineLayout.characterIndex );
    CharacterDirection previousCharacterDirection = firstCharacterDirection;

    const float extraWidth = glyphInfo.xBearing + glyphInfo.width - glyphInfo.advance;
    float tmpExtraWidth = ( 0.f < extraWidth ) ? extraWidth : 0.f;

    float tmpExtraBearing = ( 0.f > glyphInfo.xBearing ) ? -glyphInfo.xBearing : 0.f;

    tmpLineLayout.length += 1.f; // Added one unit to give some space to the cursor.

    // Calculate the line height if there is no characters.
    FontId lastFontId = glyphInfo.fontId;
    UpdateLineHeight( lastFontId, tmpLineLayout );

    bool oneWordLaidOut = false;

    for( GlyphIndex glyphIndex = lineLayout.glyphIndex;
         glyphIndex < parameters.totalNumberOfGlyphs;
         ++glyphIndex )
    {
      DALI_LOG_INFO( gLogFilter, Debug::Verbose, "  glyph index : %d\n", glyphIndex );
      const bool isLastGlyph = glyphIndex == lastGlyphIndex;

      // Get the glyph info.
      const GlyphInfo& glyphInfo = *( parameters.glyphsBuffer + glyphIndex );

      // Check if the font of the current glyph is the same of the previous one.
      // If it's different the ascender and descender need to be updated.
      if( lastFontId != glyphInfo.fontId )
      {
        UpdateLineHeight( glyphInfo.fontId, tmpLineLayout );
        lastFontId = glyphInfo.fontId;
      }

      // Get the character indices for the current glyph. The last character index is needed
      // because there are glyphs formed by more than one character but their break info is
      // given only for the last character.
      const Length charactersPerGlyph = *( parameters.charactersPerGlyphBuffer + glyphIndex );
      const CharacterIndex characterFirstIndex = *( parameters.glyphsToCharactersBuffer + glyphIndex );
      const CharacterIndex characterLastIndex = characterFirstIndex + ( ( 1u > charactersPerGlyph ) ? 0u : charactersPerGlyph - 1u );

      // Get the line break info for the current character.
      const LineBreakInfo lineBreakInfo = *( parameters.lineBreakInfoBuffer + characterLastIndex );

      // Get the word break info for the current character.
      const WordBreakInfo wordBreakInfo = *( parameters.wordBreakInfoBuffer + characterLastIndex );

      // Increase the number of characters.
      tmpLineLayout.numberOfCharacters += charactersPerGlyph;

      // Increase the number of glyphs.
      tmpLineLayout.numberOfGlyphs++;

      // Check whether is a white space.
      const Character character = *( parameters.textBuffer + characterFirstIndex );
      const bool isWhiteSpace = TextAbstraction::IsWhiteSpace( character );

      // Used to restore the temporal line layout when a single word does not fit in the control's width and is split by character.
      const float previousTmpLineLength = tmpLineLayout.length;
      const float previousTmpExtraBearing = tmpExtraBearing;
      const float previousTmpExtraWidth = tmpExtraWidth;

      // Get the character's direction.
      const CharacterDirection characterDirection = ( NULL == parameters.characterDirectionBuffer ) ? false : *( parameters.characterDirectionBuffer + characterFirstIndex );

      // Increase the accumulated length.
      if( isWhiteSpace )
      {
        // Add the length to the length of white spaces at the end of the line.
        tmpLineLayout.wsLengthEndOfLine += glyphInfo.advance; // The advance is used as the width is always zero for the white spaces.
      }
      else
      {
        // Add as well any previous white space length.
        tmpLineLayout.length += tmpLineLayout.wsLengthEndOfLine + glyphInfo.advance;

        // An extra space may be added to the line for the first and last glyph of the line.
        // If the bearing of the first glyph is negative, its positive value needs to be added.
        // If the bearing plus the width of the last glyph is greater than the advance, the difference
        // needs to be added.

        if( characterDirection == paragraphDirection )
        {
          if( RTL == characterDirection )
          {
            //       <--
            // |   Rrrrr|
            // or
            // |  Rllrrr|
            // or
            // |lllrrrrr|
            // |     Rll|
            //

            tmpExtraBearing = ( 0.f > glyphInfo.xBearing ) ? -glyphInfo.xBearing : 0.f;
          }
          else // LTR
          {
            //  -->
            // |lllL    |
            // or
            // |llrrL   |
            // or
            // |lllllrrr|
            // |rrL     |
            //

            const float extraWidth = glyphInfo.xBearing + glyphInfo.width - glyphInfo.advance;
            tmpExtraWidth = ( 0.f < extraWidth ) ? extraWidth : 0.f;
          }
        }
        else
        {
          if( characterDirection != previousCharacterDirection )
          {
            if( RTL == characterDirection )
            {
              //  -->
              // |lllR    |

              const float extraWidth = glyphInfo.xBearing + glyphInfo.width - glyphInfo.advance;
              tmpExtraWidth = ( 0.f < extraWidth ) ? extraWidth : 0.f;
            }
            else // LTR
            {
              //       <--
              // |   Lrrrr|

              tmpExtraBearing = ( 0.f > glyphInfo.xBearing ) ? -glyphInfo.xBearing : 0.f;
            }
          }
          else if( characterDirection == firstCharacterDirection )
          {
            if( RTL == characterDirection )
            {
              //  -->
              // |llllllrr|
              // |Rr      |

              tmpExtraBearing = ( 0.f > glyphInfo.xBearing ) ? -glyphInfo.xBearing : 0.f;
            }
            else // LTR
            {
              //       <--
              // |llllrrrr|
              // |     llL|

              const float extraWidth = glyphInfo.xBearing + glyphInfo.width - glyphInfo.advance;
              tmpExtraWidth = ( 0.f < extraWidth ) ? extraWidth : 0.f;
            }
          }
        }

        // Clear the white space length at the end of the line.
        tmpLineLayout.wsLengthEndOfLine = 0.f;
      }

      // Check if the accumulated length fits in the width of the box.
      if( ( completelyFill || isMultiline ) && !isWhiteSpace &&
          ( tmpExtraBearing + lineLayout.length + lineLayout.wsLengthEndOfLine + tmpLineLayout.length + tmpExtraWidth > parameters.boundingBox.width ) )
      {
        // Current word does not fit in the box's width.
        if( !oneWordLaidOut || completelyFill )
        {
          DALI_LOG_INFO( gLogFilter, Debug::Verbose, "  Break the word by character\n" );

          // The word's with doesn't fit in the control's with. It needs to be split by character.
          if( tmpLineLayout.numberOfGlyphs > 0u )
          {
            tmpLineLayout.numberOfCharacters -= charactersPerGlyph;
            --tmpLineLayout.numberOfGlyphs;
            tmpLineLayout.length = previousTmpLineLength;
            tmpExtraBearing = previousTmpExtraBearing;
            tmpExtraWidth = previousTmpExtraWidth;
          }

          // Add part of the word to the line layout.
          MergeLineLayout( lineLayout, tmpLineLayout );
        }
        else
        {
          DALI_LOG_INFO( gLogFilter, Debug::Verbose, "  Current word does not fit.\n" );
        }

        lineLayout.extraBearing = tmpExtraBearing;
        lineLayout.extraWidth = tmpExtraWidth;

        DALI_LOG_INFO( gLogFilter, Debug::Verbose, "<--GetLineLayoutForBox.\n" );

        return;
      }

      if( ( isMultiline || isLastGlyph ) &&
          ( TextAbstraction::LINE_MUST_BREAK == lineBreakInfo ) )
      {
        // Must break the line. Update the line layout and return.
        MergeLineLayout( lineLayout, tmpLineLayout );

        // Set the next paragraph's direction.
        if( !isLastGlyph &&
            ( NULL != parameters.characterDirectionBuffer ) )
        {
          paragraphDirection = *( parameters.characterDirectionBuffer + 1u + characterLastIndex );
        }

        lineLayout.extraBearing = tmpExtraBearing;
        lineLayout.extraWidth = tmpExtraWidth;

        DALI_LOG_INFO( gLogFilter, Debug::Verbose, "  Must break\n" );
        DALI_LOG_INFO( gLogFilter, Debug::Verbose, "<--GetLineLayoutForBox\n" );
        return;
      }

      if( isMultiline &&
          ( TextAbstraction::WORD_BREAK == wordBreakInfo ) )
      {
        oneWordLaidOut = true;
        DALI_LOG_INFO( gLogFilter, Debug::Verbose, "  One word laid out\n" );

        // Current glyph is the last one of the current word.
        // Add the temporal layout to the current one.
        MergeLineLayout( lineLayout, tmpLineLayout );

        tmpLineLayout.Clear();
      }

<<<<<<< HEAD
      // Check if the font of the current glyph is the same of the previous one.
      // If it's different the ascender and descender need to be updated.
      if( lastFontId != glyphInfo.fontId )
      {
        UpdateLineHeight( glyphInfo.fontId, tmpLineLayout );
        lastFontId = glyphInfo.fontId;
      }

=======
>>>>>>> a275bbe1
      previousCharacterDirection = characterDirection;
    }

    lineLayout.extraBearing = tmpExtraBearing;
    lineLayout.extraWidth = tmpExtraWidth;

    DALI_LOG_INFO( gLogFilter, Debug::Verbose, "<--GetLineLayoutForBox\n" );
  }

  void SetGlyphPositions( const GlyphInfo* const glyphsBuffer,
                          Length numberOfGlyphs,
                          float penY,
                          Vector2* glyphPositionsBuffer )
  {
    // Traverse the glyphs and set the positions.

    // Check if the x bearing of the first character is negative.
    // If it has a negative x bearing, it will exceed the boundaries of the actor,
    // so the penX position needs to be moved to the right.

    const GlyphInfo& glyph = *glyphsBuffer;
    float penX = ( 0.f > glyph.xBearing ) ? -glyph.xBearing : 0.f;
    penX += 1.f; // Added one unit to give some space to the cursor.

    for( GlyphIndex i = 0u; i < numberOfGlyphs; ++i )
    {
      const GlyphInfo& glyph = *( glyphsBuffer + i );
      Vector2& position = *( glyphPositionsBuffer + i );

      position.x = penX + glyph.xBearing;
      position.y = penY - glyph.yBearing;

      penX += glyph.advance;
    }
  }

  bool LayoutText( const LayoutParameters& layoutParameters,
                   Vector<Vector2>& glyphPositions,
                   Vector<LineRun>& lines,
                   Size& actualSize )
  {
    DALI_LOG_INFO( gLogFilter, Debug::Verbose, "-->LayoutText\n" );
    DALI_LOG_INFO( gLogFilter, Debug::Verbose, "  box size %f, %f\n", layoutParameters.boundingBox.width, layoutParameters.boundingBox.height );

    // Set the first paragraph's direction.
    CharacterDirection paragraphDirection = ( NULL != layoutParameters.characterDirectionBuffer ) ? *layoutParameters.characterDirectionBuffer : !RTL;

    float penY = 0.f;
    for( GlyphIndex index = 0u; index < layoutParameters.totalNumberOfGlyphs; )
    {
      CharacterDirection currentParagraphDirection = paragraphDirection;

      // Get the layout for the line.
      LineLayout layout;
      layout.glyphIndex = index;
      GetLineLayoutForBox( layoutParameters,
                           layout,
                           paragraphDirection,
                           false );

      DALI_LOG_INFO( gLogFilter, Debug::Verbose, "           glyph index %d\n", layout.glyphIndex );
      DALI_LOG_INFO( gLogFilter, Debug::Verbose, "       character index %d\n", layout.characterIndex );
      DALI_LOG_INFO( gLogFilter, Debug::Verbose, "      number of glyphs %d\n", layout.numberOfGlyphs );
      DALI_LOG_INFO( gLogFilter, Debug::Verbose, "  number of characters %d\n", layout.numberOfCharacters );
      DALI_LOG_INFO( gLogFilter, Debug::Verbose, "                length %f\n", layout.length );

      if( 0u == layout.numberOfGlyphs )
      {
        // The width is too small and no characters are laid-out.
        DALI_LOG_INFO( gLogFilter, Debug::Verbose, "<--LayoutText width too small!\n\n" );
        return false;
      }

      // Set the line position. Discard if ellipsis is enabled and the position exceeds the boundaries
      // of the box.
      penY += layout.ascender;

      DALI_LOG_INFO( gLogFilter, Debug::Verbose, "  pen y %f\n", penY );
      if( mEllipsisEnabled &&
          ( ( penY - layout.descender > layoutParameters.boundingBox.height ) ||
            ( ( mLayout == SINGLE_LINE_BOX ) &&
              ( layout.extraBearing + layout.length + layout.extraWidth > layoutParameters.boundingBox.width ) ) ) )
      {
        // Do not layout more lines if ellipsis is enabled.

        // The last line needs to be completely filled with characters.
        // Part of a word may be used.

        const Length numberOfLines = lines.Count();

        LineRun lineRun;
        LineLayout ellipsisLayout;
        if( 0u != numberOfLines )
        {
          // Get the last line and layout it again with the 'completelyFill' flag to true.
          lineRun = *( lines.Begin() + ( numberOfLines - 1u ) );

          penY -= layout.ascender - lineRun.descender;

          ellipsisLayout.glyphIndex = lineRun.glyphIndex;
        }
        else
        {
          lineRun.glyphIndex = 0u;
          ellipsisLayout.glyphIndex = 0u;
        }

        GetLineLayoutForBox( layoutParameters,
                             ellipsisLayout,
                             currentParagraphDirection,
                             true );

        lineRun.numberOfGlyphs = ellipsisLayout.numberOfGlyphs;
        lineRun.characterRun.characterIndex = ellipsisLayout.characterIndex;
        lineRun.characterRun.numberOfCharacters = ellipsisLayout.numberOfCharacters;
        lineRun.width = ellipsisLayout.length;
        lineRun.extraLength =  ( ellipsisLayout.wsLengthEndOfLine > 0.f ) ? ellipsisLayout.wsLengthEndOfLine - ellipsisLayout.extraWidth : 0.f;
        lineRun.ascender = ellipsisLayout.ascender;
        lineRun.descender = ellipsisLayout.descender;
        lineRun.ellipsis = true;

        actualSize.width = layoutParameters.boundingBox.width;
        actualSize.height += ( lineRun.ascender + -lineRun.descender );

        SetGlyphPositions( layoutParameters.glyphsBuffer + lineRun.glyphIndex,
                           ellipsisLayout.numberOfGlyphs,
                           penY,
                           glyphPositions.Begin() + lineRun.glyphIndex );

        if( 0u != numberOfLines )
        {
          // Set the last line with the ellipsis layout.
          *( lines.Begin() + ( numberOfLines - 1u ) ) = lineRun;
        }
        else
        {
          // Push the line.
          lines.PushBack( lineRun );
        }

        break;
      }
      else
      {
        const bool isLastLine = index + layout.numberOfGlyphs == layoutParameters.totalNumberOfGlyphs;

        LineRun lineRun;
        lineRun.glyphIndex = index;
        lineRun.numberOfGlyphs = layout.numberOfGlyphs;
        lineRun.characterRun.characterIndex = layout.characterIndex;
        lineRun.characterRun.numberOfCharacters = layout.numberOfCharacters;
        if( isLastLine )
        {
          const float width = layout.extraBearing + layout.length + layout.extraWidth + layout.wsLengthEndOfLine;
          if( MULTI_LINE_BOX == mLayout )
          {
            lineRun.width = ( width > layoutParameters.boundingBox.width ) ? layoutParameters.boundingBox.width : width;
          }
          else
          {
            lineRun.width = width;
          }

          lineRun.extraLength = 0.f;
        }
        else
        {
          lineRun.width = layout.extraBearing + layout.length + layout.extraWidth;
          lineRun.extraLength = ( layout.wsLengthEndOfLine > 0.f ) ? layout.wsLengthEndOfLine - layout.extraWidth : 0.f;
        }
        lineRun.ascender = layout.ascender;
        lineRun.descender = layout.descender;
        lineRun.direction = false;
        lineRun.ellipsis = false;

        lines.PushBack( lineRun );

        // Update the actual size.
        if( lineRun.width > actualSize.width )
        {
          actualSize.width = lineRun.width;
        }

        actualSize.height += ( lineRun.ascender + -lineRun.descender );

        SetGlyphPositions( layoutParameters.glyphsBuffer + index,
                           layout.numberOfGlyphs,
                           penY,
                           glyphPositions.Begin() + index );

        penY += -layout.descender;

        // Increase the glyph index.
        index += layout.numberOfGlyphs;
      }
    }

    DALI_LOG_INFO( gLogFilter, Debug::Verbose, "<--LayoutText\n\n" );

    return true;
  }

  void ReLayoutRightToLeftLines( const LayoutParameters& layoutParameters,
                                 Vector<Vector2>& glyphPositions )
  {
    // Traverses the paragraphs with right to left characters.
    for( LineIndex lineIndex = 0u; lineIndex < layoutParameters.numberOfBidirectionalInfoRuns; ++lineIndex )
    {
      const BidirectionalLineInfoRun& bidiLine = *( layoutParameters.lineBidirectionalInfoRunsBuffer + lineIndex );

      const CharacterIndex characterVisualIndex = bidiLine.characterRun.characterIndex + *bidiLine.visualToLogicalMap;
      const GlyphInfo& glyph = *( layoutParameters.glyphsBuffer + *( layoutParameters.charactersToGlyphsBuffer + characterVisualIndex ) );

      float penX = ( 0.f > glyph.xBearing ) ? -glyph.xBearing : 0.f;
      penX += 1.f; // Added one unit to give some space to the cursor.

      Vector2* glyphPositionsBuffer = glyphPositions.Begin();

      // Traverses the characters of the right to left paragraph.
      for( CharacterIndex characterLogicalIndex = 0u;
           characterLogicalIndex < bidiLine.characterRun.numberOfCharacters;
           ++characterLogicalIndex )
      {
        // Convert the character in the logical order into the character in the visual order.
        const CharacterIndex characterVisualIndex = bidiLine.characterRun.characterIndex + *( bidiLine.visualToLogicalMap + characterLogicalIndex );

        // Get the number of glyphs of the character.
        const Length numberOfGlyphs = *( layoutParameters.glyphsPerCharacterBuffer + characterVisualIndex );

        for( GlyphIndex index = 0u; index < numberOfGlyphs; ++index )
        {
          // Convert the character in the visual order into the glyph in the visual order.
          const GlyphIndex glyphIndex = *( layoutParameters.charactersToGlyphsBuffer + characterVisualIndex ) + index;

          DALI_ASSERT_DEBUG( 0u <= glyphIndex && glyphIndex < layoutParameters.totalNumberOfGlyphs );

          const GlyphInfo& glyph = *( layoutParameters.glyphsBuffer + glyphIndex );
          Vector2& position = *( glyphPositionsBuffer + glyphIndex );

          position.x = penX + glyph.xBearing;
          penX += glyph.advance;
        }
      }
    }
  }

  void Align( const Size& layoutSize,
              Vector<LineRun>& lines )
  {
    // Traverse all lines and align the glyphs.

    for( Vector<LineRun>::Iterator it = lines.Begin(), endIt = lines.End();
         it != endIt;
         ++it )
    {
      LineRun& line = *it;
      const bool isLastLine = lines.End() == it + 1u;

      // Calculate the alignment offset accordingly with the align option,
      // the box width, line length, and the paragraphs direction.
      CalculateHorizontalAlignment( layoutSize.width,
                                    line,
                                    isLastLine );
    }
  }

  void CalculateHorizontalAlignment( float boxWidth,
                                     LineRun& line,
                                     bool isLastLine )
  {
    line.alignmentOffset = 0.f;
    const bool isRTL = RTL == line.direction;
    float lineLength = line.width;

    HorizontalAlignment alignment = mHorizontalAlignment;
    if( isRTL &&
        ( HORIZONTAL_ALIGN_CENTER != alignment ) )
    {
      if( HORIZONTAL_ALIGN_BEGIN == alignment )
      {
        alignment = HORIZONTAL_ALIGN_END;
      }
      else
      {
        alignment = HORIZONTAL_ALIGN_BEGIN;
      }
    }

    switch( alignment )
    {
      case HORIZONTAL_ALIGN_BEGIN:
      {
        line.alignmentOffset = 0.f;

        if( isRTL )
        {
          // 'Remove' the white spaces at the end of the line (which are at the beginning in visual order)
          line.alignmentOffset -= line.extraLength;

          if( isLastLine )
          {
            line.alignmentOffset += std::min( line.extraLength, boxWidth - lineLength );
          }
        }
        break;
      }
      case HORIZONTAL_ALIGN_CENTER:
      {
        if( isLastLine && !isRTL )
        {
          lineLength += line.extraLength;
          if( lineLength > boxWidth )
          {
            lineLength = boxWidth;
            line.alignmentOffset = 0.f;
            break;
          }
        }

        line.alignmentOffset = 0.5f * ( boxWidth - lineLength );

        if( isRTL )
        {
          line.alignmentOffset -= line.extraLength;

          if( isLastLine )
          {
            line.alignmentOffset += 0.5f * std::min( line.extraLength, boxWidth - lineLength );
          }
        }

        line.alignmentOffset = floorf( line.alignmentOffset ); // try to avoid pixel alignment.
        break;
      }
      case HORIZONTAL_ALIGN_END:
      {
        if( isLastLine && !isRTL )
        {
          lineLength += line.extraLength;
          if( lineLength > boxWidth )
          {
            line.alignmentOffset = 0.f;
            break;
          }
        }

        if( isRTL )
        {
          lineLength += line.extraLength;
        }

        line.alignmentOffset = boxWidth - lineLength;
        break;
      }
    }
  }

  LayoutEngine::Layout mLayout;
  LayoutEngine::HorizontalAlignment mHorizontalAlignment;
  LayoutEngine::VerticalAlignment mVerticalAlignment;

  TextAbstraction::FontClient mFontClient;

  bool mEllipsisEnabled:1;
};

LayoutEngine::LayoutEngine()
: mImpl( NULL )
{
  mImpl = new LayoutEngine::Impl();
}

LayoutEngine::~LayoutEngine()
{
  delete mImpl;
}

void LayoutEngine::SetLayout( Layout layout )
{
  mImpl->mLayout = layout;
}

unsigned int LayoutEngine::GetLayout() const
{
  return mImpl->mLayout;
}

void LayoutEngine::SetTextEllipsisEnabled( bool enabled )
{
  mImpl->mEllipsisEnabled = enabled;
}

bool LayoutEngine::GetTextEllipsisEnabled() const
{
  return mImpl->mEllipsisEnabled;
}

void LayoutEngine::SetHorizontalAlignment( HorizontalAlignment alignment )
{
  mImpl->mHorizontalAlignment = alignment;
}

LayoutEngine::HorizontalAlignment LayoutEngine::GetHorizontalAlignment() const
{
  return mImpl->mHorizontalAlignment;
}

void LayoutEngine::SetVerticalAlignment( VerticalAlignment alignment )
{
  mImpl->mVerticalAlignment = alignment;
}

LayoutEngine::VerticalAlignment LayoutEngine::GetVerticalAlignment() const
{
  return mImpl->mVerticalAlignment;
}

bool LayoutEngine::LayoutText( const LayoutParameters& layoutParameters,
                               Vector<Vector2>& glyphPositions,
                               Vector<LineRun>& lines,
                               Size& actualSize )
{
  return mImpl->LayoutText( layoutParameters,
                            glyphPositions,
                            lines,
                            actualSize );
}

void LayoutEngine::ReLayoutRightToLeftLines( const LayoutParameters& layoutParameters,
                                             Vector<Vector2>& glyphPositions )
{
  mImpl->ReLayoutRightToLeftLines( layoutParameters,
                                   glyphPositions );
}

void LayoutEngine::Align( const Size& layoutSize,
                          Vector<LineRun>& lines )
{
  mImpl->Align( layoutSize,
                lines );
}

} // namespace Text

} // namespace Toolkit

} // namespace Dali<|MERGE_RESOLUTION|>--- conflicted
+++ resolved
@@ -429,17 +429,6 @@
         tmpLineLayout.Clear();
       }
 
-<<<<<<< HEAD
-      // Check if the font of the current glyph is the same of the previous one.
-      // If it's different the ascender and descender need to be updated.
-      if( lastFontId != glyphInfo.fontId )
-      {
-        UpdateLineHeight( glyphInfo.fontId, tmpLineLayout );
-        lastFontId = glyphInfo.fontId;
-      }
-
-=======
->>>>>>> a275bbe1
       previousCharacterDirection = characterDirection;
     }
 
