--- conflicted
+++ resolved
@@ -584,16 +584,6 @@
     fonts.PushBack( currentFontRun );
   }
   DALI_LOG_INFO( gLogFilter, Debug::Verbose, "<--MultilanguageSupport::ValidateFonts\n" );
-<<<<<<< HEAD
-}
-
-void MultilanguageSupport::ValidateFonts( LogicalModel& model,
-                                          CharacterIndex characterIndex,
-                                          Length numberOfCharactersToRemove,
-                                          Length numberOfCharactersToInsert )
-{
-=======
->>>>>>> a275bbe1
 }
 
 } // namespace Internal
