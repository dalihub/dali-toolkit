--- conflicted
+++ resolved
@@ -69,21 +69,13 @@
 
 void AtlasManager::GenerateMeshData( ImageId id,
                                      const Vector2& position,
-<<<<<<< HEAD
-                                     Mesh2D& mesh )
-{
-  GetImplementation(*this).GenerateMeshData( id,
-                                             position,
-                                             mesh );
-=======
-                                     MeshData& meshData,
+                                     Mesh2D& mesh,
                                      bool addReference )
 {
   GetImplementation(*this).GenerateMeshData( id,
                                              position,
-                                             meshData,
+                                             mesh,
                                              addReference );
->>>>>>> 653e65df
 }
 
 void AtlasManager::StitchMesh( Mesh2D& first,
