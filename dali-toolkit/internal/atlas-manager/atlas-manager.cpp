--- conflicted
+++ resolved
@@ -69,20 +69,12 @@
 
 void AtlasManager::GenerateMeshData( ImageId id,
                                      const Vector2& position,
-<<<<<<< HEAD
-                                     MeshData& meshData,
-=======
                                      Mesh2D& mesh,
->>>>>>> a275bbe1
                                      bool addReference )
 {
   GetImplementation(*this).GenerateMeshData( id,
                                              position,
-<<<<<<< HEAD
-                                             meshData,
-=======
                                              mesh,
->>>>>>> a275bbe1
                                              addReference );
 }
 
