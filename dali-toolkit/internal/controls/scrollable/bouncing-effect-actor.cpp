/*
 * Copyright (c) 2014 Samsung Electronics Co., Ltd.
 *
 * Licensed under the Apache License, Version 2.0 (the "License");
 * you may not use this file except in compliance with the License.
 * You may obtain a copy of the License at
 *
 * http://www.apache.org/licenses/LICENSE-2.0
 *
 * Unless required by applicable law or agreed to in writing, software
 * distributed under the License is distributed on an "AS IS" BASIS,
 * WITHOUT WARRANTIES OR CONDITIONS OF ANY KIND, either express or implied.
 * See the License for the specific language governing permissions and
 * limitations under the License.
 *
 */

// CLASS HEADER
#include <dali-toolkit/internal/controls/scrollable/bouncing-effect-actor.h>

// EXTERNAL INCLUDES
#include <math.h>
<<<<<<< HEAD
#include <dali/public-api/animation/constraint.h>
=======
#include <dali/devel-api/actors/mesh-actor.h>
#include <dali/public-api/animation/constraint.h>
#include <dali/devel-api/geometry/animatable-mesh.h>
>>>>>>> 074b05f5
#include <dali/public-api/shader-effects/shader-effect.h>
#include <dali/public-api/math/vector3.h>

namespace Dali
{

namespace Toolkit
{

namespace Internal
{

namespace
{
// Bouncing effect is presented by stacked three layers with same color and opacity
const size_t NUM_LAYERS( 3 );
const Vector3 LAYER_HEIGHTS( 1.f, 27.f/42.f, 13.f/42.f);

// use the actor color to paint every layer
const char* MESH_FRAGMENT_SHADER =
"void main()\n"
"{\n"
"  gl_FragColor = uColor;\n"
"}\n";

// Constraint to move the vertices vertically
struct VertexPositionConstraint
{
  VertexPositionConstraint( float initialY, float range )
  : mInitialY( initialY ),
    mRange( range )
  {
  }

  void operator()( Vector3& current, const PropertyInputContainer& inputs )
  {
    current.y = mInitialY + mRange * fabsf( inputs[0]->GetFloat() );
  }

  float mInitialY;
  float mRange;
};

} // namespace Anon

Actor CreateBouncingEffectActor( Property::Index& bouncePropertyIndex )
{
  Dali::AnimatableMesh             mesh;
  Dali::MeshActor                  meshActor;

  Dali::AnimatableMesh::Faces faces;
  faces.reserve( NUM_LAYERS * 6 ); // 2 triangles per layer
  for( size_t i=0; i<NUM_LAYERS; i++ )
  {
    size_t j=i*4;
    faces.push_back(j); faces.push_back(j+3); faces.push_back(j+1);
    faces.push_back(j); faces.push_back(j+2); faces.push_back(j+3);
  }

  mesh = Dali::AnimatableMesh::New(NUM_LAYERS*4, faces); // 4 vertices per layer
  for( size_t i=0;i<NUM_LAYERS;i++ )
  {
    size_t j=i*4;
    float positionZ = 0.01f*static_cast<float>( i ); // the interval between each layer is 0.01
    mesh[j  ].SetPosition( Vector3( -0.5f, -0.5f, positionZ ) );
    mesh[j+1].SetPosition( Vector3( 0.5f, -0.5f, positionZ ) );
    mesh[j+2].SetPosition( Vector3( -0.5f, -0.5f, positionZ ) );
    mesh[j+3].SetPosition( Vector3( 0.5f, -0.5f, positionZ ) );
  }

  meshActor = Dali::MeshActor::New(mesh);

  Dali::ShaderEffect shaderEffect = Dali::ShaderEffect::New( "", MESH_FRAGMENT_SHADER,
                                                             GEOMETRY_TYPE_UNTEXTURED_MESH,
                                                             Dali::ShaderEffect::HINT_BLENDING );
  meshActor.SetShaderEffect(shaderEffect);

  // To control the movement of all vertices with one custom property
  bouncePropertyIndex = meshActor.RegisterProperty("BounceCoeffcient", 0.f);
  for( size_t i=0;i<NUM_LAYERS;i++ )
  {
    size_t j=i*4;
    Constraint constraint = Constraint::New<Vector3>( mesh, mesh.GetPropertyIndex(j+2, AnimatableVertex::Property::POSITION ), VertexPositionConstraint(-0.5f, LAYER_HEIGHTS[i]) );
    constraint.AddSource( Source(meshActor, bouncePropertyIndex) );
    constraint.Apply();

    constraint = Constraint::New<Vector3>( mesh, mesh.GetPropertyIndex(j+3,  AnimatableVertex::Property::POSITION), VertexPositionConstraint(-0.5f, LAYER_HEIGHTS[i]) );
    constraint.AddSource( Source(meshActor, bouncePropertyIndex) );
    constraint.Apply();
  }

  return meshActor;
}

} // namespace Internal

} // namespace Toolkit

} // namespace Dali<|MERGE_RESOLUTION|>--- conflicted
+++ resolved
@@ -20,13 +20,7 @@
 
 // EXTERNAL INCLUDES
 #include <math.h>
-<<<<<<< HEAD
 #include <dali/public-api/animation/constraint.h>
-=======
-#include <dali/devel-api/actors/mesh-actor.h>
-#include <dali/public-api/animation/constraint.h>
-#include <dali/devel-api/geometry/animatable-mesh.h>
->>>>>>> 074b05f5
 #include <dali/public-api/shader-effects/shader-effect.h>
 #include <dali/public-api/math/vector3.h>
 
@@ -44,14 +38,14 @@
 // Bouncing effect is presented by stacked three layers with same color and opacity
 const size_t NUM_LAYERS( 3 );
 const Vector3 LAYER_HEIGHTS( 1.f, 27.f/42.f, 13.f/42.f);
-
+/*
 // use the actor color to paint every layer
 const char* MESH_FRAGMENT_SHADER =
 "void main()\n"
 "{\n"
 "  gl_FragColor = uColor;\n"
 "}\n";
-
+*/
 // Constraint to move the vertices vertically
 struct VertexPositionConstraint
 {
@@ -74,6 +68,8 @@
 
 Actor CreateBouncingEffectActor( Property::Index& bouncePropertyIndex )
 {
+  Actor meshActor;
+/*
   Dali::AnimatableMesh             mesh;
   Dali::MeshActor                  meshActor;
 
@@ -116,7 +112,7 @@
     constraint = Constraint::New<Vector3>( mesh, mesh.GetPropertyIndex(j+3,  AnimatableVertex::Property::POSITION), VertexPositionConstraint(-0.5f, LAYER_HEIGHTS[i]) );
     constraint.AddSource( Source(meshActor, bouncePropertyIndex) );
     constraint.Apply();
-  }
+  }*/
 
   return meshActor;
 }
