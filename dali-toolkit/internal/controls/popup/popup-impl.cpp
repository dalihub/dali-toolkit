--- conflicted
+++ resolved
@@ -263,39 +263,7 @@
 
 void Popup::SetTitle( const std::string& text )
 {
-<<<<<<< HEAD
-=======
-  Toolkit::TextView titleActor = Toolkit::TextView::New();
-  titleActor.SetName( "POPUP_TITLE" );
-  titleActor.SetText( text );
-  titleActor.SetColor( Color::BLACK );
-  titleActor.SetMultilinePolicy( Toolkit::TextView::SplitByWord );
-  titleActor.SetWidthExceedPolicy( Toolkit::TextView::Split );
-  titleActor.SetLineJustification( Toolkit::TextView::Center );
-
-  SetTitle( titleActor );
-}
-
-void Popup::SetTitle( Toolkit::TextView titleActor )
-{
-  // Replaces the current title actor.
-  if( mPopupLayout )
-  {
-    mPopupLayout.RemoveChildAt( Toolkit::TableView::CellPosition( 0, 0 ) );
-  }
-
-  mTitle = titleActor;
-
-  if( mPopupLayout )
-  {
-    mTitle.SetPadding( Padding( 0.0f, 0.0f, mPopupStyle->margin, mPopupStyle->margin ) );
-    mTitle.SetResizePolicy( FILL_TO_PARENT, WIDTH );
-    mTitle.SetDimensionDependency( HEIGHT, WIDTH ); // HeightForWidth
-    mPopupLayout.AddChild( mTitle, Toolkit::TableView::CellPosition( 0, 0 ) );
-  }
-
-  RelayoutRequest();
->>>>>>> 834ddf78
+// TODO
 }
 
 const std::string& Popup::GetTitle() const
@@ -658,103 +626,8 @@
 
 void Popup::OnRelayout( const Vector2& size, RelayoutContainer& container )
 {
-<<<<<<< HEAD
-  mLayer.SetSize( targetSize );
-  mPopupBg.SetSize( targetSize );
-
-  const Vector4 outerBorder = mPopupStyle->backgroundOuterBorder;
-  if( mBackgroundImage )
-  {
-    mBackgroundImage.SetSize( BackgroundSize( outerBorder,targetSize ) );
-  }
-  if( mButtonAreaImage )
-  {
-    mButtonAreaImage.SetSize( ButtonAreaSize( outerBorder, targetSize ) );
-  }
-
-}
-
-void Popup::OnRelayout( const Vector2& size, ActorSizeContainer& container )
-{
-  // Set the popup size
-  Vector2 popupSize;
-  popupSize.width  = size.width - 2.f * ( POPUP_OUT_MARGIN_WIDTH + mPopupStyle->margin );
-  popupSize.height = size.height - 2.f * ( POPUP_OUT_MARGIN_WIDTH + mPopupStyle->margin );
-
-  // Update sizes of all popup's components.
-
-  // Relayout background image.
-  // Adjust background position and size relative to parent to cater to outer Border.
-  // Some backgrounds are intended to over-spill. That is some content
-  // should appear outside the Dialog on all sides i.e. Shadows, glow effects.
-  const Vector4 outerBorder = mPopupStyle->backgroundOuterBorder;
-
-  if( mBackgroundImage )
-  {
-    mBackgroundImage.SetSize(BackgroundSize(outerBorder, Vector3(size)));
-    mBackgroundImage.SetAnchorPoint( AnchorPoint::TOP_LEFT );
-    mBackgroundImage.SetParentOrigin( ParentOrigin::TOP_LEFT );
-    mBackgroundImage.SetPosition( -outerBorder.x, -outerBorder.y, 0.0f );
-  }
-
-  if( mPopupBg && mButtonAreaImage )
-  {
-    // If there are no buttons, button background is also removed.
-    if ( mButtons.size() == 0 )
-    {
-      mPopupBg.Remove( mButtonAreaImage );
-    }
-    else
-    {
-      mButtonAreaImage.SetSize( ButtonAreaSize(outerBorder, Vector3(size)) );
-      mButtonAreaImage.SetAnchorPoint( AnchorPoint::BOTTOM_CENTER );
-      mButtonAreaImage.SetParentOrigin( ParentOrigin::BOTTOM_CENTER );
-      mButtonAreaImage.SetY( -outerBorder.z - POPUP_OUT_MARGIN_HEIGHT );
-
-      mPopupBg.Add( mButtonAreaImage );
-    }
-  }
-
-  // Relayout title
-  Vector3 positionOffset( 0.0f, mPopupStyle->margin + POPUP_OUT_MARGIN_WIDTH, CONTENT_DEPTH );
-  // TODO
-
-  // Relayout content
-  if( mContent )
-  {
-    // If the content width is greater than popup width then scale it down/wrap text as needed
-    Vector2 contentSize( RelayoutHelper::GetNaturalSize( mContent ) );
-    if( contentSize.width > popupSize.width )
-    {
-      contentSize.width = popupSize.width;
-      contentSize.height = RelayoutHelper::GetHeightForWidth( mContent, contentSize.width );
-    }
-
-    mContent.SetSize( contentSize );
-    Relayout( mContent, contentSize, container );
-
-    mContent.SetParentOrigin(ParentOrigin::TOP_CENTER);
-    mContent.SetAnchorPoint(AnchorPoint::TOP_CENTER);
-
-    mContent.SetPosition( positionOffset );
-
-    positionOffset.y += contentSize.height + mPopupStyle->margin;
-  }
-
-  // Relayout Button Area
-  if( mBottomBg )
-  {
-    mBottomBg.SetSize( popupSize.width, mPopupStyle->bottomSize.height );
-
-    mBottomBg.SetParentOrigin(ParentOrigin::TOP_CENTER);
-    mBottomBg.SetAnchorPoint(AnchorPoint::TOP_CENTER);
-
-    mBottomBg.SetPosition( positionOffset );
-  }
-=======
   // Hide the background image
   mBackgroundImage.SetVisible( !( mButtons.empty() && mPopupLayout.GetChildCount() == 0 ) );
->>>>>>> 834ddf78
 
   // Relayout All buttons
   if ( !mButtons.empty() )
