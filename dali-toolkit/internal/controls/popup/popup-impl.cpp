--- conflicted
+++ resolved
@@ -296,10 +296,6 @@
     // Adds bottom background
     mBottomBg = Actor::New();
     mBottomBg.SetName( "POPUP_BOTTOM_BG" );
-<<<<<<< HEAD
-    mBottomBg.SetRelayoutEnabled( true );
-=======
->>>>>>> 620ac798
     mBottomBg.SetResizePolicy( ResizePolicy::FILL_TO_PARENT, Dimension::ALL_DIMENSIONS );
 
     mPopupLayout.SetFixedHeight( 2, mPopupStyle->bottomSize.height );   // Buttons
