--- conflicted
+++ resolved
@@ -138,11 +138,7 @@
 GaussianBlurView::GaussianBlurView( const unsigned int numSamples, const float blurBellCurveWidth, const Pixel::Format renderTargetPixelFormat,
                                     const float downsampleWidthScale, const float downsampleHeightScale,
                                     bool blurUserImage)
-<<<<<<< HEAD
-  : Control( NO_SIZE_NEGOTIATION )
-=======
   : Control( ControlBehaviour( DISABLE_SIZE_NEGOTIATION ) )
->>>>>>> 620ac798
   , mNumSamples(numSamples)
   , mBlurBellCurveWidth( 0.001f )
   , mPixelFormat(renderTargetPixelFormat)
@@ -270,14 +266,12 @@
 
   // Create an ImageActor for performing a horizontal blur on the texture
   mImageActorHorizBlur = ImageActor::New();
-  mImageActorHorizBlur.SetResizePolicy( ResizePolicy::FILL_TO_PARENT, Dimension::ALL_DIMENSIONS );
   mImageActorHorizBlur.SetParentOrigin(ParentOrigin::CENTER);
   mImageActorHorizBlur.ScaleBy( Vector3(1.0f, -1.0f, 1.0f) ); // FIXME
   mImageActorHorizBlur.SetShaderEffect( mHorizBlurShader );
 
   // Create an ImageActor for performing a vertical blur on the texture
   mImageActorVertBlur = ImageActor::New();
-  mImageActorVertBlur.SetResizePolicy( ResizePolicy::FILL_TO_PARENT, Dimension::ALL_DIMENSIONS );
   mImageActorVertBlur.SetParentOrigin(ParentOrigin::CENTER);
   mImageActorVertBlur.ScaleBy( Vector3(1.0f, -1.0f, 1.0f) ); // FIXME
   mImageActorVertBlur.SetShaderEffect( mVertBlurShader );
@@ -289,7 +283,6 @@
   if(!mBlurUserImage)
   {
     mImageActorComposite = ImageActor::New();
-    mImageActorComposite.SetResizePolicy( ResizePolicy::FILL_TO_PARENT, Dimension::ALL_DIMENSIONS );
     mImageActorComposite.SetParentOrigin(ParentOrigin::CENTER);
     mImageActorComposite.ScaleBy( Vector3(1.0f, -1.0f, 1.0f) ); // FIXME
     mImageActorComposite.SetOpacity(GAUSSIAN_BLUR_VIEW_DEFAULT_BLUR_STRENGTH); // ensure alpha is enabled for this object and set default value
@@ -300,7 +293,6 @@
 
     // Create an ImageActor for holding final result, i.e. the blurred image. This will get rendered to screen later, via default / user render task
     mTargetActor = ImageActor::New();
-    mTargetActor.SetResizePolicy( ResizePolicy::FILL_TO_PARENT, Dimension::ALL_DIMENSIONS );
     mTargetActor.SetParentOrigin(ParentOrigin::CENTER);
     mTargetActor.ScaleBy( Vector3(1.0f, -1.0f, 1.0f) ); // FIXME
 
