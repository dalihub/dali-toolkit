/*
 * Copyright (c) 2015 Samsung Electronics Co., Ltd.
 *
 * Licensed under the Apache License, Version 2.0 (the "License");
 * you may not use this file except in compliance with the License.
 * You may obtain a copy of the License at
 *
 * http://www.apache.org/licenses/LICENSE-2.0
 *
 * Unless required by applicable law or agreed to in writing, software
 * distributed under the License is distributed on an "AS IS" BASIS,
 * WITHOUT WARRANTIES OR CONDITIONS OF ANY KIND, either express or implied.
 * See the License for the specific language governing permissions and
 * limitations under the License.
 *
 */

// CLASS HEADER
#include <dali-toolkit/internal/controls/text-controls/text-label-impl.h>

// EXTERNAL INCLUDES
#include <dali/public-api/object/type-registry.h>
#include <dali/devel-api/object/type-registry-helper.h>
#include <dali/devel-api/scripting/scripting.h>
#include <dali/integration-api/debug.h>

// INTERNAL INCLUDES
#include <dali-toolkit/public-api/text/rendering-backend.h>
#include <dali-toolkit/internal/text/layouts/layout-engine.h>
#include <dali-toolkit/internal/text/rendering/text-backend.h>
#include <dali-toolkit/internal/styling/style-manager-impl.h>

using Dali::Toolkit::Text::LayoutEngine;
using Dali::Toolkit::Text::Backend;

namespace Dali
{

namespace Toolkit
{

namespace Internal
{

namespace
{
  const unsigned int DEFAULT_RENDERING_BACKEND = Dali::Toolkit::Text::DEFAULT_RENDERING_BACKEND;
}

namespace
{

const Scripting::StringEnum HORIZONTAL_ALIGNMENT_STRING_TABLE[] =
{
  { "BEGIN",  Toolkit::Text::LayoutEngine::HORIZONTAL_ALIGN_BEGIN  },
  { "CENTER", Toolkit::Text::LayoutEngine::HORIZONTAL_ALIGN_CENTER },
  { "END",    Toolkit::Text::LayoutEngine::HORIZONTAL_ALIGN_END    },
};
const unsigned int HORIZONTAL_ALIGNMENT_STRING_TABLE_COUNT = sizeof( HORIZONTAL_ALIGNMENT_STRING_TABLE ) / sizeof( HORIZONTAL_ALIGNMENT_STRING_TABLE[0] );

const Scripting::StringEnum VERTICAL_ALIGNMENT_STRING_TABLE[] =
{
  { "TOP",    Toolkit::Text::LayoutEngine::VERTICAL_ALIGN_TOP    },
  { "CENTER", Toolkit::Text::LayoutEngine::VERTICAL_ALIGN_CENTER },
  { "BOTTOM", Toolkit::Text::LayoutEngine::VERTICAL_ALIGN_BOTTOM },
};
const unsigned int VERTICAL_ALIGNMENT_STRING_TABLE_COUNT = sizeof( VERTICAL_ALIGNMENT_STRING_TABLE ) / sizeof( VERTICAL_ALIGNMENT_STRING_TABLE[0] );

// Type registration
BaseHandle Create()
{
  return Toolkit::TextLabel::New();
}

// Setup properties, signals and actions using the type-registry.
DALI_TYPE_REGISTRATION_BEGIN( Toolkit::TextLabel, Toolkit::Control, Create );

DALI_PROPERTY_REGISTRATION( Toolkit, TextLabel, "rendering-backend",    INTEGER, RENDERING_BACKEND    )
DALI_PROPERTY_REGISTRATION( Toolkit, TextLabel, "text",                 STRING,  TEXT                 )
DALI_PROPERTY_REGISTRATION( Toolkit, TextLabel, "font-family",          STRING,  FONT_FAMILY          )
DALI_PROPERTY_REGISTRATION( Toolkit, TextLabel, "font-style",           STRING,  FONT_STYLE           )
DALI_PROPERTY_REGISTRATION( Toolkit, TextLabel, "point-size",           FLOAT,   POINT_SIZE           )
DALI_PROPERTY_REGISTRATION( Toolkit, TextLabel, "multi-line",           BOOLEAN, MULTI_LINE           )
DALI_PROPERTY_REGISTRATION( Toolkit, TextLabel, "horizontal-alignment", STRING,  HORIZONTAL_ALIGNMENT )
DALI_PROPERTY_REGISTRATION( Toolkit, TextLabel, "vertical-alignment",   STRING,  VERTICAL_ALIGNMENT   )
DALI_PROPERTY_REGISTRATION( Toolkit, TextLabel, "text-color",           VECTOR4, TEXT_COLOR           )
DALI_PROPERTY_REGISTRATION( Toolkit, TextLabel, "shadow-offset",        VECTOR2, SHADOW_OFFSET        )
DALI_PROPERTY_REGISTRATION( Toolkit, TextLabel, "shadow-color",         VECTOR4, SHADOW_COLOR         )
DALI_PROPERTY_REGISTRATION( Toolkit, TextLabel, "underline-enabled",    BOOLEAN, UNDERLINE_ENABLED    )
DALI_PROPERTY_REGISTRATION( Toolkit, TextLabel, "underline-color",      VECTOR4, UNDERLINE_COLOR      )
DALI_PROPERTY_REGISTRATION( Toolkit, TextLabel, "underline-height",     FLOAT,   UNDERLINE_HEIGHT     )

DALI_TYPE_REGISTRATION_END()

} // namespace

Toolkit::TextLabel TextLabel::New()
{
  // Create the implementation, temporarily owned by this handle on stack
  IntrusivePtr< TextLabel > impl = new TextLabel();

  // Pass ownership to CustomActor handle
  Toolkit::TextLabel handle( *impl );

  // Second-phase init of the implementation
  // This can only be done after the CustomActor connection has been made...
  impl->Initialize();

  return handle;
}

void TextLabel::SetProperty( BaseObject* object, Property::Index index, const Property::Value& value )
{
  Toolkit::TextLabel label = Toolkit::TextLabel::DownCast( Dali::BaseHandle( object ) );

  if( label )
  {
    TextLabel& impl( GetImpl( label ) );
    switch( index )
    {
      case Toolkit::TextLabel::Property::RENDERING_BACKEND:
      {
        const int backend = value.Get< int >();

        if( impl.mRenderingBackend != backend )
        {
          impl.mRenderingBackend = backend;
          impl.mRenderer.Reset();
          impl.RequestTextRelayout();
        }
        break;
      }
      case Toolkit::TextLabel::Property::TEXT:
      {
        if( impl.mController )
        {
          impl.mController->SetText( value.Get< std::string >() );
        }
        break;
      }
      case Toolkit::TextLabel::Property::FONT_FAMILY:
      {
        if( impl.mController )
        {
          const std::string fontFamily = value.Get< std::string >();

          if( impl.mController->GetDefaultFontFamily() != fontFamily )
          {
            impl.mController->SetDefaultFontFamily( fontFamily );
          }
        }
        break;
      }
      case Toolkit::TextLabel::Property::FONT_STYLE:
      {
        if( impl.mController )
        {
          const std::string fontStyle = value.Get< std::string >();

          if( impl.mController->GetDefaultFontStyle() != fontStyle )
          {
            impl.mController->SetDefaultFontStyle( fontStyle );
          }
        }
        break;
      }
      case Toolkit::TextLabel::Property::POINT_SIZE:
      {
        if( impl.mController )
        {
          const float pointSize = value.Get< float >();

          if( !Equals( impl.mController->GetDefaultPointSize(), pointSize ) )
          {
            impl.mController->SetDefaultPointSize( pointSize );
          }
        }
        break;
      }
      case Toolkit::TextLabel::Property::MULTI_LINE:
      {
        if( impl.mController )
        {
          impl.mController->SetMultiLineEnabled( value.Get< bool >() );
        }
        break;
      }
      case Toolkit::TextLabel::Property::HORIZONTAL_ALIGNMENT:
      {
        if( impl.mController )
        {
          LayoutEngine::HorizontalAlignment alignment( LayoutEngine::HORIZONTAL_ALIGN_BEGIN );
          if( Scripting::GetEnumeration< Toolkit::Text::LayoutEngine::HorizontalAlignment >( value.Get< std::string >().c_str(),
                                                                                             HORIZONTAL_ALIGNMENT_STRING_TABLE,
                                                                                             HORIZONTAL_ALIGNMENT_STRING_TABLE_COUNT,
                                                                                             alignment ) )
          {
            impl.mController->SetHorizontalAlignment( alignment );
          }
        }
        break;
      }
      case Toolkit::TextLabel::Property::VERTICAL_ALIGNMENT:
      {
        if( impl.mController )
        {
          LayoutEngine::VerticalAlignment alignment( LayoutEngine::VERTICAL_ALIGN_BOTTOM );
          if( Scripting::GetEnumeration< Toolkit::Text::LayoutEngine::VerticalAlignment >( value.Get< std::string >().c_str(),
                                                                                           VERTICAL_ALIGNMENT_STRING_TABLE,
                                                                                           VERTICAL_ALIGNMENT_STRING_TABLE_COUNT,
                                                                                           alignment ) )
          {
            impl.mController->SetVerticalAlignment( alignment );
          }
        }
        break;
      }

      case Toolkit::TextLabel::Property::TEXT_COLOR:
      {
        if( impl.mController )
        {
          const Vector4 textColor = value.Get< Vector4 >();
          if( impl.mController->GetTextColor() != textColor )
          {
            impl.mController->SetTextColor( textColor );
            impl.mRenderer.Reset();
          }
        }
        break;
      }

      case Toolkit::TextLabel::Property::SHADOW_OFFSET:
      {
        if( impl.mController )
        {
          const Vector2 shadowOffset = value.Get< Vector2 >();
          if ( impl.mController->GetShadowOffset() != shadowOffset )
          {
            impl.mController->SetShadowOffset( shadowOffset );
            impl.mRenderer.Reset();
          }
        }
        break;
      }
      case Toolkit::TextLabel::Property::SHADOW_COLOR:
      {
        if( impl.mController )
        {
          const Vector4 shadowColor = value.Get< Vector4 >();
          if ( impl.mController->GetShadowColor() != shadowColor )
          {
            impl.mController->SetShadowColor( shadowColor );
            impl.mRenderer.Reset();
          }
        }
        break;
      }
      case Toolkit::TextLabel::Property::UNDERLINE_COLOR:
      {
        if( impl.mController )
        {
          const Vector4 color = value.Get< Vector4 >();
          if ( impl.mController->GetUnderlineColor() != color )
          {
            impl.mController->SetUnderlineColor( color );
            impl.mRenderer.Reset();
          }
        }
        break;
      }
      case Toolkit::TextLabel::Property::UNDERLINE_ENABLED:
      {
        if( impl.mController )
        {
          const bool enabled = value.Get< bool >();
          if ( impl.mController->IsUnderlineEnabled() != enabled )
          {
            impl.mController->SetUnderlineEnabled( enabled );
            impl.mRenderer.Reset();
          }
        }
        break;
      }

      case Toolkit::TextLabel::Property::UNDERLINE_HEIGHT:
      {
        if( impl.mController )
        {
          float height = value.Get< float >();
          if ( impl.mController->GetUnderlineHeight() != height )
          {
            impl.mController->SetUnderlineHeight( height );
            impl.mRenderer.Reset();
          }
        }
        break;
      }
    }
  }
}

Property::Value TextLabel::GetProperty( BaseObject* object, Property::Index index )
{
  Property::Value value;

  Toolkit::TextLabel label = Toolkit::TextLabel::DownCast( Dali::BaseHandle( object ) );

  if( label )
  {
    TextLabel& impl( GetImpl( label ) );
    switch( index )
    {
      case Toolkit::TextLabel::Property::RENDERING_BACKEND:
      {
        value = impl.mRenderingBackend;
        break;
      }
      case Toolkit::TextLabel::Property::TEXT:
      {
        if( impl.mController )
        {
          std::string text;
          impl.mController->GetText( text );
          value = text;
        }
        break;
      }
      case Toolkit::TextLabel::Property::FONT_FAMILY:
      {
        if( impl.mController )
        {
          value = impl.mController->GetDefaultFontFamily();
        }
        break;
      }
      case Toolkit::TextLabel::Property::FONT_STYLE:
      {
        if( impl.mController )
        {
          value = impl.mController->GetDefaultFontStyle();
        }
        break;
      }
      case Toolkit::TextLabel::Property::POINT_SIZE:
      {
        if( impl.mController )
        {
          value = impl.mController->GetDefaultPointSize();
        }
        break;
      }
      case Toolkit::TextLabel::Property::MULTI_LINE:
      {
        if( impl.mController )
        {
          value = impl.mController->IsMultiLineEnabled();
        }
        break;
      }
      case Toolkit::TextLabel::Property::HORIZONTAL_ALIGNMENT:
      {
        if( impl.mController )
        {
          const char* name = Scripting::GetEnumerationName< Toolkit::Text::LayoutEngine::HorizontalAlignment >( impl.mController->GetHorizontalAlignment(),
                                                                                                                HORIZONTAL_ALIGNMENT_STRING_TABLE,
                                                                                                                HORIZONTAL_ALIGNMENT_STRING_TABLE_COUNT );
          if( name )
          {
            value = std::string( name );
          }
        }
        break;
      }
      case Toolkit::TextLabel::Property::VERTICAL_ALIGNMENT:
      {
        if( impl.mController )
        {
          const char* name = Scripting::GetEnumerationName< Toolkit::Text::LayoutEngine::VerticalAlignment >( impl.mController->GetVerticalAlignment(),
                                                                                                              VERTICAL_ALIGNMENT_STRING_TABLE,
                                                                                                              VERTICAL_ALIGNMENT_STRING_TABLE_COUNT );
          if( name )
          {
            value = std::string( name );
          }
        }
        break;
      }
      case Toolkit::TextLabel::Property::TEXT_COLOR:
      {
        if ( impl.mController )
        {
          value = impl.mController->GetTextColor();
        }
        break;
      }
      case Toolkit::TextLabel::Property::SHADOW_OFFSET:
      {
        if ( impl.mController )
        {
          value = impl.mController->GetShadowOffset();
        }
        break;
      }
      case Toolkit::TextLabel::Property::SHADOW_COLOR:
      {
        if ( impl.mController )
        {
          value = impl.mController->GetShadowColor();
        }
        break;
      }
      case Toolkit::TextLabel::Property::UNDERLINE_COLOR:
      {
        if ( impl.mController )
        {
          value = impl.mController->GetUnderlineColor();
        }
        break;
      }
      case Toolkit::TextLabel::Property::UNDERLINE_ENABLED:
      {
        if ( impl.mController )
        {
          value = impl.mController->IsUnderlineEnabled();
        }
        break;
      }
      case Toolkit::TextLabel::Property::UNDERLINE_HEIGHT:
      {
        if ( impl.mController )
        {
          value = impl.mController->GetUnderlineHeight();
        }
        break;
      }
    }
  }

  return value;
}

void TextLabel::OnInitialize()
{
  Actor self = Self();

  mController = Text::Controller::New( *this );

  // Use height-for-width negotiation by default
  self.SetResizePolicy( ResizePolicy::FILL_TO_PARENT, Dimension::WIDTH );
  self.SetResizePolicy( ResizePolicy::DIMENSION_DEPENDENCY, Dimension::HEIGHT );

  // Enable the text ellipsis.
  LayoutEngine& engine = mController->GetLayoutEngine();
  engine.SetTextEllipsisEnabled( true );
  self.OnStageSignal().Connect( this, &TextLabel::OnStageConnect );
}

void TextLabel::OnStyleChange( Toolkit::StyleManager styleManager, StyleChange::Type change )
{
  GetImpl( styleManager ).ApplyThemeStyle( Toolkit::Control( GetOwner() ) );
}

Vector3 TextLabel::GetNaturalSize()
{
  return mController->GetNaturalSize();
}

float TextLabel::GetHeightForWidth( float width )
{
  return mController->GetHeightForWidth( width );
}

void TextLabel::OnRelayout( const Vector2& size, RelayoutContainer& container )
{
  if( mController->Relayout( size ) ||
      !mRenderer )
  {
    if( !mRenderer )
    {
      mRenderer = Backend::Get().NewRenderer( mRenderingBackend );
    }
    RenderText();
  }
}

void TextLabel::RequestTextRelayout()
{
  RelayoutRequest();
}

void TextLabel::RenderText()
{
  Actor renderableActor;
  if( mRenderer )
  {
    renderableActor = mRenderer->Render( mController->GetView(), mDepth );
  }

  if( renderableActor != mRenderableActor )
  {
    UnparentAndReset( mRenderableActor );

    if( renderableActor )
    {
      const Vector2& alignmentOffset = mController->GetAlignmentOffset();
      renderableActor.SetPosition( alignmentOffset.x, alignmentOffset.y );

      Self().Add( renderableActor );
    }
    mRenderableActor = renderableActor;
  }
}

<<<<<<< HEAD
void TextLabel::OnStageConnect( Dali::Actor actor )
=======
void TextLabel::AddDecoration( Actor& actor, bool needsClipping )
{
  // TextLabel does not show decorations
}

void TextLabel::RequestTextRelayout()
>>>>>>> 653e65df
{
  if ( mHasBeenStaged )
  {
    RenderText();
  }
  else
  {
    mHasBeenStaged = true;
  }
}

void TextLabel::OnStageConnection( unsigned int depth )
{
  mDepth = depth;
}

void TextLabel::TextChanged()
{
  // TextLabel does not provide a signal for this
}

void TextLabel::MaxLengthReached()
{
  // Pure Virtual from TextController Interface, only needed when inputting text
}

TextLabel::TextLabel()
: Control( ControlBehaviour( REQUIRES_STYLE_CHANGE_SIGNALS ) ),
  mRenderingBackend( DEFAULT_RENDERING_BACKEND ),
  mDepth( 0 ),
  mHasBeenStaged( false )
{
}

TextLabel::~TextLabel()
{
}

} // namespace Internal

} // namespace Toolkit

} // namespace Dali<|MERGE_RESOLUTION|>--- conflicted
+++ resolved
@@ -512,25 +512,21 @@
   }
 }
 
-<<<<<<< HEAD
 void TextLabel::OnStageConnect( Dali::Actor actor )
-=======
+{
+  if ( mHasBeenStaged )
+  {
+    RenderText();
+  }
+  else
+  {
+    mHasBeenStaged = true;
+  }
+}
+
 void TextLabel::AddDecoration( Actor& actor, bool needsClipping )
 {
   // TextLabel does not show decorations
-}
-
-void TextLabel::RequestTextRelayout()
->>>>>>> 653e65df
-{
-  if ( mHasBeenStaged )
-  {
-    RenderText();
-  }
-  else
-  {
-    mHasBeenStaged = true;
-  }
 }
 
 void TextLabel::OnStageConnection( unsigned int depth )
