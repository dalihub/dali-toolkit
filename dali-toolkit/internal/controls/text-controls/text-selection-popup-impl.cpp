--- conflicted
+++ resolved
@@ -47,23 +47,7 @@
 // todo Move this to adaptor??
 #define GET_LOCALE_TEXT(string) dgettext("elementary", string)
 
-<<<<<<< HEAD
-const Dali::Vector4 DEFAULT_POPUP_LINE_COLOR( Dali::Vector4( 0.69f, 0.93f, 0.93f, 1.0f ) );
-const Dali::Vector4 DEFAULT_OPTION_ICON( Dali::Vector4( 1.0f, 1.0f, 1.0f, 1.0f ) );
-const Dali::Vector4 DEFAULT_OPTION_ICON_PRESSED( Dali::Vector4( 0.5f, 1.0f, 1.0f, 1.0f ) );
-
-const std::string DEFAULT_POPUP_BACKGROUND_IMAGE( DALI_IMAGE_DIR "selection-popup-bg#.png" );
-const std::string OPTION_ICON_CLIPBOARD( DALI_IMAGE_DIR "copy_paste_icon_clipboard.png" );
-const std::string OPTION_ICON_COPY( DALI_IMAGE_DIR "copy_paste_icon_copy.png" );
-const std::string OPTION_ICON_CUT( DALI_IMAGE_DIR "copy_paste_icon_cut.png" );
-const std::string OPTION_ICON_PASTE( DALI_IMAGE_DIR "copy_paste_icon_paste.png" );
-const std::string OPTION_ICON_SELECT( DALI_IMAGE_DIR "copy_paste_icon_select.png" );
-const std::string OPTION_ICON_SELECT_ALL( DALI_IMAGE_DIR "copy_paste_icon_select_all.png" );
-
-const float OPTION_MARGIN_WIDTH( 10.f );          ///< The margin between the right or lefts edge and the text or icon.
-=======
 const std::string TEXT_SELECTION_POPUP_LABEL = "textselectionpopuplabel";
->>>>>>> a275bbe1
 
 #ifdef DGETTEXT_ENABLED
 
@@ -94,12 +78,6 @@
 
 BaseHandle Create()
 {
-<<<<<<< HEAD
-  return Toolkit::TextSelectionPopup::New();
-}
-
-// Setup properties, signals and actions using the type-registry.
-=======
   return Toolkit::TextSelectionPopup::New( Toolkit::TextSelectionPopup::NONE, NULL );
 }
 
@@ -125,25 +103,7 @@
 DALI_TYPE_REGISTRATION_END()
 
 } // namespace
->>>>>>> a275bbe1
-
-DALI_TYPE_REGISTRATION_BEGIN( Toolkit::TextSelectionPopup, Toolkit::Control, Create );
-
-DALI_PROPERTY_REGISTRATION( Toolkit, TextSelectionPopup, "popup-max-size", VECTOR2,   POPUP_MAX_SIZE )
-DALI_PROPERTY_REGISTRATION( Toolkit, TextSelectionPopup, "popup-min-size", VECTOR2,   POPUP_MIN_SIZE )
-DALI_PROPERTY_REGISTRATION( Toolkit, TextSelectionPopup, "option-max-size", VECTOR2,   OPTION_MAX_SIZE )
-DALI_PROPERTY_REGISTRATION( Toolkit, TextSelectionPopup, "option-min-size", VECTOR2,   OPTION_MIN_SIZE )
-DALI_PROPERTY_REGISTRATION( Toolkit, TextSelectionPopup, "option-divider-size", VECTOR2,   OPTION_DIVIDER_SIZE )
-DALI_PROPERTY_REGISTRATION( Toolkit, TextSelectionPopup, "popup-clipboard-button-image", STRING, POPUP_CLIPBOARD_BUTTON_ICON_IMAGE )
-DALI_PROPERTY_REGISTRATION( Toolkit, TextSelectionPopup, "popup-cut-button-image", STRING, POPUP_CUT_BUTTON_ICON_IMAGE )
-DALI_PROPERTY_REGISTRATION( Toolkit, TextSelectionPopup, "popup-copy-button-image", STRING, POPUP_COPY_BUTTON_ICON_IMAGE )
-DALI_PROPERTY_REGISTRATION( Toolkit, TextSelectionPopup, "popup-paste-button-image", STRING, POPUP_PASTE_BUTTON_ICON_IMAGE )
-DALI_PROPERTY_REGISTRATION( Toolkit, TextSelectionPopup, "popup-select-button-image", STRING, POPUP_SELECT_BUTTON_ICON_IMAGE )
-DALI_PROPERTY_REGISTRATION( Toolkit, TextSelectionPopup, "popup-select-all-button-image", STRING, POPUP_SELECT_ALL_BUTTON_ICON_IMAGE )
-
-DALI_TYPE_REGISTRATION_END()
-
-} // namespace
+
 
 Dali::Toolkit::TextSelectionPopup TextSelectionPopup::New( Toolkit::TextSelectionPopup::Buttons buttonsToEnable,
                                                            TextSelectionPopupCallbackInterface* callbackInterface )
@@ -177,18 +137,8 @@
        impl.SetDimensionToCustomise( POPUP_MAXIMUM_SIZE, value.Get< Vector2 >() );
        break;
       }
-<<<<<<< HEAD
-      case Toolkit::TextSelectionPopup::Property::POPUP_MIN_SIZE:
-      {
-        impl.SetDimensionToCustomise( POPUP_MINIMUM_SIZE, value.Get< Vector2 >() );
-        break;
-      }
       case Toolkit::TextSelectionPopup::Property::OPTION_MAX_SIZE:
       {
-=======
-      case Toolkit::TextSelectionPopup::Property::OPTION_MAX_SIZE:
-      {
->>>>>>> a275bbe1
         impl.SetDimensionToCustomise( OPTION_MAXIMUM_SIZE, value.Get< Vector2 >() );
         break;
       }
@@ -205,59 +155,36 @@
       case Toolkit::TextSelectionPopup::Property::POPUP_CLIPBOARD_BUTTON_ICON_IMAGE:
       {
         ResourceImage image = ResourceImage::New( value.Get< std::string >() );
-<<<<<<< HEAD
-        impl.SetButtonImage( CLIPBOARD, image );
-=======
         impl.SetButtonImage( Toolkit::TextSelectionPopup::CLIPBOARD, image );
->>>>>>> a275bbe1
         break;
       }
       case Toolkit::TextSelectionPopup::Property::POPUP_CUT_BUTTON_ICON_IMAGE:
       {
         ResourceImage image = ResourceImage::New( value.Get< std::string >() );
-<<<<<<< HEAD
-        impl.SetButtonImage( CUT, image );
-=======
         impl.SetButtonImage( Toolkit::TextSelectionPopup::CUT, image );
->>>>>>> a275bbe1
         break;
       }
       case Toolkit::TextSelectionPopup::Property::POPUP_COPY_BUTTON_ICON_IMAGE:
       {
         ResourceImage image = ResourceImage::New( value.Get< std::string >() );
-<<<<<<< HEAD
-        impl.SetButtonImage( COPY, image );
-=======
         impl.SetButtonImage( Toolkit::TextSelectionPopup::COPY, image );
->>>>>>> a275bbe1
         break;
       }
       case Toolkit::TextSelectionPopup::Property::POPUP_PASTE_BUTTON_ICON_IMAGE:
       {
         ResourceImage image = ResourceImage::New( value.Get< std::string >() );
-<<<<<<< HEAD
-        impl.SetButtonImage( PASTE, image );
-=======
         impl.SetButtonImage( Toolkit::TextSelectionPopup::PASTE, image );
->>>>>>> a275bbe1
         break;
       }
       case Toolkit::TextSelectionPopup::Property::POPUP_SELECT_BUTTON_ICON_IMAGE:
       {
         ResourceImage image = ResourceImage::New( value.Get< std::string >() );
-<<<<<<< HEAD
-        impl.SetButtonImage( SELECT, image );
-=======
         impl.SetButtonImage( Toolkit::TextSelectionPopup::SELECT, image );
->>>>>>> a275bbe1
         break;
       }
       case Toolkit::TextSelectionPopup::Property::POPUP_SELECT_ALL_BUTTON_ICON_IMAGE:
       {
         ResourceImage image = ResourceImage::New( value.Get< std::string >() );
-<<<<<<< HEAD
-        impl.SetButtonImage( SELECT_ALL, image );
-=======
         impl.SetButtonImage( Toolkit::TextSelectionPopup::SELECT_ALL, image );
         break;
       }
@@ -274,7 +201,6 @@
       case Toolkit::TextSelectionPopup::Property::PRESSED_COLOR:
       {
         impl.mPressedColor = value.Get< Vector4 >();
->>>>>>> a275bbe1
         break;
       }
     } // switch
@@ -315,11 +241,7 @@
       }
       case Toolkit::TextSelectionPopup::Property::POPUP_CLIPBOARD_BUTTON_ICON_IMAGE:
       {
-<<<<<<< HEAD
-        ResourceImage image = ResourceImage::DownCast( impl.GetButtonImage( CLIPBOARD ) );
-=======
         ResourceImage image = ResourceImage::DownCast( impl.GetButtonImage( Toolkit::TextSelectionPopup::CLIPBOARD ) );
->>>>>>> a275bbe1
         if( image )
         {
           value = image.GetUrl();
@@ -328,11 +250,7 @@
       }
       case Toolkit::TextSelectionPopup::Property::POPUP_CUT_BUTTON_ICON_IMAGE:
       {
-<<<<<<< HEAD
-        ResourceImage image = ResourceImage::DownCast( impl.GetButtonImage( CUT ) );
-=======
         ResourceImage image = ResourceImage::DownCast( impl.GetButtonImage( Toolkit::TextSelectionPopup::CUT ) );
->>>>>>> a275bbe1
         if( image )
         {
           value = image.GetUrl();
@@ -341,11 +259,7 @@
       }
       case Toolkit::TextSelectionPopup::Property::POPUP_COPY_BUTTON_ICON_IMAGE:
       {
-<<<<<<< HEAD
-        ResourceImage image = ResourceImage::DownCast( impl.GetButtonImage( COPY ) );
-=======
         ResourceImage image = ResourceImage::DownCast( impl.GetButtonImage( Toolkit::TextSelectionPopup::COPY ) );
->>>>>>> a275bbe1
         if( image )
         {
           value = image.GetUrl();
@@ -354,11 +268,7 @@
       }
       case Toolkit::TextSelectionPopup::Property::POPUP_PASTE_BUTTON_ICON_IMAGE:
       {
-<<<<<<< HEAD
-        ResourceImage image = ResourceImage::DownCast( impl.GetButtonImage( PASTE ) );
-=======
         ResourceImage image = ResourceImage::DownCast( impl.GetButtonImage( Toolkit::TextSelectionPopup::PASTE ) );
->>>>>>> a275bbe1
         if( image )
         {
           value = image.GetUrl();
@@ -367,11 +277,7 @@
       }
       case Toolkit::TextSelectionPopup::Property::POPUP_SELECT_BUTTON_ICON_IMAGE:
       {
-<<<<<<< HEAD
-        ResourceImage image = ResourceImage::DownCast( impl.GetButtonImage( SELECT ) );
-=======
         ResourceImage image = ResourceImage::DownCast( impl.GetButtonImage( Toolkit::TextSelectionPopup::SELECT ) );
->>>>>>> a275bbe1
         if( image )
         {
           value = image.GetUrl();
@@ -380,11 +286,7 @@
       }
       case Toolkit::TextSelectionPopup::Property::POPUP_SELECT_ALL_BUTTON_ICON_IMAGE:
       {
-<<<<<<< HEAD
-        ResourceImage image = ResourceImage::DownCast( impl.GetButtonImage( SELECT_ALL ) );
-=======
         ResourceImage image = ResourceImage::DownCast( impl.GetButtonImage( Toolkit::TextSelectionPopup::SELECT_ALL ) );
->>>>>>> a275bbe1
         if( image )
         {
           value = image.GetUrl();
@@ -414,33 +316,90 @@
   CreatePopup();
 }
 
-<<<<<<< HEAD
+void TextSelectionPopup::OnStageConnection( int depth )
+{
+  // Call the Control::OnStageConnection() to set the depth of the background.
+  Control::OnStageConnection( depth );
+
+  // TextSelectionToolbar::OnStageConnection() will set the depths of all the popup's components.
+}
+
+bool TextSelectionPopup::OnCutButtonPressed( Toolkit::Button button )
+{
+  if( mCallbackInterface )
+  {
+    mCallbackInterface->TextPopupButtonTouched( Toolkit::TextSelectionPopup::CUT );
+  }
+
+  return true;
+}
+
+bool TextSelectionPopup::OnCopyButtonPressed( Toolkit::Button button )
+{
+  if( mCallbackInterface )
+  {
+    mCallbackInterface->TextPopupButtonTouched( Dali::Toolkit::TextSelectionPopup::COPY );
+  }
+
+  return true;
+}
+
+bool TextSelectionPopup::OnPasteButtonPressed( Toolkit::Button button )
+{
+  if( mCallbackInterface )
+  {
+    mCallbackInterface->TextPopupButtonTouched( Dali::Toolkit::TextSelectionPopup::PASTE );
+  }
+
+  return true;
+}
+
+bool TextSelectionPopup::OnSelectButtonPressed( Toolkit::Button button )
+{
+  if( mCallbackInterface )
+  {
+    mCallbackInterface->TextPopupButtonTouched( Dali::Toolkit::TextSelectionPopup::SELECT );
+  }
+
+  return true;
+}
+
+bool TextSelectionPopup::OnSelectAllButtonPressed( Toolkit::Button button )
+{
+  if( mCallbackInterface )
+  {
+    mCallbackInterface->TextPopupButtonTouched( Dali::Toolkit::TextSelectionPopup::SELECT_ALL );
+  }
+
+  return true;
+}
+
+bool TextSelectionPopup::OnClipboardButtonPressed( Toolkit::Button button )
+{
+  if( mCallbackInterface )
+  {
+    mCallbackInterface->TextPopupButtonTouched( Dali::Toolkit::TextSelectionPopup::CLIPBOARD );
+  }
+
+  return true;
+}
+
 void TextSelectionPopup::SetDimensionToCustomise( const PopupCustomisations& settingToCustomise, const Size& dimension )
 {
   switch( settingToCustomise )
   {
     case POPUP_MAXIMUM_SIZE :
     {
-      Actor self = Self();
-      mMaxSize = dimension;
       if ( mToolbar )
       {
-        mToolbar.SetProperty( Toolkit::TextSelectionToolbar::Property::MAX_SIZE, mMaxSize );
-      }
-      break;
-    }
-    case POPUP_MINIMUM_SIZE :
-    {
-      Actor self = Self();
-      mMinSize = dimension;
-      // Option can not be smaller than this if only one.
+        mToolbar.SetProperty( Toolkit::TextSelectionToolbar::Property::MAX_SIZE, dimension );
+      }
       break;
     }
     case OPTION_MAXIMUM_SIZE :
     {
       mOptionMaxSize = dimension;
       // Option max size not currently currently supported
-
       break;
     }
     case OPTION_MINIMUM_SIZE :
@@ -467,11 +426,7 @@
   {
     case POPUP_MAXIMUM_SIZE :
     {
-      return mMaxSize;
-    }
-    case POPUP_MINIMUM_SIZE :
-    {
-      return mMinSize;
+      return mToolbar.GetProperty( Toolkit::TextSelectionToolbar::Property::MAX_SIZE ).Get< Vector2 >();
     }
     case OPTION_MAXIMUM_SIZE :
     {
@@ -490,194 +445,37 @@
   return Size::ZERO;
 }
 
-void TextSelectionPopup::SetButtonImage( Buttons button, Dali::Image image )
-{
-   switch ( button )
-   {
-   break;
-   case CLIPBOARD:
-=======
-void TextSelectionPopup::OnStageConnection( int depth )
-{
-  // Call the Control::OnStageConnection() to set the depth of the background.
-  Control::OnStageConnection( depth );
-
-  // TextSelectionToolbar::OnStageConnection() will set the depths of all the popup's components.
-}
-
-bool TextSelectionPopup::OnCutButtonPressed( Toolkit::Button button )
-{
-  if( mCallbackInterface )
-  {
-    mCallbackInterface->TextPopupButtonTouched( Toolkit::TextSelectionPopup::CUT );
-  }
-
-  return true;
-}
-
-bool TextSelectionPopup::OnCopyButtonPressed( Toolkit::Button button )
-{
-  if( mCallbackInterface )
-  {
-    mCallbackInterface->TextPopupButtonTouched( Dali::Toolkit::TextSelectionPopup::COPY );
-  }
-
-  return true;
-}
-
-bool TextSelectionPopup::OnPasteButtonPressed( Toolkit::Button button )
-{
-  if( mCallbackInterface )
-  {
-    mCallbackInterface->TextPopupButtonTouched( Dali::Toolkit::TextSelectionPopup::PASTE );
-  }
-
-  return true;
-}
-
-bool TextSelectionPopup::OnSelectButtonPressed( Toolkit::Button button )
-{
-  if( mCallbackInterface )
-  {
-    mCallbackInterface->TextPopupButtonTouched( Dali::Toolkit::TextSelectionPopup::SELECT );
-  }
-
-  return true;
-}
-
-bool TextSelectionPopup::OnSelectAllButtonPressed( Toolkit::Button button )
-{
-  if( mCallbackInterface )
-  {
-    mCallbackInterface->TextPopupButtonTouched( Dali::Toolkit::TextSelectionPopup::SELECT_ALL );
-  }
-
-  return true;
-}
-
-bool TextSelectionPopup::OnClipboardButtonPressed( Toolkit::Button button )
-{
-  if( mCallbackInterface )
-  {
-    mCallbackInterface->TextPopupButtonTouched( Dali::Toolkit::TextSelectionPopup::CLIPBOARD );
-  }
-
-  return true;
-}
-
-void TextSelectionPopup::SetDimensionToCustomise( const PopupCustomisations& settingToCustomise, const Size& dimension )
-{
-  switch( settingToCustomise )
-  {
-    case POPUP_MAXIMUM_SIZE :
-    {
-      if ( mToolbar )
-      {
-        mToolbar.SetProperty( Toolkit::TextSelectionToolbar::Property::MAX_SIZE, dimension );
-      }
-      break;
-    }
-    case OPTION_MAXIMUM_SIZE :
-    {
-      mOptionMaxSize = dimension;
-      // Option max size not currently currently supported
-      break;
-    }
-    case OPTION_MINIMUM_SIZE :
-    {
-      mOptionMinSize = dimension;
-      // Option min size not currently currently supported
-      break;
-    }
-    case OPTION_DIVIDER_SIZE :
-    {
-      mOptionDividerSize = dimension;
-      if ( mToolbar )
-      {
-        // Resize Dividers not currently supported
-      }
-      break;
-    }
-  } // switch
-}
-
-Size TextSelectionPopup::GetDimensionToCustomise( const PopupCustomisations& settingToCustomise )
-{
-  switch( settingToCustomise )
-  {
-    case POPUP_MAXIMUM_SIZE :
-    {
-      return mToolbar.GetProperty( Toolkit::TextSelectionToolbar::Property::MAX_SIZE ).Get< Vector2 >();
-    }
-    case OPTION_MAXIMUM_SIZE :
-    {
-      return mOptionMaxSize;
-    }
-    case OPTION_MINIMUM_SIZE :
-    {
-      return mOptionMinSize;
-    }
-    case OPTION_DIVIDER_SIZE :
-    {
-      return mOptionDividerSize;
-    }
-  } // switch
-
-  return Size::ZERO;
-}
-
 void TextSelectionPopup::SetButtonImage( Toolkit::TextSelectionPopup::Buttons button, Dali::Image image )
 {
    switch ( button )
    {
    break;
    case Toolkit::TextSelectionPopup::CLIPBOARD:
->>>>>>> a275bbe1
    {
      mClipboardIconImage  = image;
    }
    break;
-<<<<<<< HEAD
-   case CUT :
-=======
    case Toolkit::TextSelectionPopup::CUT :
->>>>>>> a275bbe1
    {
      mCutIconImage = image;
    }
    break;
-<<<<<<< HEAD
-   case COPY :
-=======
    case Toolkit::TextSelectionPopup::COPY :
->>>>>>> a275bbe1
    {
      mCopyIconImage = image;
    }
    break;
-<<<<<<< HEAD
-   case PASTE :
-=======
    case Toolkit::TextSelectionPopup::PASTE :
->>>>>>> a275bbe1
    {
      mPasteIconImage = image;
    }
    break;
-<<<<<<< HEAD
-   case SELECT :
-=======
    case Toolkit::TextSelectionPopup::SELECT :
->>>>>>> a275bbe1
    {
      mSelectIconImage = image;
    }
    break;
-<<<<<<< HEAD
-   case SELECT_ALL :
-=======
    case Toolkit::TextSelectionPopup::SELECT_ALL :
->>>>>>> a275bbe1
    {
      mSelectAllIconImage = image;
    }
@@ -689,64 +487,36 @@
    } // switch
 }
 
-<<<<<<< HEAD
-Dali::Image TextSelectionPopup::GetButtonImage( Buttons button )
+Dali::Image TextSelectionPopup::GetButtonImage( Toolkit::TextSelectionPopup::Buttons button )
 {
   switch ( button )
   {
-  case CLIPBOARD :
-=======
-Dali::Image TextSelectionPopup::GetButtonImage( Toolkit::TextSelectionPopup::Buttons button )
-{
-  switch ( button )
-  {
   case Toolkit::TextSelectionPopup::CLIPBOARD :
->>>>>>> a275bbe1
   {
     return mClipboardIconImage;
   }
   break;
-<<<<<<< HEAD
-  case CUT :
-=======
   case Toolkit::TextSelectionPopup::CUT :
->>>>>>> a275bbe1
   {
     return mCutIconImage;
   }
   break;
-<<<<<<< HEAD
-  case COPY :
-=======
   case Toolkit::TextSelectionPopup::COPY :
->>>>>>> a275bbe1
   {
     return mCopyIconImage;
   }
   break;
-<<<<<<< HEAD
-  case PASTE :
-=======
   case Toolkit::TextSelectionPopup::PASTE :
->>>>>>> a275bbe1
   {
     return mPasteIconImage;
   }
   break;
-<<<<<<< HEAD
-  case SELECT :
-=======
   case Toolkit::TextSelectionPopup::SELECT :
->>>>>>> a275bbe1
   {
     return mSelectIconImage;
   }
   break;
-<<<<<<< HEAD
-  case SELECT_ALL :
-=======
   case Toolkit::TextSelectionPopup::SELECT_ALL :
->>>>>>> a275bbe1
   {
     return mSelectAllIconImage;
   }
@@ -766,86 +536,34 @@
    mOrderListOfButtons.reserve( 8u );
 
    // Create button for each possible option using Option priority
-<<<<<<< HEAD
-   if ( !mCutIconImage )
-   {
-     mCutIconImage = ResourceImage::New( OPTION_ICON_CUT );
-   }
-   mOrderListOfButtons.push_back( ButtonRequirement( CUT, mCutOptionPriority, OPTION_CUT, POPUP_CUT_STRING , mCutIconImage, false ) );
-
-   if ( !mCopyIconImage )
-   {
-     mCopyIconImage = ResourceImage::New( OPTION_ICON_COPY );
-   }
-   mOrderListOfButtons.push_back( ButtonRequirement( COPY, mCopyOptionPriority, OPTION_COPY, POPUP_COPY_STRING, mCopyIconImage, false ) );
-
-   if ( !mPasteIconImage )
-   {
-     mPasteIconImage = ResourceImage::New( OPTION_ICON_PASTE );
-   }
-   mOrderListOfButtons.push_back( ButtonRequirement( PASTE, mPasteOptionPriority, OPTION_PASTE, POPUP_PASTE_STRING, mPasteIconImage, false ) );
-
-   if ( !mSelectIconImage )
-   mSelectIconImage = ResourceImage::New( OPTION_ICON_SELECT );
-   mOrderListOfButtons.push_back( ButtonRequirement( SELECT, mSelectOptionPriority, OPTION_SELECT_WORD, POPUP_SELECT_STRING, mSelectIconImage, true ) );
-
-   if ( !mSelectAllIconImage )
-   {
-    mSelectAllIconImage = ResourceImage::New( OPTION_ICON_SELECT_ALL );
-   }
-   mOrderListOfButtons.push_back( ButtonRequirement( SELECT_ALL, mSelectAllOptionPriority, OPTION_SELECT_ALL, POPUP_SELECT_ALL_STRING, mSelectAllIconImage, true ) );
-
-   if ( !mClipboardIconImage )
-   {
-     mClipboardIconImage = ResourceImage::New( OPTION_ICON_CLIPBOARD );
-   }
-   mOrderListOfButtons.push_back( ButtonRequirement( CLIPBOARD, mClipboardOptionPriority, OPTION_CLIPBOARD, POPUP_CLIPBOARD_STRING, mClipboardIconImage, false ) );
-=======
    mOrderListOfButtons.push_back( ButtonRequirement( Toolkit::TextSelectionPopup::CUT, mCutOptionPriority, OPTION_CUT, POPUP_CUT_STRING , mCutIconImage, ( mEnabledButtons & Toolkit::TextSelectionPopup::CUT)  ) );
    mOrderListOfButtons.push_back( ButtonRequirement( Toolkit::TextSelectionPopup::COPY, mCopyOptionPriority, OPTION_COPY, POPUP_COPY_STRING, mCopyIconImage, ( mEnabledButtons & Toolkit::TextSelectionPopup::COPY)  ) );
    mOrderListOfButtons.push_back( ButtonRequirement( Toolkit::TextSelectionPopup::PASTE, mPasteOptionPriority, OPTION_PASTE, POPUP_PASTE_STRING, mPasteIconImage, ( mEnabledButtons & Toolkit::TextSelectionPopup::PASTE)  ) );
    mOrderListOfButtons.push_back( ButtonRequirement( Toolkit::TextSelectionPopup::SELECT, mSelectOptionPriority, OPTION_SELECT_WORD, POPUP_SELECT_STRING, mSelectIconImage, ( mEnabledButtons & Toolkit::TextSelectionPopup::SELECT)  ) );
    mOrderListOfButtons.push_back( ButtonRequirement( Toolkit::TextSelectionPopup::SELECT_ALL, mSelectAllOptionPriority, OPTION_SELECT_ALL, POPUP_SELECT_ALL_STRING, mSelectAllIconImage, ( mEnabledButtons & Toolkit::TextSelectionPopup::SELECT_ALL)  ) );
    mOrderListOfButtons.push_back( ButtonRequirement( Toolkit::TextSelectionPopup::CLIPBOARD, mClipboardOptionPriority, OPTION_CLIPBOARD, POPUP_CLIPBOARD_STRING, mClipboardIconImage, ( mEnabledButtons & Toolkit::TextSelectionPopup::CLIPBOARD)  ) );
->>>>>>> a275bbe1
 
    // Sort the buttons according their priorities.
    std::sort( mOrderListOfButtons.begin(), mOrderListOfButtons.end(), TextSelectionPopup::ButtonPriorityCompare() );
  }
 
-<<<<<<< HEAD
- void TextSelectionPopup::AddOption( const std::string& name, const std::string& caption, const Image iconImage, bool showDivider, bool showIcons, bool showCaption  )
- {
-=======
  void TextSelectionPopup::AddOption( const ButtonRequirement& button, bool showDivider, bool showIcons, bool showCaption  )
  {
    const std::string& name = button.name;
    const std::string& caption = button.caption;
    Image iconImage = button.icon;
 
->>>>>>> a275bbe1
    // 1. Create the backgrounds for the popup option both normal and pressed.
    // Both containers will be added to a button.
 
    Toolkit::TableView optionContainer = Toolkit::TableView::New( (showIcons&showCaption)?2:1 , 1 );
-<<<<<<< HEAD
-   optionContainer.SetDrawMode( DrawMode::OVERLAY );
-=======
->>>>>>> a275bbe1
    optionContainer.SetFitHeight( 0 );
    optionContainer.SetFitWidth( 0 );
 
    Toolkit::TableView  optionPressedContainer = Toolkit::TableView::New( (showIcons&showCaption)?2:1 , 1 );
-<<<<<<< HEAD
-   optionPressedContainer.SetDrawMode( DrawMode::OVERLAY );
-   optionPressedContainer.SetFitHeight( 0 );
-   optionPressedContainer.SetFitWidth( 0 );
-   optionPressedContainer.SetBackgroundColor(Color::RED); //todo member variable
-=======
    optionPressedContainer.SetFitHeight( 0 );
    optionPressedContainer.SetFitWidth( 0 );
    optionPressedContainer.SetBackgroundColor( mPressedColor );
->>>>>>> a275bbe1
 
 #ifdef DECORATOR_DEBUG
    optionContainer.SetName("optionContainer");
@@ -856,29 +574,19 @@
    if ( showCaption )
    {
      Toolkit::TextLabel captionTextLabel = Toolkit::TextLabel::New();
-<<<<<<< HEAD
-=======
      captionTextLabel.SetStyleName( TEXT_SELECTION_POPUP_LABEL );
->>>>>>> a275bbe1
      captionTextLabel.SetProperty( Toolkit::TextLabel::Property::TEXT, caption );
      captionTextLabel.SetResizePolicy( ResizePolicy::USE_NATURAL_SIZE, Dimension::ALL_DIMENSIONS );
 
      Toolkit::TextLabel pressedCaptionTextLabel = Toolkit::TextLabel::New();
-<<<<<<< HEAD
-=======
      pressedCaptionTextLabel.SetStyleName( TEXT_SELECTION_POPUP_LABEL );
->>>>>>> a275bbe1
      pressedCaptionTextLabel.SetProperty( Toolkit::TextLabel::Property::TEXT, caption );
      pressedCaptionTextLabel.SetResizePolicy( ResizePolicy::USE_NATURAL_SIZE, Dimension::ALL_DIMENSIONS );
 
      Padding padding;
      padding.left = 24.0f;
      padding.right = 24.0f;
-<<<<<<< HEAD
-     padding.top = 13.0f;
-=======
      padding.top = 14.0f;
->>>>>>> a275bbe1
      padding.bottom = 14.0f;
      captionTextLabel.SetPadding( padding );
      pressedCaptionTextLabel.SetPadding( padding );
@@ -887,13 +595,6 @@
      optionPressedContainer.AddChild( pressedCaptionTextLabel, Toolkit::TableView::CellPosition(( showIcons&showCaption)?1:0, 0 ) );
    }
 
-<<<<<<< HEAD
-   // 3. Create the icons
-   if ( showIcons )
-   {
-     ImageActor pressedIcon = ImageActor::New(  iconImage );
-     ImageActor icon = ImageActor::New(  iconImage );
-=======
    int depth = Self().GetHierarchyDepth();
    // 3. Create the icons
    if ( showIcons && iconImage )
@@ -902,15 +603,10 @@
      ImageActor icon = ImageActor::New(  iconImage );
      icon.SetSortModifier( DECORATION_DEPTH_INDEX + depth - 1 );
      pressedIcon.SetSortModifier( DECORATION_DEPTH_INDEX + depth - 1 );
->>>>>>> a275bbe1
 
      icon.SetResizePolicy( ResizePolicy::USE_NATURAL_SIZE, Dimension::ALL_DIMENSIONS );
      pressedIcon.SetResizePolicy( ResizePolicy::USE_NATURAL_SIZE, Dimension::ALL_DIMENSIONS );
      icon.SetColor( mIconColor );
-<<<<<<< HEAD
-     pressedIcon.SetColor( mIconPressedColor );
-=======
->>>>>>> a275bbe1
 
      if ( showCaption & showIcons )
      {
@@ -932,9 +628,6 @@
    option.SetName( name );
    option.SetAnimationTime( 0.0f );
    option.SetResizePolicy( ResizePolicy::FIT_TO_CHILDREN, Dimension::ALL_DIMENSIONS );
-<<<<<<< HEAD
-   //option.ClickedSignal().Connect( this, &TextInputPopup::OnButtonPressed );
-=======
 
    switch( button.id )
    {
@@ -974,7 +667,6 @@
        break;
      }
    }
->>>>>>> a275bbe1
 
    // 5. Set the normal option image.
    option.SetButtonImage( optionContainer );
@@ -991,11 +683,6 @@
      const Size size( mOptionDividerSize.width, 0.0f ); // Height FILL_TO_PARENT
 
      ImageActor divider = Toolkit::CreateSolidColorActor( Color::WHITE );
-<<<<<<< HEAD
-     divider.SetSize( size );
-     divider.SetResizePolicy( ResizePolicy::FILL_TO_PARENT, Dimension::HEIGHT );
-     divider.SetColor( mLineColor );
-=======
 #ifdef DECORATOR_DEBUG
      divider.SetName("Text's popup divider");
 #endif
@@ -1003,7 +690,6 @@
      divider.SetResizePolicy( ResizePolicy::FILL_TO_PARENT, Dimension::HEIGHT );
      divider.SetColor( mDividerColor );
      divider.SetSortModifier( DECORATION_DEPTH_INDEX + depth );
->>>>>>> a275bbe1
      mToolbar.AddDivider( divider );
    }
  }
@@ -1034,11 +720,7 @@
      if ( button.enabled )
      {
        numberOfOptionsAdded++;
-<<<<<<< HEAD
-       AddOption(  button.name, button.caption, button.icon, ( numberOfOptionsAdded < numberOfOptionsRequired ) , showIcons, showCaptions );
-=======
        AddOption(  button, ( numberOfOptionsAdded < numberOfOptionsRequired ) , showIcons, showCaptions );
->>>>>>> a275bbe1
      }
    }
  }
@@ -1046,31 +728,6 @@
  void TextSelectionPopup::CreatePopup()
  {
    Actor self = Self();
-<<<<<<< HEAD
-   CreateOrderedListOfPopupOptions();  //todo Currently causes all options to be shown
-   self.SetResizePolicy( ResizePolicy::FIT_TO_CHILDREN, Dimension::ALL_DIMENSIONS );
-   SetBackgroundImage( NinePatchImage::New( DEFAULT_POPUP_BACKGROUND_IMAGE ) );
-
-   if ( !mToolbar )
-   {
-     mToolbar = Toolkit::TextSelectionToolbar::New();
-     mToolbar.SetParentOrigin( ParentOrigin::CENTER );
-     mToolbar.SetProperty( Toolkit::TextSelectionToolbar::Property::MAX_SIZE, mMaxSize );
-     self.Add( mToolbar );
-     AddPopupOptionsToToolbar( mShowIcons, mShowCaptions );
-   }
- }
-
-TextSelectionPopup::TextSelectionPopup()
-: Control( ControlBehaviour( REQUIRES_STYLE_CHANGE_SIGNALS ) ),
-  mToolbar(),
-  mMaxSize(),
-  mMinSize(),
-  mOptionDividerSize( Size( 2.0f, 0.0f) ),
-  mLineColor( DEFAULT_POPUP_LINE_COLOR ),
-  mIconColor( DEFAULT_OPTION_ICON ),
-  mIconPressedColor( DEFAULT_OPTION_ICON_PRESSED ),
-=======
    CreateOrderedListOfPopupOptions();
    self.SetResizePolicy( ResizePolicy::FIT_TO_CHILDREN, Dimension::ALL_DIMENSIONS );
 
@@ -1091,7 +748,6 @@
   mDividerColor( Color::WHITE ),
   mIconColor(  Color::WHITE ),
   mPressedColor(  Color::WHITE ),
->>>>>>> a275bbe1
   mSelectOptionPriority( 1 ),
   mSelectAllOptionPriority ( 2 ),
   mCutOptionPriority ( 4 ),
