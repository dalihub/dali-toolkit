#ifndef __DALI_TOOLKIT_INTERNAL_TEXT_SELECTION_POPUP_H__
#define __DALI_TOOLKIT_INTERNAL_TEXT_SELECTION_POPUP_H__

/*
 * Copyright (c) 2015 Samsung Electronics Co., Ltd.
 *
 * Licensed under the Apache License, Version 2.0 (the "License");
 * you may not use this file except in compliance with the License.
 * You may obtain a copy of the License at
 *
 * http://www.apache.org/licenses/LICENSE-2.0
 *
 * Unless required by applicable law or agreed to in writing, software
 * distributed under the License is distributed on an "AS IS" BASIS,
 * WITHOUT WARRANTIES OR CONDITIONS OF ANY KIND, either express or implied.
 * See the License for the specific language governing permissions and
 * limitations under the License.
 *
 */

// INTERNAL INCLUDES
#include <dali-toolkit/public-api/controls/control-impl.h>
#include <dali-toolkit/public-api/controls/buttons/push-button.h>
#include <dali-toolkit/public-api/controls/table-view/table-view.h>
#include <dali-toolkit/devel-api/controls/text-controls/text-selection-popup.h>
#include <dali-toolkit/devel-api/controls/text-controls/text-selection-toolbar.h>

// EXTERNAL INCLUDES
#include <dali/public-api/actors/image-actor.h>
#include <dali/public-api/actors/layer.h>

namespace Dali
{

namespace Toolkit
{

namespace Internal
{

namespace
{

enum PopupCustomisations
{
  POPUP_MAXIMUM_SIZE,
<<<<<<< HEAD
  POPUP_MINIMUM_SIZE,
=======
>>>>>>> a275bbe1
  OPTION_MAXIMUM_SIZE,
  OPTION_MINIMUM_SIZE,
  OPTION_DIVIDER_SIZE
};

} // namespace

class TextSelectionPopup : public Control
{
public:

<<<<<<< HEAD
  enum Buttons
  {
    CUT,
    COPY,
    PASTE,
    SELECT,
    SELECT_ALL,
    CLIPBOARD,
    ENUM_END
  };

  struct ButtonRequirement
  {
    ButtonRequirement()
    : id( ENUM_END ),
=======
  struct ButtonRequirement
  {
    ButtonRequirement()
    : id( Toolkit::TextSelectionPopup::NONE ),
>>>>>>> a275bbe1
      priority( 0u ),
      name(),
      caption(),
      icon(),
      enabled( false )
    {}

    ButtonRequirement( Toolkit::TextSelectionPopup::Buttons buttonId,
                       std::size_t buttonPriority,
                       const std::string& buttonName,
                       const std::string& buttonCaption,
                       Dali::Image& buttonIcon,
                       bool buttonEnabled )
    : id( buttonId ),
      priority( buttonPriority ),
      name( buttonName ),
      caption( buttonCaption ),
      icon( buttonIcon ),
      enabled( buttonEnabled )
    {}

    Toolkit::TextSelectionPopup::Buttons id;
    std::size_t priority;
    std::string name;
    std::string caption;
    Dali::Image icon;
    bool enabled;
  };

  struct ButtonPriorityCompare
  {
      bool operator()( const ButtonRequirement& lhs, const ButtonRequirement& rhs ) const {
        return lhs.priority < rhs.priority;
      }
  };

  /**
   * @brief New constructor with provided buttons to enable.
   * @param[in] buttonsToEnable bit mask of buttons to enable
   * @param[in] callbackInterface The text popup callback interface which receives the button click callbacks.
   * @return A handle to the TextSelectionPopup control.
   */
  static Toolkit::TextSelectionPopup New( Toolkit::TextSelectionPopup::Buttons buttonsToEnable,
                                          TextSelectionPopupCallbackInterface* callbackInterface );

  // Properties

  /**
   * @brief Called when a property of an object of this type is set.
   * @param[in] object The object whose property is set.
   * @param[in] index The property index.
   * @param[in] value The new property value.
   */
  static void SetProperty( BaseObject* object, Property::Index index, const Property::Value& value );

  /**
   * @brief Called to retrieve a property of an object of this type.
   *
   * @param[in] object The object whose property is to be retrieved.
   * @param[in] index The property index.
   * @return The current value of the property.
   */
  static Property::Value GetProperty( BaseObject* object, Property::Index index );

<<<<<<< HEAD
=======
  /**
   * @copydoc Toolkit::TextSelectionPopup::RaiseAbove()
   */
  void RaiseAbove( Layer target );

  /**
   * @copydoc Toolkit::TextSelectionPopup::ShowPopup()
   */
  void ShowPopup();

>>>>>>> a275bbe1
private: // From Control

  /**
   * @copydoc Control::OnInitialize()
   */
  virtual void OnInitialize();

<<<<<<< HEAD
private: // Implementation

  /**
   * @brief Method to set the dimension or dimension constraint on certain aspects of the Popup.
   *
   * @param[in] settingToCustomise The setting for the PopupCustomisations enum that can be customised
   * @param[in] dimension The size to customise with
   */
  void SetDimensionToCustomise( const PopupCustomisations& settingToCustomise, const Size& dimension );

  /**
   * @brief Method to get the dimension or dimension constraint on certain aspects of the Popup that was previously customised
   *
   * @param[in] setting The setting from the PopupCustomisations enum
   */
  Size GetDimensionToCustomise( const PopupCustomisations& setting );

  /**
   * @brief Sets the image for the given button of the Popup.
   *
   * @param[in] button  The button the image should be used for from the Buttons Enum.
   * @param[in] image The image to use.
   */
 void SetButtonImage( Buttons button, Dali::Image image );
=======
  /**
   * @copydoc Control::OnStageConnection()
   */
  virtual void OnStageConnection( int depth );

private: // Implementation

  /**
   * @brief When the cut button is pressed.
   * @param[in] button the button pressed
   * @return @e true to consume the event.
   */
  bool OnCutButtonPressed( Toolkit::Button button );

  /**
   * @brief When the copy button is pressed.
   * @param[in] button the button pressed
   * @return @e true to consume the event.
   */
  bool OnCopyButtonPressed( Toolkit::Button button );

  /**
   * @brief When the paste button is pressed.
   * @param[in] button the button pressed
   * @return @e true to consume the event.
   */
  bool OnPasteButtonPressed( Toolkit::Button button );

  /**
   * @brief When the select button is pressed.
   * @param[in] button the button pressed
   * @return @e true to consume the event.
   */
  bool OnSelectButtonPressed( Toolkit::Button button );

  /**
   * @brief When the select all button is pressed.
   * @param[in] button the button pressed
   * @return @e true to consume the event.
   */
  bool OnSelectAllButtonPressed( Toolkit::Button button );

  /**
   * @brief When the clipboard button is pressed.
   * @param[in] button the button pressed
   * @return @e true to consume the event.
   */
  bool OnClipboardButtonPressed( Toolkit::Button button );

  /**
   * @brief Method to set the dimension or dimension constraint on certain aspects of the Popup.
   *
   * @param[in] settingToCustomise The setting for the PopupCustomisations enum that can be customised
   * @param[in] dimension The size to customise with
   */
  void SetDimensionToCustomise( const PopupCustomisations& settingToCustomise, const Size& dimension );

  /**
   * @brief Method to get the dimension or dimension constraint on certain aspects of the Popup that was previously customised
   *
   * @param[in] setting The setting from the PopupCustomisations enum
   */
  Size GetDimensionToCustomise( const PopupCustomisations& setting );

  /**
   * @brief Sets the image for the given button of the Popup.
   *
   * @param[in] button  The button the image should be used for from the Buttons Enum.
   * @param[in] image The image to use.
   */
 void SetButtonImage( Toolkit::TextSelectionPopup::Buttons button, Dali::Image image );
>>>>>>> a275bbe1

  /**
   * @brief Retrieves the image of the given button used by the popup
   *
   * @param[in] button The button to get the image from
   * @return The image used for that button.
   */
<<<<<<< HEAD
  Dali::Image GetButtonImage( Buttons button );

  void CreateOrderedListOfPopupOptions();

  void AddOption( const std::string& name, const std::string& caption, const Image iconImage, bool showDivider, bool showIcons, bool showCaption );
=======
  Dali::Image GetButtonImage( Toolkit::TextSelectionPopup::Buttons button );

  void CreateOrderedListOfPopupOptions();

  void AddOption( const ButtonRequirement& button, bool showDivider, bool showIcons, bool showCaption );
>>>>>>> a275bbe1

  std::size_t GetNumberOfEnabledOptions();

  void AddPopupOptionsToToolbar(  bool showIcons, bool showCaptions );

  void CreatePopup();

  /**
   * Construct a new TextField.
   */
  TextSelectionPopup( TextSelectionPopupCallbackInterface* callbackInterface );

  /**
   * A reference counted object may only be deleted by calling Unreference()
   */
  virtual ~TextSelectionPopup();

private:

  // Undefined copy constructor and assignment operators
  TextSelectionPopup(const TextSelectionPopup&);
  TextSelectionPopup& operator=(const TextSelectionPopup& rhs);

private: // Data


  Dali::Toolkit::TextSelectionToolbar mToolbar;

  Dali::Toolkit::TableView mTableOfButtons;           // Actor which holds all the buttons, sensitivity can be set on buttons via this actor

  // Images to be used by the Popup buttons
  Image mCutIconImage;
  Image mCopyIconImage;
  Image mPasteIconImage;
  Image mClipboardIconImage;
  Image mSelectIconImage;
  Image mSelectAllIconImage;

<<<<<<< HEAD
  Size mMaxSize;                       // Maximum size of the Popup
  Size mMinSize;                       // Minimum size of the Popup

=======
>>>>>>> a275bbe1
  Size mOptionMaxSize;                 // Maximum size of an Option button
  Size mOptionMinSize;                 // Minimum size of an Option button
  Size mOptionDividerSize;             // Size of divider line

  std::vector<ButtonRequirement> mOrderListOfButtons; // List of buttons in the order to be displayed and a flag to indicate if needed.

<<<<<<< HEAD
  Vector4 mLineColor;                   // Color of the line around the text input popup
  Vector4 mIconColor;                   // Color of the popup icon.
  Vector4 mIconPressedColor;            // Color of the popup icon when pressed.
=======
  Toolkit::TextSelectionPopup::Buttons mEnabledButtons; // stores enabled buttons
  Toolkit::TextSelectionPopupCallbackInterface* mCallbackInterface;

  Vector4 mDividerColor;                // Color of the divider between buttons
  Vector4 mIconColor;                   // Color of the popup icon.
  Vector4 mPressedColor;                // Color of the popup option when pressed.
>>>>>>> a275bbe1

  // Priority of Options/Buttons in the Cut and Paste pop-up, higher priority buttons are displayed first, left to right.
  std::size_t mSelectOptionPriority;    // Position of Select Button
  std::size_t mSelectAllOptionPriority; // Position of Select All button
  std::size_t mCutOptionPriority;       // Position of Cut button
  std::size_t mCopyOptionPriority;      // Position of Copy button
  std::size_t mPasteOptionPriority;     // Position of Paste button
  std::size_t mClipboardOptionPriority; // Position of Clipboard button

  bool mShowIcons:1; // Flag to show icons
  bool mShowCaptions:1; // Flag to show text captions

};

} // namespace Internal

// Helpers for public-api forwarding methods

inline Toolkit::Internal::TextSelectionPopup& GetImpl( Toolkit::TextSelectionPopup& textSelectionPopup )
{
  DALI_ASSERT_ALWAYS( textSelectionPopup );

  Dali::RefObject& handle = textSelectionPopup.GetImplementation();

  return static_cast<Toolkit::Internal::TextSelectionPopup&>(handle);
}

inline const Toolkit::Internal::TextSelectionPopup& GetImpl( const Toolkit::TextSelectionPopup& textSelectionPopup )
{
  DALI_ASSERT_ALWAYS( textSelectionPopup );

  const Dali::RefObject& handle = textSelectionPopup.GetImplementation();

  return static_cast<const Toolkit::Internal::TextSelectionPopup&>(handle);
}

} // namespace Toolkit

} // namespace Dali

#endif // __DALI_TOOLKIT_INTERNAL_TEXT_SELECTION_POPUP_H__
<|MERGE_RESOLUTION|>--- conflicted
+++ resolved
@@ -44,10 +44,6 @@
 enum PopupCustomisations
 {
   POPUP_MAXIMUM_SIZE,
-<<<<<<< HEAD
-  POPUP_MINIMUM_SIZE,
-=======
->>>>>>> a275bbe1
   OPTION_MAXIMUM_SIZE,
   OPTION_MINIMUM_SIZE,
   OPTION_DIVIDER_SIZE
@@ -59,28 +55,10 @@
 {
 public:
 
-<<<<<<< HEAD
-  enum Buttons
-  {
-    CUT,
-    COPY,
-    PASTE,
-    SELECT,
-    SELECT_ALL,
-    CLIPBOARD,
-    ENUM_END
-  };
-
-  struct ButtonRequirement
-  {
-    ButtonRequirement()
-    : id( ENUM_END ),
-=======
   struct ButtonRequirement
   {
     ButtonRequirement()
     : id( Toolkit::TextSelectionPopup::NONE ),
->>>>>>> a275bbe1
       priority( 0u ),
       name(),
       caption(),
@@ -145,8 +123,6 @@
    */
   static Property::Value GetProperty( BaseObject* object, Property::Index index );
 
-<<<<<<< HEAD
-=======
   /**
    * @copydoc Toolkit::TextSelectionPopup::RaiseAbove()
    */
@@ -157,7 +133,6 @@
    */
   void ShowPopup();
 
->>>>>>> a275bbe1
 private: // From Control
 
   /**
@@ -165,8 +140,54 @@
    */
   virtual void OnInitialize();
 
-<<<<<<< HEAD
+  /**
+   * @copydoc Control::OnStageConnection()
+   */
+  virtual void OnStageConnection( int depth );
+
 private: // Implementation
+
+  /**
+   * @brief When the cut button is pressed.
+   * @param[in] button the button pressed
+   * @return @e true to consume the event.
+   */
+  bool OnCutButtonPressed( Toolkit::Button button );
+
+  /**
+   * @brief When the copy button is pressed.
+   * @param[in] button the button pressed
+   * @return @e true to consume the event.
+   */
+  bool OnCopyButtonPressed( Toolkit::Button button );
+
+  /**
+   * @brief When the paste button is pressed.
+   * @param[in] button the button pressed
+   * @return @e true to consume the event.
+   */
+  bool OnPasteButtonPressed( Toolkit::Button button );
+
+  /**
+   * @brief When the select button is pressed.
+   * @param[in] button the button pressed
+   * @return @e true to consume the event.
+   */
+  bool OnSelectButtonPressed( Toolkit::Button button );
+
+  /**
+   * @brief When the select all button is pressed.
+   * @param[in] button the button pressed
+   * @return @e true to consume the event.
+   */
+  bool OnSelectAllButtonPressed( Toolkit::Button button );
+
+  /**
+   * @brief When the clipboard button is pressed.
+   * @param[in] button the button pressed
+   * @return @e true to consume the event.
+   */
+  bool OnClipboardButtonPressed( Toolkit::Button button );
 
   /**
    * @brief Method to set the dimension or dimension constraint on certain aspects of the Popup.
@@ -189,80 +210,7 @@
    * @param[in] button  The button the image should be used for from the Buttons Enum.
    * @param[in] image The image to use.
    */
- void SetButtonImage( Buttons button, Dali::Image image );
-=======
-  /**
-   * @copydoc Control::OnStageConnection()
-   */
-  virtual void OnStageConnection( int depth );
-
-private: // Implementation
-
-  /**
-   * @brief When the cut button is pressed.
-   * @param[in] button the button pressed
-   * @return @e true to consume the event.
-   */
-  bool OnCutButtonPressed( Toolkit::Button button );
-
-  /**
-   * @brief When the copy button is pressed.
-   * @param[in] button the button pressed
-   * @return @e true to consume the event.
-   */
-  bool OnCopyButtonPressed( Toolkit::Button button );
-
-  /**
-   * @brief When the paste button is pressed.
-   * @param[in] button the button pressed
-   * @return @e true to consume the event.
-   */
-  bool OnPasteButtonPressed( Toolkit::Button button );
-
-  /**
-   * @brief When the select button is pressed.
-   * @param[in] button the button pressed
-   * @return @e true to consume the event.
-   */
-  bool OnSelectButtonPressed( Toolkit::Button button );
-
-  /**
-   * @brief When the select all button is pressed.
-   * @param[in] button the button pressed
-   * @return @e true to consume the event.
-   */
-  bool OnSelectAllButtonPressed( Toolkit::Button button );
-
-  /**
-   * @brief When the clipboard button is pressed.
-   * @param[in] button the button pressed
-   * @return @e true to consume the event.
-   */
-  bool OnClipboardButtonPressed( Toolkit::Button button );
-
-  /**
-   * @brief Method to set the dimension or dimension constraint on certain aspects of the Popup.
-   *
-   * @param[in] settingToCustomise The setting for the PopupCustomisations enum that can be customised
-   * @param[in] dimension The size to customise with
-   */
-  void SetDimensionToCustomise( const PopupCustomisations& settingToCustomise, const Size& dimension );
-
-  /**
-   * @brief Method to get the dimension or dimension constraint on certain aspects of the Popup that was previously customised
-   *
-   * @param[in] setting The setting from the PopupCustomisations enum
-   */
-  Size GetDimensionToCustomise( const PopupCustomisations& setting );
-
-  /**
-   * @brief Sets the image for the given button of the Popup.
-   *
-   * @param[in] button  The button the image should be used for from the Buttons Enum.
-   * @param[in] image The image to use.
-   */
  void SetButtonImage( Toolkit::TextSelectionPopup::Buttons button, Dali::Image image );
->>>>>>> a275bbe1
 
   /**
    * @brief Retrieves the image of the given button used by the popup
@@ -270,19 +218,11 @@
    * @param[in] button The button to get the image from
    * @return The image used for that button.
    */
-<<<<<<< HEAD
-  Dali::Image GetButtonImage( Buttons button );
+  Dali::Image GetButtonImage( Toolkit::TextSelectionPopup::Buttons button );
 
   void CreateOrderedListOfPopupOptions();
 
-  void AddOption( const std::string& name, const std::string& caption, const Image iconImage, bool showDivider, bool showIcons, bool showCaption );
-=======
-  Dali::Image GetButtonImage( Toolkit::TextSelectionPopup::Buttons button );
-
-  void CreateOrderedListOfPopupOptions();
-
   void AddOption( const ButtonRequirement& button, bool showDivider, bool showIcons, bool showCaption );
->>>>>>> a275bbe1
 
   std::size_t GetNumberOfEnabledOptions();
 
@@ -321,30 +261,18 @@
   Image mSelectIconImage;
   Image mSelectAllIconImage;
 
-<<<<<<< HEAD
-  Size mMaxSize;                       // Maximum size of the Popup
-  Size mMinSize;                       // Minimum size of the Popup
-
-=======
->>>>>>> a275bbe1
   Size mOptionMaxSize;                 // Maximum size of an Option button
   Size mOptionMinSize;                 // Minimum size of an Option button
   Size mOptionDividerSize;             // Size of divider line
 
   std::vector<ButtonRequirement> mOrderListOfButtons; // List of buttons in the order to be displayed and a flag to indicate if needed.
 
-<<<<<<< HEAD
-  Vector4 mLineColor;                   // Color of the line around the text input popup
-  Vector4 mIconColor;                   // Color of the popup icon.
-  Vector4 mIconPressedColor;            // Color of the popup icon when pressed.
-=======
   Toolkit::TextSelectionPopup::Buttons mEnabledButtons; // stores enabled buttons
   Toolkit::TextSelectionPopupCallbackInterface* mCallbackInterface;
 
   Vector4 mDividerColor;                // Color of the divider between buttons
   Vector4 mIconColor;                   // Color of the popup icon.
   Vector4 mPressedColor;                // Color of the popup option when pressed.
->>>>>>> a275bbe1
 
   // Priority of Options/Buttons in the Cut and Paste pop-up, higher priority buttons are displayed first, left to right.
   std::size_t mSelectOptionPriority;    // Position of Select Button
