/*
 * Copyright (c) 2014 Samsung Electronics Co., Ltd.
 *
 * Licensed under the Apache License, Version 2.0 (the "License");
 * you may not use this file except in compliance with the License.
 * You may obtain a copy of the License at
 *
 * http://www.apache.org/licenses/LICENSE-2.0
 *
 * Unless required by applicable law or agreed to in writing, software
 * distributed under the License is distributed on an "AS IS" BASIS,
 * WITHOUT WARRANTIES OR CONDITIONS OF ANY KIND, either express or implied.
 * See the License for the specific language governing permissions and
 * limitations under the License.
 *
 */

// CLASS HEADER
#include "shadow-view-impl.h"

// EXTERNAL INCLUDES
#include <sstream>
#include <iomanip>
#include <dali/public-api/animation/constraint.h>
#include <dali/public-api/common/stage.h>
#include <dali/public-api/object/type-registry.h>
#include <dali/public-api/object/type-registry-helper.h>
#include <dali/public-api/render-tasks/render-task-list.h>
#include <dali/integration-api/debug.h>

// INTERNAL INCLUDES
#include <dali-toolkit/internal/controls/shadow-view/shadow-view-impl.h>
#include <dali-toolkit/internal/filters/blur-two-pass-filter.h>

// TODO:
// pixel format / size - set from JSON
// aspect ratio property needs to be able to be constrained also for cameras. (now do-able)
// default near clip value
// mChildrenRoot Add()/Remove() overloads - better solution


/////////////////////////////////////////////////////////
// IMPLEMENTATION NOTES

// As the ShadowView actor changes size, the amount of pixels we need to blur changes. Therefore we need some way of doing this. However:-
// OnSetSize() does not get called when ShadowView object size is modified using a Constraint.
// OnSizeAnimation() only gets called once per AnimateTo/By() and if an Animation has N such calls then only the final one will end up being used. Therefore we can't use
// OnSizeAnimation() to alter render target sizes.
// To get around the above problems, we use fixed sized render targets, from the last SetSize() call (which calls OnSetSize()), then we adjust the internal cameras / actors
// to take account of the changed ShadowView object size, projecting to the unchanged render target sizes. This is done relative to the fixed render target / actor sizes
// by using constraints relative to the ShadowView actor size.

namespace Dali
{

namespace Toolkit
{

namespace Internal
{

namespace
{

using namespace Dali;

BaseHandle Create()
{
  return Toolkit::ShadowView::New();
}

DALI_TYPE_REGISTRATION_BEGIN( Toolkit::ShadowView, Toolkit::Control, Create )
DALI_TYPE_REGISTRATION_END()

const float BLUR_STRENGTH_DEFAULT = 1.0f;

const Vector3 DEFAULT_LIGHT_POSITION(300.0f, 250.0f, 600.0f);
const float DEFAULT_FIELD_OF_VIEW_RADIANS = Math::PI / 4.0f; // 45 degrees

const Vector4 DEFAULT_SHADOW_COLOR = Vector4(0.2f, 0.2f, 0.2f, 0.8f);

const char* const SHADER_LIGHT_CAMERA_PROJECTION_MATRIX_PROPERTY_NAME = "uLightCameraProjectionMatrix";
const char* const SHADER_LIGHT_CAMERA_VIEW_MATRIX_PROPERTY_NAME = "uLightCameraViewMatrix";
const char* const SHADER_SHADOW_COLOR_PROPERTY_NAME = "uShadowColor";
const char* const BLUR_STRENGTH_PROPERTY_NAME = "BlurStrengthProperty";
const char* const SHADOW_COLOR_PROPERTY_NAME = "ShadowColorProperty";

const char* const RENDER_SHADOW_VERTEX_SOURCE =
  " uniform mediump mat4 uLightCameraProjectionMatrix;\n"
  " uniform mediump mat4 uLightCameraViewMatrix;\n"
  "\n"
  "void main()\n"
  "{\n"
    "  gl_Position = uProjection * uModelView * vec4(aPosition,1.0);\n"
    "  vec4 textureCoords = uLightCameraProjectionMatrix * uLightCameraViewMatrix * uModelMatrix  * vec4(aPosition,1.0);\n"
    "  vTexCoord = 0.5 + 0.5 * (textureCoords.xy/textureCoords.w);\n"
  "}\n";

const char* const RENDER_SHADOW_FRAGMENT_SOURCE =
  "uniform lowp vec4 uShadowColor;\n"
  "void main()\n"
  "{\n"
  "  lowp float alpha;\n"
  "  alpha = texture2D(sTexture, vec2(vTexCoord.x, vTexCoord.y)).a;\n"
  "  gl_FragColor = vec4(uShadowColor.rgb, uShadowColor.a * alpha);\n"
  "}\n";

} // namespace

ShadowView::ShadowView( float downsampleWidthScale, float downsampleHeightScale )
: Control( ControlBehaviour( ACTOR_BEHAVIOUR_NONE ) ),
  mChildrenRoot(Actor::New()),
  mCachedShadowColor(DEFAULT_SHADOW_COLOR),
  mCachedBackgroundColor(DEFAULT_SHADOW_COLOR.r, DEFAULT_SHADOW_COLOR.g, DEFAULT_SHADOW_COLOR.b, 0.0f),
  mBlurStrengthPropertyIndex(Property::INVALID_INDEX),
  mShadowColorPropertyIndex(Property::INVALID_INDEX),
  mDownsampleWidthScale(downsampleWidthScale),
  mDownsampleHeightScale(downsampleHeightScale)
{
}

ShadowView::~ShadowView()
{
}

Toolkit::ShadowView ShadowView::New(float downsampleWidthScale, float downsampleHeightScale)
{
  ShadowView* impl = new ShadowView(downsampleWidthScale, downsampleHeightScale);

  Dali::Toolkit::ShadowView handle = Dali::Toolkit::ShadowView( *impl );

  // Second-phase init of the implementation
  // This can only be done after the CustomActor connection has been made...
  impl->Initialize();

  return handle;
}

/////////////////////////////////////////////////////////////
// for creating a subtree for all user added child actors.
// TODO: overloading Actor::Add()/Remove() not nice since breaks polymorphism. Need another method to pass ownership of added child actors to our internal actor root.
void ShadowView::Add(Actor child)
{
  mChildrenRoot.Add(child);
}

void ShadowView::Remove(Actor child)
{
  mChildrenRoot.Remove(child);
}

void ShadowView::SetShadowPlane(Actor shadowPlane)
{
  mShadowPlaneBg = shadowPlane;

  mShadowPlane = ImageActor::New();
  mShadowPlane.SetName( "SHADOW_PLANE" );
  mShadowPlane.SetParentOrigin(ParentOrigin::CENTER);
  mShadowPlane.SetAnchorPoint(AnchorPoint::CENTER);

  mShadowPlane.SetImage(mOutputImage);
  mShadowPlane.SetShaderEffect(mShadowRenderShader);

  // Rather than parent the shadow plane drawable and have constraints to move it to the same
  // position, instead parent the shadow plane drawable on the shadow plane passed in.
  mShadowPlaneBg.Add(mShadowPlane);
  mShadowPlane.SetParentOrigin(ParentOrigin::CENTER);
  mShadowPlane.SetZ(1.0f);

  ConstrainCamera();

  mShadowPlane.SetResizePolicy( ResizePolicy::FILL_TO_PARENT, Dimension::ALL_DIMENSIONS );

  mBlurRootActor.SetResizePolicy( ResizePolicy::FILL_TO_PARENT, Dimension::ALL_DIMENSIONS );
}

void ShadowView::SetPointLight(Actor pointLight)
{
  mPointLight = pointLight;

  ConstrainCamera();
}

void ShadowView::SetPointLightFieldOfView(float fieldOfView)
{
  mCameraActor.SetFieldOfView(fieldOfView);
}

void ShadowView::SetShadowColor(Vector4 color)
{
  mCachedShadowColor = color;
  mCachedBackgroundColor.r = color.r;
  mCachedBackgroundColor.g = color.g;
  mCachedBackgroundColor.b = color.b;

  Self().SetProperty( mShadowColorPropertyIndex, mCachedShadowColor );
  if(mRenderSceneTask)
  {
    mRenderSceneTask.SetClearColor( mCachedBackgroundColor );
  }
}

void ShadowView::Activate()
{
  DALI_ASSERT_ALWAYS( Self().OnStage() && "ShadowView should be on stage before calling Activate()\n" );

  // make sure resources are allocated and start the render tasks processing
  CreateRenderTasks();
}

void ShadowView::Deactivate()
{
  DALI_ASSERT_ALWAYS( Self().OnStage() && "ShadowView should be on stage before calling Deactivate()\n" )

  // stop render tasks processing
  // Note: render target resources are automatically freed since we set the Image::Unused flag
  RemoveRenderTasks();
}

///////////////////////////////////////////////////////////
//
// Private methods
//

void ShadowView::OnInitialize()
{
  // root actor to parent all user added actors. Used as source actor for shadow render task.
  mChildrenRoot.SetPositionInheritanceMode( Dali::USE_PARENT_POSITION );
<<<<<<< HEAD
  mChildrenRoot.SetRelayoutEnabled( true );
=======
>>>>>>> 620ac798
  mChildrenRoot.SetResizePolicy( ResizePolicy::FILL_TO_PARENT, Dimension::ALL_DIMENSIONS );

  Vector2 stageSize = Stage::GetCurrent().GetSize();
  mCameraActor = CameraActor::New(stageSize);

  mCameraActor.SetParentOrigin( ParentOrigin::CENTER );

  // Target is constrained to point at the shadow plane origin
  mCameraActor.SetNearClippingPlane( 1.0f );
  mCameraActor.SetType( Dali::Camera::FREE_LOOK ); // Camera orientation constrained to point at shadow plane world position
  mCameraActor.SetOrientation(Radian(Degree(180)), Vector3::YAXIS);
  mCameraActor.SetPosition(DEFAULT_LIGHT_POSITION);

  mShadowRenderShader = ShaderEffect::New( RENDER_SHADOW_VERTEX_SOURCE, RENDER_SHADOW_FRAGMENT_SOURCE,
                                           Dali::GeometryType( GEOMETRY_TYPE_IMAGE ),
                                           ShaderEffect::GeometryHints( ShaderEffect::HINT_GRID | ShaderEffect::HINT_BLENDING ));

  // Create render targets needed for rendering from light's point of view
  mSceneFromLightRenderTarget = FrameBufferImage::New( stageSize.width, stageSize.height, Pixel::RGBA8888 );

  mOutputImage = FrameBufferImage::New( stageSize.width * 0.5f, stageSize.height * 0.5f, Pixel::RGBA8888 );

  //////////////////////////////////////////////////////
  // Connect to actor tree

  Self().Add( mChildrenRoot );
  Stage::GetCurrent().Add( mCameraActor );

  mBlurFilter.SetRefreshOnDemand(false);
  mBlurFilter.SetInputImage(mSceneFromLightRenderTarget);
  mBlurFilter.SetOutputImage(mOutputImage);
  mBlurFilter.SetSize(stageSize * 0.5f);
  mBlurFilter.SetPixelFormat(Pixel::RGBA8888);

  mBlurRootActor = Actor::New();
  mBlurRootActor.SetName( "BLUR_ROOT_ACTOR" );
<<<<<<< HEAD
  mBlurRootActor.SetRelayoutEnabled( true );
=======
>>>>>>> 620ac798

  // Turn off inheritance to ensure filter renders properly
  mBlurRootActor.SetPositionInheritanceMode(USE_PARENT_POSITION);
  mBlurRootActor.SetInheritOrientation(false);
  mBlurRootActor.SetInheritScale(false);
  mBlurRootActor.SetColorMode(USE_OWN_COLOR);

  Self().Add(mBlurRootActor);

  mBlurFilter.SetRootActor(mBlurRootActor);
  mBlurFilter.SetBackgroundColor(Vector4::ZERO);

  SetShaderConstants();
}

void ShadowView::OnSizeSet(const Vector3& targetSize)
{
}

void ShadowView::OnStageConnection()
{
  // TODO: can't call this here, since SetImage() calls fail to connect images to stage, since parent chain not fully on stage yet
  // Need to fix the stage connection so this callback can be used arbitrarily. At that point we  can simplify the API by removing the need for Activate() / Deactivate()
  //Activate();
}

void ShadowView::OnStageDisconnection()
{
  // TODO: can't call this here, since SetImage() calls fails similarly to above
  // Need to fix the stage connection so this callback can be used arbitrarily. At that point we  can simplify the API by removing the need for Activate() / Deactivate()
  //Deactivate();
}

void ShadowView::ConstrainCamera()
{
  if( mPointLight && mShadowPlane )
  {
    // Constrain camera to look directly at center of shadow plane. (mPointLight position
    // is under control of application, can't use transform inheritance)

    Constraint cameraOrientationConstraint = Constraint::New<Quaternion> ( mCameraActor, Actor::Property::ORIENTATION, &LookAt );
    cameraOrientationConstraint.AddSource( Source( mShadowPlane, Actor::Property::WORLD_POSITION ) );
    cameraOrientationConstraint.AddSource( Source( mPointLight,  Actor::Property::WORLD_POSITION ) );
    cameraOrientationConstraint.AddSource( Source( mShadowPlane, Actor::Property::WORLD_ORIENTATION ) );
    cameraOrientationConstraint.Apply();

    Constraint pointLightPositionConstraint = Constraint::New<Vector3>( mCameraActor, Actor::Property::POSITION, EqualToConstraint() );
    pointLightPositionConstraint.AddSource( Source( mPointLight, Actor::Property::WORLD_POSITION ) );
    pointLightPositionConstraint.Apply();
  }
}

void ShadowView::CreateRenderTasks()
{
  RenderTaskList taskList = Stage::GetCurrent().GetRenderTaskList();

  // We want the first task to render the scene from the light
  mRenderSceneTask = taskList.CreateTask();

  mRenderSceneTask.SetCameraActor( mCameraActor );
  mRenderSceneTask.SetSourceActor( mChildrenRoot );
  mRenderSceneTask.SetTargetFrameBuffer( mSceneFromLightRenderTarget );
  mRenderSceneTask.SetInputEnabled( false );
  mRenderSceneTask.SetClearEnabled( true );

  // background color for render task should be the shadow color, but with alpha 0
  // we don't want to blend the edges of the content with a BLACK at alpha 0, but
  // the same shadow color at alpha 0.
  mRenderSceneTask.SetClearColor( mCachedBackgroundColor );

  mBlurFilter.Enable();
}

void ShadowView::RemoveRenderTasks()
{
  RenderTaskList taskList = Stage::GetCurrent().GetRenderTaskList();

  taskList.RemoveTask(mRenderSceneTask);
  mRenderSceneTask.Reset();

  mBlurFilter.Disable();
}

void ShadowView::SetShaderConstants()
{
  CustomActor self = Self();

  mShadowRenderShader.SetUniform( SHADER_LIGHT_CAMERA_PROJECTION_MATRIX_PROPERTY_NAME, Matrix::IDENTITY );
  mShadowRenderShader.SetUniform( SHADER_LIGHT_CAMERA_VIEW_MATRIX_PROPERTY_NAME, Matrix::IDENTITY );
  mShadowRenderShader.SetUniform( SHADER_SHADOW_COLOR_PROPERTY_NAME, mCachedShadowColor );

  Property::Index lightCameraProjectionMatrixPropertyIndex = mShadowRenderShader.GetPropertyIndex(SHADER_LIGHT_CAMERA_PROJECTION_MATRIX_PROPERTY_NAME);
  Property::Index lightCameraViewMatrixPropertyIndex = mShadowRenderShader.GetPropertyIndex(SHADER_LIGHT_CAMERA_VIEW_MATRIX_PROPERTY_NAME);

  Constraint projectionMatrixConstraint = Constraint::New<Dali::Matrix>( mShadowRenderShader, lightCameraProjectionMatrixPropertyIndex, EqualToConstraint() );
  projectionMatrixConstraint.AddSource( Source( mCameraActor, CameraActor::Property::PROJECTION_MATRIX ) );

  Constraint viewMatrixConstraint = Constraint::New<Dali::Matrix>( mShadowRenderShader, lightCameraViewMatrixPropertyIndex, EqualToConstraint() );
  viewMatrixConstraint.AddSource( Source( mCameraActor, CameraActor::Property::VIEW_MATRIX ) );

  projectionMatrixConstraint.Apply();
  viewMatrixConstraint.Apply();

  // Register a property that the user can use to control the blur in the internal object
  mBlurStrengthPropertyIndex = self.RegisterProperty(BLUR_STRENGTH_PROPERTY_NAME, BLUR_STRENGTH_DEFAULT);

  Constraint blurStrengthConstraint = Constraint::New<float>( mBlurFilter.GetHandleForAnimateBlurStrength(), mBlurFilter.GetBlurStrengthPropertyIndex(), EqualToConstraint() );
  blurStrengthConstraint.AddSource( Source( self, mBlurStrengthPropertyIndex) );
  blurStrengthConstraint.Apply();

  //  Register a property that the user can use to control the color of the shadow.
  Property::Index index = mShadowRenderShader.GetPropertyIndex(SHADER_SHADOW_COLOR_PROPERTY_NAME);
  mShadowColorPropertyIndex = self.RegisterProperty(SHADOW_COLOR_PROPERTY_NAME, mCachedShadowColor);

  Constraint shadowRenderShaderConstraint = Constraint::New<Dali::Vector4>( mShadowRenderShader, index, EqualToConstraint() );
  shadowRenderShaderConstraint.AddSource( Source( self, mShadowColorPropertyIndex ) );
  shadowRenderShaderConstraint.Apply();
}

} // namespace Internal

} // namespace Toolkit

} // namespace Dali<|MERGE_RESOLUTION|>--- conflicted
+++ resolved
@@ -226,10 +226,6 @@
 {
   // root actor to parent all user added actors. Used as source actor for shadow render task.
   mChildrenRoot.SetPositionInheritanceMode( Dali::USE_PARENT_POSITION );
-<<<<<<< HEAD
-  mChildrenRoot.SetRelayoutEnabled( true );
-=======
->>>>>>> 620ac798
   mChildrenRoot.SetResizePolicy( ResizePolicy::FILL_TO_PARENT, Dimension::ALL_DIMENSIONS );
 
   Vector2 stageSize = Stage::GetCurrent().GetSize();
@@ -266,10 +262,6 @@
 
   mBlurRootActor = Actor::New();
   mBlurRootActor.SetName( "BLUR_ROOT_ACTOR" );
-<<<<<<< HEAD
-  mBlurRootActor.SetRelayoutEnabled( true );
-=======
->>>>>>> 620ac798
 
   // Turn off inheritance to ensure filter renders properly
   mBlurRootActor.SetPositionInheritanceMode(USE_PARENT_POSITION);
