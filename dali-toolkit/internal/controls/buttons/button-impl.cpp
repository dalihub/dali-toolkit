--- conflicted
+++ resolved
@@ -228,13 +228,6 @@
 
 void Button::SetLabel( const std::string& label )
 {
-<<<<<<< HEAD
-  RelayoutRequest();
-=======
-  Toolkit::TextView textView = Toolkit::TextView::New( label );
-  textView.SetWidthExceedPolicy( Toolkit::TextView::ShrinkToFit ); // Make sure our text always fits inside the button
-  SetLabel( textView );
->>>>>>> d0112823
 }
 
 void Button::SetLabel( Actor label )
