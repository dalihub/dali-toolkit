--- conflicted
+++ resolved
@@ -137,10 +137,14 @@
   virtual void OnControlSizeSet( const Vector3& targetSize );
 
   /**
-<<<<<<< HEAD
-   * @copydoc Toolkit::Control::GetNaturalSize()
-   */
-  virtual Vector3 GetNaturalSize();
+   * @copydoc Toolkit::Control::GetNaturalSize
+   */
+  Vector3 GetNaturalSize();
+
+  /**
+   * @copydoc Toolkit::Control::OnSetResizePolicy
+   */
+  virtual void OnSetResizePolicy( ResizePolicy::Type policy, Dimension::Type dimension );
 
 private:
 
@@ -151,26 +155,6 @@
   void StartTransitionAnimation();
 
   /**
-=======
-   * @copydoc Toolkit::Control::GetNaturalSize
-   */
-  Vector3 GetNaturalSize();
-
-  /**
-   * @copydoc Toolkit::Control::OnSetResizePolicy
-   */
-  virtual void OnSetResizePolicy( ResizePolicy::Type policy, Dimension::Type dimension );
-
-private:
-
-  /**
-   * Starts the transition animation.
-   * PushButton::TransitionAnimationFinished slot is called when the animation finishes.
-   */
-  void StartTransitionAnimation();
-
-  /**
->>>>>>> 620ac798
    * Stops the transition animation.
    * @param[in] remove If true, removes the fadeout actor from root.
    */
@@ -199,10 +183,6 @@
   void ConfigureSizeNegotiation();
 
   /**
-<<<<<<< HEAD
-   * Called when the transition animation finishes.
-   */
-=======
    * @brief Configure size negotiation for a given dimension
    *
    * @param[in] dimension The dimension to configure
@@ -216,7 +196,6 @@
   /**
    * Called when the transition animation finishes.
    */
->>>>>>> 620ac798
   void TransitionAnimationFinished( Dali::Animation& source );
 
 private:
