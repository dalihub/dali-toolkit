--- conflicted
+++ resolved
@@ -584,60 +584,8 @@
   ImageActor imageActor = FindImageActor( GetButtonImage() );
   if( imageActor && imageActor.GetStyle() != ImageActor::STYLE_NINE_PATCH )
   {
-<<<<<<< HEAD
-    // If background and background not scale9 try get size from that
-    ImageActor imageActor = FindImageActor( GetButtonImage() );
-    if( imageActor && imageActor.GetStyle() != ImageActor::STYLE_NINE_PATCH )
-    {
-      Vector3 imageSize = imageActor.GetNaturalSize();
-
-      if( widthIsZero )
-      {
-        size.width = imageSize.width;
-      }
-
-      if( heightIsZero )
-      {
-        size.height = imageSize.height;
-      }
-    }
-
-    ImageActor backgroundImageActor = FindImageActor( GetBackgroundImage() );
-    if( backgroundImageActor && backgroundImageActor.GetStyle() != ImageActor::STYLE_NINE_PATCH )
-    {
-      Vector3 imageSize = backgroundImageActor.GetNaturalSize();
-
-      if( widthIsZero )
-      {
-        size.width = std::max( size.width, imageSize.width );
-      }
-
-      if( heightIsZero )
-      {
-        size.height = std::max( size.height, imageSize.height );
-      }
-    }
-
-    // If label, test against it's size
-    Toolkit::TextLabel textLabel = Toolkit::TextLabel::DownCast( GetLabel() );
-    if( textLabel )
-    {
-      Vector3 textLabelSize = textLabel.GetNaturalSize();
-
-      if( widthIsZero )
-      {
-        size.width = std::max( size.width, textLabelSize.width + TEXT_PADDING * 2.0f );
-      }
-
-      if( heightIsZero )
-      {
-        size.height = std::max( size.height, textLabelSize.height + TEXT_PADDING * 2.0f );
-      }
-    }
-=======
     size.width = imageActor.GetRelayoutSize( WIDTH );
     size.height = imageActor.GetRelayoutSize( HEIGHT );
->>>>>>> 125df617
   }
 
   ImageActor backgroundImageActor = FindImageActor( GetBackgroundImage() );
@@ -648,13 +596,13 @@
   }
 
   // If label, test against it's size
-  Toolkit::TextView textView = Toolkit::TextView::DownCast( GetLabel() );
-  if( textView )
-  {
-    Vector3 textViewSize = textView.GetNaturalSize();
-
-    size.width = std::max( size.width, textViewSize.width + TEXT_PADDING * 2.0f );
-    size.height = std::max( size.height, textViewSize.height + TEXT_PADDING * 2.0f );
+  Toolkit::TextLabel label = Toolkit::TextLabel::DownCast( GetLabel() );
+  if( label )
+  {
+    Vector3 labelSize = label.GetNaturalSize();
+
+    size.width  = std::max( size.width,  labelSize.width  + TEXT_PADDING * 2.0f );
+    size.height = std::max( size.height, labelSize.height + TEXT_PADDING * 2.0f );
   }
 
   return size;
