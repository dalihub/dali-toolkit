--- conflicted
+++ resolved
@@ -98,15 +98,6 @@
       float delay = thirdAnimationDuration * CalculateDelay(x*mTileSize.width,y*mTileSize.height);
 
       mAnimation.AnimateTo( Property( mBoxes[idx], Actor::Property::ORIENTATION ), Quaternion( Radian( Degree( -angle ) ), Vector3::YAXIS ),
-<<<<<<< HEAD
-                            AlphaFunctions::EaseOutSine, TimePeriod( delay, thirdAnimationDuration ) );
-      mAnimation.AnimateBy( Property( mBoxes[idx], Actor::Property::POSITION ), Vector3( 0.f, 0.f, -mCubeDisplacement ),
-                         AlphaFunctions::Bounce, TimePeriod( delay, thirdAnimationDuration ) );
-      mAnimation.AnimateTo( Property( mTiles[anotherIndex][idx], Actor::Property::COLOR ), HALF_BRIGHTNESS,
-                          AlphaFunctions::EaseOut, TimePeriod( delay, thirdAnimationDuration ) );
-      mAnimation.AnimateTo( Property( mTiles[mContainerIndex][idx], Actor::Property::COLOR ), FULL_BRIGHTNESS,
-                          AlphaFunctions::EaseIn, TimePeriod( delay, thirdAnimationDuration ) );
-=======
                             AlphaFunction::EASE_OUT_SINE, TimePeriod( delay, thirdAnimationDuration ) );
       mAnimation.AnimateBy( Property( mBoxes[idx], Actor::Property::POSITION ), Vector3( 0.f, 0.f, -mCubeDisplacement ),
                          AlphaFunction::BOUNCE, TimePeriod( delay, thirdAnimationDuration ) );
@@ -114,7 +105,6 @@
                           AlphaFunction::EASE_OUT, TimePeriod( delay, thirdAnimationDuration ) );
       mAnimation.AnimateTo( Property( mTiles[mContainerIndex][idx], Actor::Property::COLOR ), FULL_BRIGHTNESS,
                           AlphaFunction::EASE_IN, TimePeriod( delay, thirdAnimationDuration ) );
->>>>>>> 620ac798
     }
   }
 
