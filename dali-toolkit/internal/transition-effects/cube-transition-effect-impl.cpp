/*
 * Copyright (c) 2014 Samsung Electronics Co., Ltd.
 *
 * Licensed under the Apache License, Version 2.0 (the "License");
 * you may not use this file except in compliance with the License.
 * You may obtain a copy of the License at
 *
 * http://www.apache.org/licenses/LICENSE-2.0
 *
 * Unless required by applicable law or agreed to in writing, software
 * distributed under the License is distributed on an "AS IS" BASIS,
 * WITHOUT WARRANTIES OR CONDITIONS OF ANY KIND, either express or implied.
 * See the License for the specific language governing permissions and
 * limitations under the License.
 *
 */

// CLASS HEADER
#include "cube-transition-effect-impl.h"

// EXTERNAL INCLUDES
#include <cstring> // for strcmp
#include <dali/public-api/common/stage.h>
#include <dali/public-api/images/buffer-image.h>
#include <dali/public-api/object/type-registry.h>
#include <dali/public-api/object/type-registry-helper.h>
#include <dali/public-api/render-tasks/render-task-list.h>

namespace Dali
{

namespace Toolkit
{

namespace Internal
{

namespace
{

// Setup properties, signals and actions using the type-registry.
DALI_TYPE_REGISTRATION_BEGIN( Toolkit::CubeTransitionEffect, Dali::BaseHandle, NULL );

DALI_SIGNAL_REGISTRATION( Toolkit, CubeTransitionEffect, "transition-completed", SIGNAL_TRANSITION_COMPLETED )

DALI_TYPE_REGISTRATION_END()

}

const Vector4 CubeTransitionEffect::FULL_BRIGHTNESS( 1.0f, 1.0f, 1.0f, 1.0f );
const Vector4 CubeTransitionEffect::HALF_BRIGHTNESS( 0.5f, 0.5f, 0.5f, 1.0f );

CubeTransitionEffect::CubeTransitionEffect( unsigned int numRows, unsigned int numColumns, Size viewAreaSize )
: mNumRows( numRows ),
  mNumColumns( numColumns ),
  mViewAreaSize( viewAreaSize ),
  mRotateIndex( 0 ),
  mContainerIndex( 0 ),
  mChangeTurningDirection( false ),
  mIsToNextImage( true ),
  mIsImageLoading( false ),
  mAnimationDuration( 1.f ),
  mIsAnimating( false ),
  mIsPaused( false ),
  mCubeDisplacement( 0.f ),
  mFirstTransition( true ),
  mBufferIndex( 0 )
{
}

CubeTransitionEffect::~CubeTransitionEffect()
{
}

void CubeTransitionEffect::Initialize()
{
  //create root actor for the cube transition effect, only visible during the transition
  mRoot = Actor::New();
  mRoot.SetParentOrigin( ParentOrigin::CENTER );
  mRoot.SetAnchorPoint( AnchorPoint::CENTER );
  mRoot.SetVisible(false);

  // create two groups of tiles,
  // and one group of actors (cubes) serving as parents of every two tiles (one from each image).
  unsigned int totalNum = mNumColumns* mNumRows;
  mBoxes.resize( totalNum );
  mTiles[0].resize( totalNum );
  mTiles[1].resize( totalNum );
  mTileSize = Vector2( mViewAreaSize.width / mNumColumns, mViewAreaSize.height / mNumRows );
  const Vector3 basePosition( (-mViewAreaSize.width + mTileSize.width) * 0.5f,
                              (-mViewAreaSize.height + mTileSize.height) * 0.5f,
                              -mTileSize.width * 0.5f );

  Image placeHolder = BufferImage::WHITE();
  for( unsigned int y = 0; y < mNumRows; y++ )
  {
    float positionY = y * mTileSize.height + basePosition.y;
    for( unsigned int x = 0; x < mNumColumns; x++)
    {
      unsigned int idx = y*mNumColumns + x;
      Actor actor( Actor::New() );
      mBoxes[idx] = actor;
      actor.SetParentOrigin( ParentOrigin::CENTER );
      actor.SetAnchorPoint( AnchorPoint::CENTER );
      actor.SetPosition( x * mTileSize.width + basePosition.x,
                         positionY,
                         basePosition.z );
      mRoot.Add( actor );

      mTiles[ 0 ][idx] = CreateTile( placeHolder, FULL_BRIGHTNESS );
      actor.Add( mTiles[ 0 ][idx] );

      mTiles[ 1 ][idx] = CreateTile( placeHolder, HALF_BRIGHTNESS );
      actor.Add( mTiles[ 1 ][idx] );
    }
  }

  // helper actor to create a off-screen image using shader effect
  mEmptyImage = ImageActor::New( placeHolder );
<<<<<<< HEAD
  mEmptyImage.SetRelayoutEnabled( false );
  mEmptyImage.SetSize(Stage::GetCurrent().GetSize());
=======
  mEmptyImage.SetResizePolicy( ResizePolicy::FILL_TO_PARENT, Dimension::ALL_DIMENSIONS );
>>>>>>> 620ac798
  mEmptyImage.SetParentOrigin( ParentOrigin::CENTER );
  mEmptyImage.SetAnchorPoint( AnchorPoint::CENTER );
  mFullImageCreator = FullAreaImageCreator::New();
  mEmptyImage.SetShaderEffect( mFullImageCreator );
  Stage::GetCurrent().Add(mEmptyImage);

  // set up off-screen render task
  RenderTaskList taskList = Stage::GetCurrent().GetRenderTaskList();
  mOffScreenTask = taskList.CreateTask();
  mOffScreenTask.SetSourceActor(mEmptyImage);
  mOffScreenTask.SetExclusive(true);
  mOffScreenBuffer[0] = FrameBufferImage::New(mViewAreaSize.x, mViewAreaSize.y);
  mOffScreenBuffer[1] = FrameBufferImage::New(mViewAreaSize.x, mViewAreaSize.y);
  mOffScreenTask.SetTargetFrameBuffer(mOffScreenBuffer[mBufferIndex]);
  mOffScreenTask.SetRefreshRate(RenderTask::REFRESH_ONCE);

  OnInitialize();
}

ImageActor CubeTransitionEffect::CreateTile( Image image, const Vector4& color )
{
  ImageActor tile = ImageActor::New( image );
  tile.SetRelayoutEnabled( false );
  tile.SetParentOrigin( ParentOrigin::CENTER );
  tile.SetAnchorPoint( AnchorPoint::CENTER );
  tile.SetSize( mTileSize );
  tile.SetColorMode( Dali::USE_OWN_COLOR );
  tile.SetColor( color );

  return tile;
}

void CubeTransitionEffect::SetTransitionDuration( float duration )
{
  mAnimationDuration = duration;
}

float CubeTransitionEffect::GetTransitionDuration( ) const
{
  return mAnimationDuration;
}

void CubeTransitionEffect::SetCubeDisplacement( float displacement )
{
  mCubeDisplacement = displacement;
}

float CubeTransitionEffect::GetCubeDisplacement() const
{
  return mCubeDisplacement;
}

Actor CubeTransitionEffect::GetRoot()
{
  return mRoot;
}

bool CubeTransitionEffect::IsTransiting()
{
  return mIsImageLoading || mIsAnimating;
}

void CubeTransitionEffect::SetCurrentImage( ImageActor imageActor )
{
  mContainerIndex = std::abs(mRotateIndex) % 2;
  SetImage( imageActor );
}

void CubeTransitionEffect::SetTargetImage( ImageActor imageActor )
{
  mContainerIndex = std::abs( mRotateIndex+1 ) % 2;
  SetImage( imageActor );
}

void CubeTransitionEffect::SetImage( ImageActor imageActor )
{
  mCurrentImage = imageActor;

  Image image = imageActor.GetImage();
  ResourceImage resourceImage = ResourceImage::DownCast( image );
  mBufferIndex = mBufferIndex^1;

  //must make sure the image is already loaded before using its attributes
  if( resourceImage && resourceImage.GetLoadingState() != ResourceLoadingSucceeded )
  {
    mIsImageLoading = true;
    resourceImage.LoadingFinishedSignal().Connect( this, &CubeTransitionEffect::OnImageLoaded );
  }
  else
  {
    mIsImageLoading = false;
    PrepareTiles( image );
  }
}

void CubeTransitionEffect::StartTransition( bool toNextImage )
{
  if( toNextImage )
  {
    StartTransition( Vector2( mViewAreaSize.width, mViewAreaSize.height*0.5f ), Vector2( -10.f, 0.f ) );
  }
  else
  {
    StartTransition( Vector2( 0, mViewAreaSize.height*0.5f ), Vector2( 10.f, 0.f ));
  }
}

void CubeTransitionEffect::StartTransition( Vector2 panPosition, Vector2 panDisplacement )
{
  mRoot.SetVisible( true );
  mCurrentImage.SetVisible( false );
  bool toNextImage = ( panDisplacement.x < 0 ) ? true : false;
  if( mIsToNextImage != toNextImage )
  {
    mChangeTurningDirection = true;
  }
  else
  {
    mChangeTurningDirection = false;
  }
  mIsToNextImage = toNextImage;

  if( mIsToNextImage )
  {
    mRotateIndex += 1.f;
  }
  else
  {
    mRotateIndex -= 1.f;
  }

  if(mAnimation)
  {
    mAnimation.Clear();
    mAnimation.Reset();
  }
  mAnimation = Animation::New( mAnimationDuration );
  mAnimation.FinishedSignal().Connect(this, &CubeTransitionEffect::OnTransitionFinished);

  OnStartTransition( panPosition, panDisplacement );
}

void CubeTransitionEffect::PauseTransition()
{
  if( mIsAnimating && !mIsPaused )
  {
    mAnimation.Pause();
    mIsPaused = true;
  }
}

void CubeTransitionEffect::ResumeTransition()
{
  if( mIsAnimating && mIsPaused)
  {
    mAnimation.Play();
    mIsPaused = false;
  }
}

void CubeTransitionEffect::StopTransition()
{
  if( mIsAnimating )
  {
    mAnimation.Clear();
    mAnimation.Reset();
    mIsPaused = false;

    //reset the position of the cubes
    //reset the color of the tiles
    //all these status should be the same as the final state when the transition animation is finished completely
    const Vector3 basePosition( (-mViewAreaSize.width + mTileSize.width) * 0.5f,
                                (-mViewAreaSize.height + mTileSize.height) * 0.5f,
                                 -mTileSize.width * 0.5f );
    unsigned int anotherIndex = mContainerIndex^1;
    for( unsigned int y = 0; y < mNumRows; y++ )
    {
      float positionY = y * mTileSize.height + basePosition.y;
      for( unsigned int x = 0; x < mNumColumns; x++)
      {
        unsigned int idx = y*mNumColumns + x;
        mBoxes[idx].SetPosition( x * mTileSize.width + basePosition.x,
                                 positionY,
                                 basePosition.z );
        mTiles[mContainerIndex][idx].SetColor( FULL_BRIGHTNESS );
        mTiles[anotherIndex][idx].SetColor( HALF_BRIGHTNESS);
      }
    }

    // reset the rotation of the cubes, which is different process for different derived classes
    OnStopTransition();

    mRoot.SetVisible(false);
    mCurrentImage.SetVisible(true);
    mIsAnimating = false;
    mFirstTransition = false;
  }
}

void CubeTransitionEffect::OnImageLoaded(ResourceImage image)
{
  mIsImageLoading = false;
  PrepareTiles( image );
}

/**
 * Set sub-image to each tile.
 * @param[in] image The image content of the imageActor for transition
 */
void CubeTransitionEffect::PrepareTiles( Image image )
{
  // Fit the image to view area, while keeping the aspect; FitKeepAspectRatio(imageSize, viewAreaSize)
  float scale = std::min(  mViewAreaSize.width / image.GetWidth(), mViewAreaSize.height / image.GetHeight() );
  Vector2 imageSize(image.GetWidth()*scale, image.GetHeight()*scale);

  mFullImageCreator.SetEffectImage(image);
  mFullImageCreator.SetRegionSize(mViewAreaSize, imageSize);

  mOffScreenTask.SetTargetFrameBuffer(mOffScreenBuffer[mBufferIndex]);
  mOffScreenTask.SetRefreshRate(RenderTask::REFRESH_ONCE);

  ImageActor::PixelArea pixelArea( 0, 0, mViewAreaSize.x / mNumColumns, mViewAreaSize.y / mNumRows);

  for( unsigned int y = 0; y < mNumRows; y++ )
  {
    pixelArea.y = y * pixelArea.height;
    for( unsigned int x = 0; x < mNumColumns; x++)
    {
      pixelArea.x = x * pixelArea.width;
      unsigned int idx = y*mNumColumns + x;
      mTiles[mContainerIndex][idx].SetImage( mOffScreenBuffer[mBufferIndex]);
      mTiles[mContainerIndex][idx].SetPixelArea( pixelArea );
    }
  }
}


void CubeTransitionEffect::OnTransitionFinished(Animation& source)
{
  mRoot.SetVisible(false);
  mCurrentImage.SetVisible(true);
  mIsAnimating = false;
  mFirstTransition = false;

  //Emit signal
  Toolkit::CubeTransitionEffect handle( this );
  mTransitionCompletedSignal.Emit( handle, mCurrentImage );
}

Toolkit::CubeTransitionEffect::TransitionCompletedSignalType& CubeTransitionEffect::TransitionCompletedSignal()
{
  return mTransitionCompletedSignal;
}

bool CubeTransitionEffect::DoConnectSignal( BaseObject* object, ConnectionTrackerInterface* tracker, const std::string& signalName, FunctorDelegate* functor )
{
  Dali::BaseHandle handle( object );

  bool connected( true );
  Toolkit::CubeTransitionEffect cubeTransitionEffect = Toolkit::CubeTransitionEffect::DownCast( handle );

  if( 0 == strcmp( signalName.c_str(), SIGNAL_TRANSITION_COMPLETED ) )
  {
    cubeTransitionEffect.TransitionCompletedSignal().Connect( tracker, functor );
  }
  else
  {
    // signalName does not match any signal
    connected = false;
  }

  return connected;
}

} // namespace Internal

} // namespace Toolkit

} // namespace Dali<|MERGE_RESOLUTION|>--- conflicted
+++ resolved
@@ -117,12 +117,7 @@
 
   // helper actor to create a off-screen image using shader effect
   mEmptyImage = ImageActor::New( placeHolder );
-<<<<<<< HEAD
-  mEmptyImage.SetRelayoutEnabled( false );
-  mEmptyImage.SetSize(Stage::GetCurrent().GetSize());
-=======
   mEmptyImage.SetResizePolicy( ResizePolicy::FILL_TO_PARENT, Dimension::ALL_DIMENSIONS );
->>>>>>> 620ac798
   mEmptyImage.SetParentOrigin( ParentOrigin::CENTER );
   mEmptyImage.SetAnchorPoint( AnchorPoint::CENTER );
   mFullImageCreator = FullAreaImageCreator::New();
@@ -145,7 +140,6 @@
 ImageActor CubeTransitionEffect::CreateTile( Image image, const Vector4& color )
 {
   ImageActor tile = ImageActor::New( image );
-  tile.SetRelayoutEnabled( false );
   tile.SetParentOrigin( ParentOrigin::CENTER );
   tile.SetAnchorPoint( AnchorPoint::CENTER );
   tile.SetSize( mTileSize );
