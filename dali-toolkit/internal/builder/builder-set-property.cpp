/*
 * Copyright (c) 2015 Samsung Electronics Co., Ltd.
 *
 * Licensed under the Apache License, Version 2.0 (the "License");
 * you may not use this file except in compliance with the License.
 * You may obtain a copy of the License at
 *
 * http://www.apache.org/licenses/LICENSE-2.0
 *
 * Unless required by applicable law or agreed to in writing, software
 * distributed under the License is distributed on an "AS IS" BASIS,
 * WITHOUT WARRANTIES OR CONDITIONS OF ANY KIND, either express or implied.
 * See the License for the specific language governing permissions and
 * limitations under the License.
 *
 */

// EXTERNAL INCLUDES
#include <sstream>
#include <dali/public-api/object/property-array.h>
#include <dali/public-api/object/property-map.h>
#include <dali/devel-api/adaptor-framework/color-controller.h>

// INTERNAL INCLUDES
#include <dali-toolkit/internal/builder/builder-impl.h>
#include <dali-toolkit/internal/builder/builder-get-is.inl.h>
#include <dali-toolkit/internal/builder/replacement.h>


namespace Dali
{

namespace Toolkit
{

namespace Internal
{

/*
 * Set a property value from a tree node.
 * This function guesses the type of the property from the format of the string in the node.
 * This is not always possible and could be surprising.
 * @param node  The node string to convert from
 * @param value The property value to set
 * @return true if the string could be converted.
 */
bool SetPropertyFromNode( const TreeNode& node, Property::Value& value );

/*
 * Set a property value from a tree node as SetPropertyFromNode() above
 * @param node  The node string to convert from
 * @param value The property value to set
 * @param replacement The overriding replacement map (if any)
 * @return true if the string could be converted.
 */
bool SetPropertyFromNode( const TreeNode& node, Property::Value& value,
                          const Replacement& replacement );

/*
 * Set a property value as the given type from a tree node.
 * @param node The node string to convert from
 * @param type The property type to convert to.
 * @param value The property value to set
 * @return true if the string could be converted to the correct type.
 */
bool SetPropertyFromNode( const TreeNode& node, Property::Type type, Property::Value& value );

/*
 * Set a property value as the given type from a tree node as SetPropertyFromNode() above
 * @param node The node string to convert from
 * @param type The property type to convert to.
 * @param value The property value to set
 * @param replacement The overriding replacement map (if any)
 * @return true if the string could be converted to the correct type.
 */
bool SetPropertyFromNode( const TreeNode& node, Property::Type type, Property::Value& value,
                          const Replacement& replacement );


namespace
{

/**
 * Converts a HTML style 'color' hex string ("#FF0000" for bright red) to a Vector4.
 * The Vector4 alpha component will be set to 1.0f
 * @param hexString The HTML style hex string
 * @return a Vector4 containing the new color value
 */
Vector4 HexStringToVector4( const char* s )
{
  unsigned int value(0u);
  std::istringstream( s ) >> std::hex >> value;
  return Vector4( ((value >> 16 ) & 0xff ) / 255.0f,
                  ((value >> 8 ) & 0xff ) / 255.0f,
                  (value & 0xff ) / 255.0f,
                  1.0f );
}

} // anon namespace


/**
 * A property value type can be forced when its unknown by a disambiguation convention in the json
 * ie  "myarray": [1,2,3,4] ; would be a vector but
 *     "myarray": {'type-cast':'array', 'value':[1,2,3,4]} would be an array
 * @param child The node whos string to search for a disambiguated type
 * @param value The value to set
 * @param overrideMap The user overriding constant map
 * @param defaultMap The default map.
 * @return True if child contained a disambiguated string that could be converted.
 */
bool Disambiguated(const TreeNode& child, // ConstantLut& constantLut,
                   Dali::Property::Value& value,
                   const Replacement& replacement )
{
  OptionalString childType = IsString( IsChild(child, "type-cast") );
  OptionalChild childValue = IsChild(child, "value");

  if( childType && childValue && (2 == child.Size()) )
  {
    // this case allows disambiguation but normally the type is guessed
    // 2 == child.count() is an extra check as the user could have a user dictionary/map with
    // type-cast and value keys. If they do then a work around is to add a bogus key to not run this case.
    if(*childType == "boolean")
    {
      return SetPropertyFromNode( *childValue, Dali::Property::BOOLEAN, value, replacement);
    }
    else if(*childType == "float")
    {
      return SetPropertyFromNode( *childValue, Dali::Property::FLOAT, value, replacement);
    }
    else if(*childType == "vector2")
    {
      return SetPropertyFromNode( *childValue, Dali::Property::VECTOR2, value, replacement);
    }
    else if(*childType == "vector3")
    {
      return SetPropertyFromNode( *childValue, Dali::Property::VECTOR3, value, replacement);
    }
    else if(*childType == "vector4")
    {
      return SetPropertyFromNode( *childValue, Dali::Property::VECTOR4, value, replacement);
    }
    else if(*childType == "rotation")
    {
      return SetPropertyFromNode( *childValue, Dali::Property::ROTATION, value, replacement);
    }
    else if(*childType == "rect")
    {
      return SetPropertyFromNode( *childValue, Dali::Property::RECTANGLE, value, replacement);
    }
    else if(*childType == "string")
    {
      return SetPropertyFromNode( *childValue, Dali::Property::STRING, value, replacement);
    }
    else if(*childType == "map")
    {
      return SetPropertyFromNode( *childValue, Dali::Property::MAP, value, replacement);
    }
    else if(*childType == "array")
    {
      return SetPropertyFromNode( *childValue, Dali::Property::ARRAY, value, replacement);
    }
  }

  // else we failed to disambiguate
  return false;
}


bool SetPropertyFromNode( const TreeNode& node, Property::Type type, Property::Value& value)
{
  Replacement noReplacement;
  return SetPropertyFromNode( node, type, value, noReplacement );
}

bool SetPropertyFromNode( const TreeNode& node, Property::Type type, Property::Value& value,
                          const Replacement& replacer )
{
  bool done = false;

  switch(type)
  {
    case Property::BOOLEAN:
    {
      if( OptionalBoolean v = replacer.IsBoolean(node) )
      {
        value = *v;
        done = true;
      }
      break;
    }
    case Property::FLOAT:
    {
      if( OptionalFloat v = replacer.IsFloat(node) )
      {
        value = *v;
        done = true;
      }
      break;
    }
    case Property::INTEGER:
    {
      if( OptionalInteger v = replacer.IsInteger(node) )
      {
        value = *v;
        done = true;
      }
      break;
    }
<<<<<<< HEAD
    case Property::UNSIGNED_INTEGER:
    {
      if( OptionalUnsignedInt v = replacer.IsUnsignedInteger( node) )
      {
        value = *v;
        done = true;
      }
      break;
    }
=======
>>>>>>> a275bbe1
    case Property::VECTOR2:
    {
      if( OptionalVector2 v = replacer.IsVector2(node) )
      {
        value = *v;
        done = true;
      }
      break;
    }
    case Property::VECTOR3:
    {
      if( OptionalVector3 v = replacer.IsVector3(node) )
      {
        value = *v;
        done = true;
      }
      break;
    }
    case Property::VECTOR4:
    {
      if( OptionalVector4 v = replacer.IsVector4(node) )
      {
        value = *v;
        done = true;
      }
      else if( OptionalString s = replacer.IsString(node) )
      {
        if( (*s)[0] == '#' && 7 == (*s).size() )
        {
          value = HexStringToVector4( &(*s)[1] );
          done = true;
        }
        else if( Dali::ColorController::Get() )
        {
          Vector4 color;
          done = Dali::ColorController::Get().RetrieveColor( *s, color );
          value = color;
        }
      }
      else if( TreeNode::OBJECT == node.GetType() )
      {
        // check for "r", "g" and "b" child color component nodes
        OptionalInteger r = replacer.IsInteger( IsChild(node, "r") );
        OptionalInteger g = replacer.IsInteger( IsChild(node, "g") );
        OptionalInteger b = replacer.IsInteger( IsChild(node, "b") );
        if( r && g && b )
        {
          float red( (*r) * (1.0f/255.0f) );
          float green( (*g) * (1.0f/255.0f) );
          float blue( (*b) * (1.0f/255.0f) );
          // check for optional "a" (alpha) node, default to fully opaque if it is not found.
          float alpha( 1.0f );
          OptionalInteger a = replacer.IsInteger( IsChild(node, "a") );
          if( a )
          {
            alpha = (*a) * (1.0f/255.0f);
          }
          value = Vector4( red, green, blue, alpha );
          done = true;
        }
      }
      break;
    }
    case Property::MATRIX3:
    {
      if( OptionalMatrix3 v = replacer.IsMatrix3(node) )
      {
        value = *v;
        done = true;
      }
      break;
    }
    case Property::MATRIX:
    {
      if( OptionalMatrix v = replacer.IsMatrix(node) )
      {
        value = *v;
        done = true;
      }
      break;
    }
    case Property::RECTANGLE:
    {
      if( OptionalRect v = replacer.IsRect(node) )
      {
        value = *v;
        done = true;
      }
      break;
    }
    case Property::ROTATION:
    {
      if(4 == node.Size())
      {
        if( OptionalVector4 ov = replacer.IsVector4(node) )
        {
          const Vector4& v = *ov;
          // angle, axis as per spec
          value = Quaternion(Radian(Degree(v[3])),
                             Vector3(v[0],v[1],v[2]));
          done = true;
        }
      }
      else
      {
        // degrees Euler as per spec
        if( OptionalVector3 v = replacer.IsVector3(node) )
        {
          value = Quaternion(Radian(Degree((*v).x)),
                             Radian(Degree((*v).y)),
                             Radian(Degree((*v).z)));
          done = true;
        }
      }
      break;
    }
    case Property::STRING:
    {
      if( OptionalString v = replacer.IsString(node) )
      {
        value = *v;
        done = true;
      }
      break;
    }
    case Property::ARRAY:
    {
      if( replacer.IsArray( node, value ) )
      {
        done = true;
      }
      else if(node.Size())
      {
        value = Property::Value(Property::ARRAY);
        Property::Array* array = value.GetArray();
        unsigned int i = 0;
        TreeNode::ConstIterator iter(node.CBegin());
        for( ; i < node.Size(); ++i, ++iter)
        {
          Property::Value childValue;
          if( SetPropertyFromNode( (*iter).second, childValue, replacer ) )
          {
            array->PushBack( childValue );
          }
        }

        if( array->Count() == node.Size() )
        {
          done = true;
        }
        else
        {
          done = false;
        }
      }
      break;
    }
    case Property::MAP:
    {
      if( replacer.IsMap( node, value ) )
      {
        done = true;
      }
      else if(node.Size())
      {
        value = Property::Value(Property::MAP);
        Property::Map* map = value.GetMap();
        unsigned int i = 0;
        TreeNode::ConstIterator iter(node.CBegin());
        for( ; i < node.Size(); ++i, ++iter)
        {
          Property::Value childValue;
          if( SetPropertyFromNode( (*iter).second, childValue, replacer ) )
          {
            map->Insert( (*iter).first, childValue );
          }
        }

        if( map->Count() == node.Size() )
        {
          done = true;
        }
        else
        {
          done = false;
        }
      }
      break;
    }
    case Property::NONE:
    {
      break;
    }
  } // switch type

  return done;
}

bool SetPropertyFromNode( const TreeNode& node, Property::Value& value )

{
  Replacement replacer;
  return SetPropertyFromNode( node, value, replacer );
}

bool SetPropertyFromNode( const TreeNode& node, Property::Value& value,
                          const Replacement& replacer )
{
  bool done = false;

  // some values are ambiguous as we have no Property::Type but can be disambiguated in the json

  // Currently Rotations and Rectangle must always be disambiguated when a type isnt available
  if( Disambiguated( node, value, replacer ) )
  {
    done = true;
  }
  else
  {
    if( node.Size() )
    {
      // our current heuristic for deciding an array is actually a vector and not say a map
      // is to check if the values are all floats
      bool allNumbers = true;
      for(TreeConstIter iter = node.CBegin(); iter != node.CEnd(); ++iter)
      {
        OptionalFloat f = IsFloat((*iter).second);
        if(!f)
        {
          allNumbers = false;
          break;
        }
      }

      if( allNumbers )
      {
        // prefer finding vectors over presuming composite Property::Array...
        if( OptionalMatrix v = IsMatrix(node) )
        {
          value = *v;
          done = true;
        }
        else if( OptionalMatrix3 v = IsMatrix3(node) )
        {
          value = *v;
          done = true;
        }
        else if( OptionalVector4 v = IsVector4(node) )
        {
          value = *v;
          done = true;
        }
        else if( OptionalVector3 v = IsVector3(node) )
        {
          value = *v;
          done = true;
        }
        else if( OptionalVector2 v = IsVector2(node) )
        {
          value = *v;
          done = true;
        }
        else if( 4 == node.Size() )
        {
          if( OptionalVector4 v = IsVector4(node) )
          {
            value = *v;
            done = true;
          }
        }
        else
        {
          value = Property::Value(Property::ARRAY);
          Property::Array* array = value.GetArray();

          for(TreeConstIter iter = node.CBegin(); iter != node.CEnd(); ++iter)
          {
            Property::Value childValue;
            if( SetPropertyFromNode( (*iter).second, childValue, replacer ) )
            {
              array->PushBack( childValue );
              done = true;
            }
          }
        }
      }

      if(!done)
      {
        // presume an array or map
        // container of size 1
        TreeNode::ConstIterator iter = node.CBegin();

        // its seems legal with current json parser for a map to have an empty key
        // but here we take that to mean the structure is a list
        if( ((*iter).first) == 0 )
        {
          value = Property::Value(Property::ARRAY);
          Property::Array* array = value.GetArray();
          for(unsigned int i = 0; i < node.Size(); ++i, ++iter)
          {
            Property::Value childValue;
            if( SetPropertyFromNode( (*iter).second, childValue, replacer ) )
            {
              array->PushBack( childValue );
              done = true;
            }
          }
        }
        else
        {
          value = Property::Value(Property::MAP);
          Property::Map* map = value.GetMap();
          for(unsigned int i = 0; i < node.Size(); ++i, ++iter)
          {
            Property::Value childValue;
            if( SetPropertyFromNode( (*iter).second, childValue, replacer ) )
            {
              map->Insert( (*iter).first, childValue );
              done = true;
            }
          }
        }
      } // if!done
    } // if node.size()
    else // if( 0 == node.size() )
    {
      // no children so either one of bool, float, integer, string
      OptionalBoolean aBool    = replacer.IsBoolean(node);
      OptionalInteger anInt    = replacer.IsInteger(node);
      OptionalFloat   aFloat   = replacer.IsFloat(node);
      OptionalString  aString  = replacer.IsString(node);

      if(aBool)
      {
        // a bool is also an int but here we presume int
        if(anInt)
        {
          value = *anInt;
          done = true;
        }
        else
        {
          value = *aBool;
          done = true;
        }
      }
      else
      {
        // Note: These are both floats and strings
        // {"value":"123"}
        // {"value":123}
        // This means we can't have a string with purely numeric content without disambiguation.
        if(aFloat)
        {
          value = *aFloat;
          done = true;
        }
        else if(anInt)
        {
          value = *anInt;
          done = true;
        }
        else
        {
          // string always succeeds with the current json parser so its last
          value = *aString;
          done = true;
        }

      } // if aBool

    } // if( node.size() )

  } // if Disambiguated()

  return done;
} // bool SetPropertyFromNode( const TreeNode& node, Property::Value& value )


} // namespace Internal

} // namespace Toolkit

} // namespace Dali<|MERGE_RESOLUTION|>--- conflicted
+++ resolved
@@ -208,18 +208,6 @@
       }
       break;
     }
-<<<<<<< HEAD
-    case Property::UNSIGNED_INTEGER:
-    {
-      if( OptionalUnsignedInt v = replacer.IsUnsignedInteger( node) )
-      {
-        value = *v;
-        done = true;
-      }
-      break;
-    }
-=======
->>>>>>> a275bbe1
     case Property::VECTOR2:
     {
       if( OptionalVector2 v = replacer.IsVector2(node) )
