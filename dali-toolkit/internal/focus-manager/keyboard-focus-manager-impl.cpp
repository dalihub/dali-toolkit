--- conflicted
+++ resolved
@@ -121,10 +121,6 @@
   mFocusIndicatorActor(),
   mIsFocusIndicatorEnabled( -1 ),
   mFocusGroupLoopEnabled( false ),
-<<<<<<< HEAD
-  mIsFocusIndicatorEnabled( true ),
-=======
->>>>>>> f041e9c5
   mIsWaitingKeyboardFocusChangeCommit( false ),
   mFocusHistory(),
   mSlotDelegate( this ),
