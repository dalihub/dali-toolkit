/*
 * Copyright (c) 2015 Samsung Electronics Co., Ltd.
 *
 * Licensed under the Apache License, Version 2.0 (the "License");
 * you may not use this file except in compliance with the License.
 * You may obtain a copy of the License at
 *
 * http://www.apache.org/licenses/LICENSE-2.0
 *
 * Unless required by applicable law or agreed to in writing, software
 * distributed under the License is distributed on an "AS IS" BASIS,
 * WITHOUT WARRANTIES OR CONDITIONS OF ANY KIND, either express or implied.
 * See the License for the specific language governing permissions and
 * limitations under the License.
 *
 */

// HEADER
#include <dali-toolkit/public-api/dali-toolkit-version.h>

// EXTERNAL INCLUDES
#ifdef DEBUG_ENABLED
#include <iostream>
#endif

namespace Dali
{

namespace Toolkit
{

const unsigned int TOOLKIT_MAJOR_VERSION = 1;
const unsigned int TOOLKIT_MINOR_VERSION = 0;
<<<<<<< HEAD
const unsigned int TOOLKIT_MICRO_VERSION = 38;
=======
const unsigned int TOOLKIT_MICRO_VERSION = 39;
>>>>>>> 620ac798
const char * const TOOLKIT_BUILD_DATE    = __DATE__ " " __TIME__;

#ifdef DEBUG_ENABLED
namespace
{
/// Allows the printing of the version number ONLY when debug is enabled
struct PrintVersion
{
  PrintVersion()
  {
    std::cout << "DALi Toolkit:   " << TOOLKIT_MAJOR_VERSION << "." << TOOLKIT_MINOR_VERSION << "." << TOOLKIT_MICRO_VERSION << " (" << TOOLKIT_BUILD_DATE << ")" << std::endl;
  }
};
PrintVersion TOOLKIT_VERSION;
} // unnamed namespace
#endif

} // namespace Toolkit

} // namespace Dali<|MERGE_RESOLUTION|>--- conflicted
+++ resolved
@@ -31,11 +31,7 @@
 
 const unsigned int TOOLKIT_MAJOR_VERSION = 1;
 const unsigned int TOOLKIT_MINOR_VERSION = 0;
-<<<<<<< HEAD
-const unsigned int TOOLKIT_MICRO_VERSION = 38;
-=======
 const unsigned int TOOLKIT_MICRO_VERSION = 39;
->>>>>>> 620ac798
 const char * const TOOLKIT_BUILD_DATE    = __DATE__ " " __TIME__;
 
 #ifdef DEBUG_ENABLED
