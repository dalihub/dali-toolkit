--- conflicted
+++ resolved
@@ -30,13 +30,8 @@
 {
 
 const unsigned int TOOLKIT_MAJOR_VERSION = 1;
-<<<<<<< HEAD
-const unsigned int TOOLKIT_MINOR_VERSION = 5;
-const unsigned int TOOLKIT_MICRO_VERSION = 8;
-=======
 const unsigned int TOOLKIT_MINOR_VERSION = 9;
 const unsigned int TOOLKIT_MICRO_VERSION = 10;
->>>>>>> f38b85e4
 const char * const TOOLKIT_BUILD_DATE    = __DATE__ " " __TIME__;
 
 #ifdef DEBUG_ENABLED
