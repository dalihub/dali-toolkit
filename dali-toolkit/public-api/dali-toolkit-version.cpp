--- conflicted
+++ resolved
@@ -31,11 +31,7 @@
 
 const unsigned int TOOLKIT_MAJOR_VERSION = 1;
 const unsigned int TOOLKIT_MINOR_VERSION = 3;
-<<<<<<< HEAD
-const unsigned int TOOLKIT_MICRO_VERSION = 25;
-=======
 const unsigned int TOOLKIT_MICRO_VERSION = 26;
->>>>>>> 38238230
 const char * const TOOLKIT_BUILD_DATE    = __DATE__ " " __TIME__;
 
 #ifdef DEBUG_ENABLED
