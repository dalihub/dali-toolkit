--- conflicted
+++ resolved
@@ -456,10 +456,6 @@
           {
             if( back->actor.GetRendererCount() > 0 && back->actor.GetRendererAt(0).GetMaterial().GetNumberOfSamplers() > 0 )
             {
-<<<<<<< HEAD
-              Image image = imageActor.GetImage();
-              Scripting::CreatePropertyMap( image, map );
-=======
               Image image = back->actor.GetRendererAt(0).GetMaterial().GetSamplerAt(0).GetImage();
               if ( image )
               {
@@ -474,7 +470,6 @@
                 Image image = imageActor.GetImage();
                 Scripting::CreatePropertyMap( image, map );
               }
->>>>>>> a275bbe1
             }
           }
 
@@ -879,17 +874,9 @@
       // Register for style changes
       styleManager.StyleChangeSignal().Connect( this, &Control::OnStyleChange );
 
-<<<<<<< HEAD
-    // Register for style changes
-    styleManager.StyleChangeSignal().Connect( this, &Control::OnStyleChange );
-
-    // Apply the current style
-    GetImpl( styleManager ).ApplyThemeStyle( Toolkit::Control( GetOwner() ) );
-=======
       // Apply the current style
       GetImpl( styleManager ).ApplyThemeStyleAtInit( Toolkit::Control( GetOwner() ) );
     }
->>>>>>> a275bbe1
   }
 
   if( mImpl->mFlags & REQUIRES_KEYBOARD_NAVIGATION_SUPPORT )
