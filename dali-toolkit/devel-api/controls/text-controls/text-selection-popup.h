--- conflicted
+++ resolved
@@ -75,20 +75,11 @@
   {
     enum
     {
-<<<<<<< HEAD
-
-      POPUP_MAX_SIZE =  PROPERTY_START_INDEX,   ///< name "popup-max-size",                The maximum size the Popup can be,              type VECTOR2
-      POPUP_MIN_SIZE,                           ///< name "popup-min-size",                The minimum size the Popup can be,              type VECTOR2
-      OPTION_MAX_SIZE,                          ///< name "option-max-size",               The maximum size an option can be,              type VECTOR2
-      OPTION_MIN_SIZE,                          ///< name "option-min-size",               The minimum size an option can be,              type VECTOR2
-      OPTION_DIVIDER_SIZE,                      ///< name "option-divider-size",           The size of the divider between options         type VECTOR2
-=======
       POPUP_MAX_SIZE =  PROPERTY_START_INDEX,   ///< name "popup-max-size",                maximum size the Popup can be,                  type VECTOR2
       POPUP_MIN_SIZE,                           ///< name "popup-min-size",                minimum size the Popup can be,                  type VECTOR2
       OPTION_MAX_SIZE,                          ///< name "option-max-size",               maximum size an option can be,                  type VECTOR2
       OPTION_MIN_SIZE,                          ///< name "option-min-size",               minimum size an option can be,                  type VECTOR2
       OPTION_DIVIDER_SIZE,                      ///< name "option-divider-size",           size of the divider between options             type VECTOR2
->>>>>>> a275bbe1
       POPUP_CLIPBOARD_BUTTON_ICON_IMAGE,        ///< name "popup-clipboard-button-image",  The image to use as the popup clipboard icon,   type STRING
       POPUP_CUT_BUTTON_ICON_IMAGE,              ///< name "popup-cut-button-image",        The image to use as the popup cut icon,         type STRING
       POPUP_COPY_BUTTON_ICON_IMAGE,             ///< name "popup-copy-button-image",       The image to use as the popup copy icon,        type STRING
