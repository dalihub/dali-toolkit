--- conflicted
+++ resolved
@@ -91,13 +91,6 @@
     {
       "point-size":10
     },
-<<<<<<< HEAD
-    "textselectionpopup":
-    {
-      "popup-max-size":[400,100],
-      "popup-min-size":[100,65],
-      "background-color":[0.0,0.0,0.0,1.0]
-=======
     "textselectionpopuplabel":
     {
       "point-size":8
@@ -112,7 +105,6 @@
       "background-image": {
         "filename": "{DALI_IMAGE_DIR}selection-popup-bg.9.png"
         }
->>>>>>> a275bbe1
     },
     "scrollview":
     {
